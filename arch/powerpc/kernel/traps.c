--- conflicted
+++ resolved
@@ -425,11 +425,7 @@
 	unsigned long reason = mcsr;
 	int recoverable = 1;
 
-<<<<<<< HEAD
-	if (reason & MCSR_BUS_RBERR) {
-=======
 	if (reason & MCSR_LD) {
->>>>>>> 712ae51a
 		recoverable = fsl_rio_mcheck_exception(regs);
 		if (recoverable == 1)
 			goto silent_out;
