--- conflicted
+++ resolved
@@ -56,13 +56,10 @@
       - isil,isl1208
       # Intersil ISL1218 Low Power RTC with Battery Backed SRAM
       - isil,isl1218
-<<<<<<< HEAD
-=======
       # Mvebu Real-time Clock
       - marvell,orion-rtc
       # Maxim DS1742/DS1743 Real-time Clock
       - maxim,ds1742
->>>>>>> 0c383648
       # SPI-BUS INTERFACE REAL TIME CLOCK MODULE
       - maxim,mcp795
       # Real Time Clock Module with I2C-Bus
