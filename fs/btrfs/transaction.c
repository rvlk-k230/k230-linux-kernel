--- conflicted
+++ resolved
@@ -193,11 +193,7 @@
 	h->alloc_exclude_start = 0;
 	h->delayed_ref_updates = 0;
 
-<<<<<<< HEAD
-	if (!current->journal_info)
-=======
 	if (!current->journal_info && type != TRANS_USERSPACE)
->>>>>>> 22763c5c
 		current->journal_info = h;
 
 	root->fs_info->running_transaction->use_count++;
