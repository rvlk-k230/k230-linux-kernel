--- conflicted
+++ resolved
@@ -327,11 +327,7 @@
 			  struct snd_pcm_substream *substream)
 {
 	struct snd_pcm_runtime *runtime = substream->runtime;
-<<<<<<< HEAD
-	struct snd_soc_pcm_runtime *soc_prtd = substream->private_data;
-=======
 	struct snd_soc_pcm_runtime *soc_prtd = snd_soc_substream_to_rtd(substream);
->>>>>>> 0c383648
 	struct snd_soc_dai *cpu_dai = snd_soc_rtd_to_cpu(soc_prtd, 0);
 	struct device *dev = component->dev;
 	struct q6apm_dai_data *pdata;
