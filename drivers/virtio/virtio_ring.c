--- conflicted
+++ resolved
@@ -130,7 +130,6 @@
 
 			/* Per-descriptor state. */
 			struct vring_desc_state_split *desc_state;
-<<<<<<< HEAD
 
 			/* DMA address and size information */
 			dma_addr_t queue_dma_addr;
@@ -156,33 +155,6 @@
 			/* Avail used flags. */
 			u16 avail_used_flags;
 
-=======
-
-			/* DMA address and size information */
-			dma_addr_t queue_dma_addr;
-			size_t queue_size_in_bytes;
-		} split;
-
-		/* Available for packed ring */
-		struct {
-			/* Actual memory layout for this queue. */
-			struct {
-				unsigned int num;
-				struct vring_packed_desc *desc;
-				struct vring_packed_desc_event *driver;
-				struct vring_packed_desc_event *device;
-			} vring;
-
-			/* Driver ring wrap counter. */
-			bool avail_wrap_counter;
-
-			/* Device ring wrap counter. */
-			bool used_wrap_counter;
-
-			/* Avail used flags. */
-			u16 avail_used_flags;
-
->>>>>>> 0ecfebd2
 			/* Index of the next avail descriptor. */
 			u16 next_avail_idx;
 
@@ -627,7 +599,6 @@
 
 	LAST_ADD_TIME_CHECK(vq);
 	LAST_ADD_TIME_INVALID(vq);
-<<<<<<< HEAD
 
 	if (vq->event) {
 		needs_kick = vring_need_event(virtio16_to_cpu(_vq->vdev,
@@ -1020,6 +991,7 @@
 
 	if (unlikely(vq->vq.num_free < 1)) {
 		pr_debug("Can't add buf len 1 - avail = 0\n");
+		kfree(desc);
 		END_USE(vq);
 		return -ENOSPC;
 	}
@@ -1734,1233 +1706,6 @@
 
 /**
  * virtqueue_add_sgs - expose buffers to other end
- * @vq: the struct virtqueue we're talking about.
- * @sgs: array of terminated scatterlists.
- * @out_num: the number of scatterlists readable by other side
- * @in_num: the number of scatterlists which are writable (after readable ones)
- * @data: the token identifying the buffer.
- * @gfp: how to do memory allocations (if necessary).
- *
- * Caller must ensure we don't call this with other virtqueue operations
- * at the same time (except where noted).
- *
- * Returns zero or a negative error (ie. ENOSPC, ENOMEM, EIO).
- */
-int virtqueue_add_sgs(struct virtqueue *_vq,
-		      struct scatterlist *sgs[],
-		      unsigned int out_sgs,
-		      unsigned int in_sgs,
-		      void *data,
-		      gfp_t gfp)
-{
-	unsigned int i, total_sg = 0;
-
-	/* Count them first. */
-	for (i = 0; i < out_sgs + in_sgs; i++) {
-		struct scatterlist *sg;
-
-		for (sg = sgs[i]; sg; sg = sg_next(sg))
-			total_sg++;
-	}
-	return virtqueue_add(_vq, sgs, total_sg, out_sgs, in_sgs,
-			     data, NULL, gfp);
-}
-EXPORT_SYMBOL_GPL(virtqueue_add_sgs);
-
-/**
- * virtqueue_add_outbuf - expose output buffers to other end
- * @vq: the struct virtqueue we're talking about.
- * @sg: scatterlist (must be well-formed and terminated!)
- * @num: the number of entries in @sg readable by other side
- * @data: the token identifying the buffer.
- * @gfp: how to do memory allocations (if necessary).
- *
- * Caller must ensure we don't call this with other virtqueue operations
- * at the same time (except where noted).
- *
- * Returns zero or a negative error (ie. ENOSPC, ENOMEM, EIO).
- */
-int virtqueue_add_outbuf(struct virtqueue *vq,
-			 struct scatterlist *sg, unsigned int num,
-			 void *data,
-			 gfp_t gfp)
-{
-	return virtqueue_add(vq, &sg, num, 1, 0, data, NULL, gfp);
-}
-EXPORT_SYMBOL_GPL(virtqueue_add_outbuf);
-
-/**
- * virtqueue_add_inbuf - expose input buffers to other end
- * @vq: the struct virtqueue we're talking about.
- * @sg: scatterlist (must be well-formed and terminated!)
- * @num: the number of entries in @sg writable by other side
- * @data: the token identifying the buffer.
- * @gfp: how to do memory allocations (if necessary).
- *
- * Caller must ensure we don't call this with other virtqueue operations
- * at the same time (except where noted).
- *
- * Returns zero or a negative error (ie. ENOSPC, ENOMEM, EIO).
- */
-int virtqueue_add_inbuf(struct virtqueue *vq,
-			struct scatterlist *sg, unsigned int num,
-			void *data,
-			gfp_t gfp)
-{
-	return virtqueue_add(vq, &sg, num, 0, 1, data, NULL, gfp);
-}
-EXPORT_SYMBOL_GPL(virtqueue_add_inbuf);
-
-/**
- * virtqueue_add_inbuf_ctx - expose input buffers to other end
- * @vq: the struct virtqueue we're talking about.
- * @sg: scatterlist (must be well-formed and terminated!)
- * @num: the number of entries in @sg writable by other side
- * @data: the token identifying the buffer.
- * @ctx: extra context for the token
- * @gfp: how to do memory allocations (if necessary).
- *
- * Caller must ensure we don't call this with other virtqueue operations
- * at the same time (except where noted).
- *
- * Returns zero or a negative error (ie. ENOSPC, ENOMEM, EIO).
- */
-int virtqueue_add_inbuf_ctx(struct virtqueue *vq,
-			struct scatterlist *sg, unsigned int num,
-			void *data,
-			void *ctx,
-			gfp_t gfp)
-{
-	return virtqueue_add(vq, &sg, num, 0, 1, data, ctx, gfp);
-}
-EXPORT_SYMBOL_GPL(virtqueue_add_inbuf_ctx);
-
-/**
- * virtqueue_kick_prepare - first half of split virtqueue_kick call.
- * @vq: the struct virtqueue
- *
- * Instead of virtqueue_kick(), you can do:
- *	if (virtqueue_kick_prepare(vq))
- *		virtqueue_notify(vq);
- *
- * This is sometimes useful because the virtqueue_kick_prepare() needs
- * to be serialized, but the actual virtqueue_notify() call does not.
- */
-bool virtqueue_kick_prepare(struct virtqueue *_vq)
-{
-	struct vring_virtqueue *vq = to_vvq(_vq);
-
-	return vq->packed_ring ? virtqueue_kick_prepare_packed(_vq) :
-				 virtqueue_kick_prepare_split(_vq);
-=======
-
-	if (vq->event) {
-		needs_kick = vring_need_event(virtio16_to_cpu(_vq->vdev,
-					vring_avail_event(&vq->split.vring)),
-					      new, old);
-	} else {
-		needs_kick = !(vq->split.vring.used->flags &
-					cpu_to_virtio16(_vq->vdev,
-						VRING_USED_F_NO_NOTIFY));
-	}
-	END_USE(vq);
-	return needs_kick;
->>>>>>> 0ecfebd2
-}
-
-static void detach_buf_split(struct vring_virtqueue *vq, unsigned int head,
-			     void **ctx)
-{
-	unsigned int i, j;
-	__virtio16 nextflag = cpu_to_virtio16(vq->vq.vdev, VRING_DESC_F_NEXT);
-
-	/* Clear data ptr. */
-	vq->split.desc_state[head].data = NULL;
-
-	/* Put back on free list: unmap first-level descriptors and find end */
-	i = head;
-
-	while (vq->split.vring.desc[i].flags & nextflag) {
-		vring_unmap_one_split(vq, &vq->split.vring.desc[i]);
-		i = virtio16_to_cpu(vq->vq.vdev, vq->split.vring.desc[i].next);
-		vq->vq.num_free++;
-	}
-
-	vring_unmap_one_split(vq, &vq->split.vring.desc[i]);
-	vq->split.vring.desc[i].next = cpu_to_virtio16(vq->vq.vdev,
-						vq->free_head);
-	vq->free_head = head;
-
-	/* Plus final descriptor */
-	vq->vq.num_free++;
-
-	if (vq->indirect) {
-		struct vring_desc *indir_desc =
-				vq->split.desc_state[head].indir_desc;
-		u32 len;
-
-		/* Free the indirect table, if any, now that it's unmapped. */
-		if (!indir_desc)
-			return;
-
-		len = virtio32_to_cpu(vq->vq.vdev,
-				vq->split.vring.desc[head].len);
-
-		BUG_ON(!(vq->split.vring.desc[head].flags &
-			 cpu_to_virtio16(vq->vq.vdev, VRING_DESC_F_INDIRECT)));
-		BUG_ON(len == 0 || len % sizeof(struct vring_desc));
-
-		for (j = 0; j < len / sizeof(struct vring_desc); j++)
-			vring_unmap_one_split(vq, &indir_desc[j]);
-
-		kfree(indir_desc);
-		vq->split.desc_state[head].indir_desc = NULL;
-	} else if (ctx) {
-		*ctx = vq->split.desc_state[head].indir_desc;
-	}
-}
-
-static inline bool more_used_split(const struct vring_virtqueue *vq)
-{
-	return vq->last_used_idx != virtio16_to_cpu(vq->vq.vdev,
-			vq->split.vring.used->idx);
-}
-
-static void *virtqueue_get_buf_ctx_split(struct virtqueue *_vq,
-					 unsigned int *len,
-					 void **ctx)
-{
-	struct vring_virtqueue *vq = to_vvq(_vq);
-	void *ret;
-	unsigned int i;
-	u16 last_used;
-
-	START_USE(vq);
-
-	if (unlikely(vq->broken)) {
-		END_USE(vq);
-		return NULL;
-	}
-
-	if (!more_used_split(vq)) {
-		pr_debug("No more buffers in queue\n");
-		END_USE(vq);
-		return NULL;
-	}
-
-	/* Only get used array entries after they have been exposed by host. */
-	virtio_rmb(vq->weak_barriers);
-
-	last_used = (vq->last_used_idx & (vq->split.vring.num - 1));
-	i = virtio32_to_cpu(_vq->vdev,
-			vq->split.vring.used->ring[last_used].id);
-	*len = virtio32_to_cpu(_vq->vdev,
-			vq->split.vring.used->ring[last_used].len);
-
-	if (unlikely(i >= vq->split.vring.num)) {
-		BAD_RING(vq, "id %u out of range\n", i);
-		return NULL;
-	}
-	if (unlikely(!vq->split.desc_state[i].data)) {
-		BAD_RING(vq, "id %u is not a head!\n", i);
-		return NULL;
-	}
-
-	/* detach_buf_split clears data, so grab it now. */
-	ret = vq->split.desc_state[i].data;
-	detach_buf_split(vq, i, ctx);
-	vq->last_used_idx++;
-	/* If we expect an interrupt for the next entry, tell host
-	 * by writing event index and flush out the write before
-	 * the read in the next get_buf call. */
-	if (!(vq->split.avail_flags_shadow & VRING_AVAIL_F_NO_INTERRUPT))
-		virtio_store_mb(vq->weak_barriers,
-				&vring_used_event(&vq->split.vring),
-				cpu_to_virtio16(_vq->vdev, vq->last_used_idx));
-
-	LAST_ADD_TIME_INVALID(vq);
-
-	END_USE(vq);
-	return ret;
-}
-
-static void virtqueue_disable_cb_split(struct virtqueue *_vq)
-{
-	struct vring_virtqueue *vq = to_vvq(_vq);
-
-	if (!(vq->split.avail_flags_shadow & VRING_AVAIL_F_NO_INTERRUPT)) {
-		vq->split.avail_flags_shadow |= VRING_AVAIL_F_NO_INTERRUPT;
-		if (!vq->event)
-			vq->split.vring.avail->flags =
-				cpu_to_virtio16(_vq->vdev,
-						vq->split.avail_flags_shadow);
-	}
-}
-
-static unsigned virtqueue_enable_cb_prepare_split(struct virtqueue *_vq)
-{
-	struct vring_virtqueue *vq = to_vvq(_vq);
-	u16 last_used_idx;
-
-	START_USE(vq);
-
-	/* We optimistically turn back on interrupts, then check if there was
-	 * more to do. */
-	/* Depending on the VIRTIO_RING_F_EVENT_IDX feature, we need to
-	 * either clear the flags bit or point the event index at the next
-	 * entry. Always do both to keep code simple. */
-	if (vq->split.avail_flags_shadow & VRING_AVAIL_F_NO_INTERRUPT) {
-		vq->split.avail_flags_shadow &= ~VRING_AVAIL_F_NO_INTERRUPT;
-		if (!vq->event)
-			vq->split.vring.avail->flags =
-				cpu_to_virtio16(_vq->vdev,
-						vq->split.avail_flags_shadow);
-	}
-	vring_used_event(&vq->split.vring) = cpu_to_virtio16(_vq->vdev,
-			last_used_idx = vq->last_used_idx);
-	END_USE(vq);
-	return last_used_idx;
-}
-
-static bool virtqueue_poll_split(struct virtqueue *_vq, unsigned last_used_idx)
-{
-	struct vring_virtqueue *vq = to_vvq(_vq);
-
-	return (u16)last_used_idx != virtio16_to_cpu(_vq->vdev,
-			vq->split.vring.used->idx);
-}
-
-static bool virtqueue_enable_cb_delayed_split(struct virtqueue *_vq)
-{
-	struct vring_virtqueue *vq = to_vvq(_vq);
-	u16 bufs;
-
-	START_USE(vq);
-
-	/* We optimistically turn back on interrupts, then check if there was
-	 * more to do. */
-	/* Depending on the VIRTIO_RING_F_USED_EVENT_IDX feature, we need to
-	 * either clear the flags bit or point the event index at the next
-	 * entry. Always update the event index to keep code simple. */
-	if (vq->split.avail_flags_shadow & VRING_AVAIL_F_NO_INTERRUPT) {
-		vq->split.avail_flags_shadow &= ~VRING_AVAIL_F_NO_INTERRUPT;
-		if (!vq->event)
-			vq->split.vring.avail->flags =
-				cpu_to_virtio16(_vq->vdev,
-						vq->split.avail_flags_shadow);
-	}
-	/* TODO: tune this threshold */
-	bufs = (u16)(vq->split.avail_idx_shadow - vq->last_used_idx) * 3 / 4;
-
-	virtio_store_mb(vq->weak_barriers,
-			&vring_used_event(&vq->split.vring),
-			cpu_to_virtio16(_vq->vdev, vq->last_used_idx + bufs));
-
-	if (unlikely((u16)(virtio16_to_cpu(_vq->vdev, vq->split.vring.used->idx)
-					- vq->last_used_idx) > bufs)) {
-		END_USE(vq);
-		return false;
-	}
-
-	END_USE(vq);
-	return true;
-}
-
-static void *virtqueue_detach_unused_buf_split(struct virtqueue *_vq)
-{
-	struct vring_virtqueue *vq = to_vvq(_vq);
-	unsigned int i;
-	void *buf;
-
-	START_USE(vq);
-
-	for (i = 0; i < vq->split.vring.num; i++) {
-		if (!vq->split.desc_state[i].data)
-			continue;
-		/* detach_buf_split clears data, so grab it now. */
-		buf = vq->split.desc_state[i].data;
-		detach_buf_split(vq, i, NULL);
-		vq->split.avail_idx_shadow--;
-		vq->split.vring.avail->idx = cpu_to_virtio16(_vq->vdev,
-				vq->split.avail_idx_shadow);
-		END_USE(vq);
-		return buf;
-	}
-	/* That should have freed everything. */
-	BUG_ON(vq->vq.num_free != vq->split.vring.num);
-
-	END_USE(vq);
-	return NULL;
-}
-
-static struct virtqueue *vring_create_virtqueue_split(
-	unsigned int index,
-	unsigned int num,
-	unsigned int vring_align,
-	struct virtio_device *vdev,
-	bool weak_barriers,
-	bool may_reduce_num,
-	bool context,
-	bool (*notify)(struct virtqueue *),
-	void (*callback)(struct virtqueue *),
-	const char *name)
-{
-	struct virtqueue *vq;
-	void *queue = NULL;
-	dma_addr_t dma_addr;
-	size_t queue_size_in_bytes;
-	struct vring vring;
-
-	/* We assume num is a power of 2. */
-	if (num & (num - 1)) {
-		dev_warn(&vdev->dev, "Bad virtqueue length %u\n", num);
-		return NULL;
-	}
-
-	/* TODO: allocate each queue chunk individually */
-	for (; num && vring_size(num, vring_align) > PAGE_SIZE; num /= 2) {
-		queue = vring_alloc_queue(vdev, vring_size(num, vring_align),
-					  &dma_addr,
-					  GFP_KERNEL|__GFP_NOWARN|__GFP_ZERO);
-		if (queue)
-			break;
-		if (!may_reduce_num)
-			return NULL;
-	}
-
-	if (!num)
-		return NULL;
-
-	if (!queue) {
-		/* Try to get a single page. You are my only hope! */
-		queue = vring_alloc_queue(vdev, vring_size(num, vring_align),
-					  &dma_addr, GFP_KERNEL|__GFP_ZERO);
-	}
-	if (!queue)
-		return NULL;
-
-	queue_size_in_bytes = vring_size(num, vring_align);
-	vring_init(&vring, num, queue, vring_align);
-
-	vq = __vring_new_virtqueue(index, vring, vdev, weak_barriers, context,
-				   notify, callback, name);
-	if (!vq) {
-		vring_free_queue(vdev, queue_size_in_bytes, queue,
-				 dma_addr);
-		return NULL;
-	}
-
-	to_vvq(vq)->split.queue_dma_addr = dma_addr;
-	to_vvq(vq)->split.queue_size_in_bytes = queue_size_in_bytes;
-	to_vvq(vq)->we_own_ring = true;
-
-	return vq;
-}
-
-
-/*
- * Packed ring specific functions - *_packed().
- */
-
-static void vring_unmap_state_packed(const struct vring_virtqueue *vq,
-				     struct vring_desc_extra_packed *state)
-{
-	u16 flags;
-
-	if (!vq->use_dma_api)
-		return;
-
-	flags = state->flags;
-
-	if (flags & VRING_DESC_F_INDIRECT) {
-		dma_unmap_single(vring_dma_dev(vq),
-				 state->addr, state->len,
-				 (flags & VRING_DESC_F_WRITE) ?
-				 DMA_FROM_DEVICE : DMA_TO_DEVICE);
-	} else {
-		dma_unmap_page(vring_dma_dev(vq),
-			       state->addr, state->len,
-			       (flags & VRING_DESC_F_WRITE) ?
-			       DMA_FROM_DEVICE : DMA_TO_DEVICE);
-	}
-}
-
-static void vring_unmap_desc_packed(const struct vring_virtqueue *vq,
-				   struct vring_packed_desc *desc)
-{
-	u16 flags;
-
-	if (!vq->use_dma_api)
-		return;
-
-	flags = le16_to_cpu(desc->flags);
-
-	if (flags & VRING_DESC_F_INDIRECT) {
-		dma_unmap_single(vring_dma_dev(vq),
-				 le64_to_cpu(desc->addr),
-				 le32_to_cpu(desc->len),
-				 (flags & VRING_DESC_F_WRITE) ?
-				 DMA_FROM_DEVICE : DMA_TO_DEVICE);
-	} else {
-		dma_unmap_page(vring_dma_dev(vq),
-			       le64_to_cpu(desc->addr),
-			       le32_to_cpu(desc->len),
-			       (flags & VRING_DESC_F_WRITE) ?
-			       DMA_FROM_DEVICE : DMA_TO_DEVICE);
-	}
-}
-
-static struct vring_packed_desc *alloc_indirect_packed(unsigned int total_sg,
-						       gfp_t gfp)
-{
-	struct vring_packed_desc *desc;
-
-	/*
-	 * We require lowmem mappings for the descriptors because
-	 * otherwise virt_to_phys will give us bogus addresses in the
-	 * virtqueue.
-	 */
-	gfp &= ~__GFP_HIGHMEM;
-
-	desc = kmalloc_array(total_sg, sizeof(struct vring_packed_desc), gfp);
-
-	return desc;
-}
-
-static int virtqueue_add_indirect_packed(struct vring_virtqueue *vq,
-				       struct scatterlist *sgs[],
-				       unsigned int total_sg,
-				       unsigned int out_sgs,
-				       unsigned int in_sgs,
-				       void *data,
-				       gfp_t gfp)
-{
-	struct vring_packed_desc *desc;
-	struct scatterlist *sg;
-	unsigned int i, n, err_idx;
-	u16 head, id;
-	dma_addr_t addr;
-
-	head = vq->packed.next_avail_idx;
-	desc = alloc_indirect_packed(total_sg, gfp);
-
-	if (unlikely(vq->vq.num_free < 1)) {
-		pr_debug("Can't add buf len 1 - avail = 0\n");
-		kfree(desc);
-		END_USE(vq);
-		return -ENOSPC;
-	}
-
-	i = 0;
-	id = vq->free_head;
-	BUG_ON(id == vq->packed.vring.num);
-
-	for (n = 0; n < out_sgs + in_sgs; n++) {
-		for (sg = sgs[n]; sg; sg = sg_next(sg)) {
-			addr = vring_map_one_sg(vq, sg, n < out_sgs ?
-					DMA_TO_DEVICE : DMA_FROM_DEVICE);
-			if (vring_mapping_error(vq, addr))
-				goto unmap_release;
-
-			desc[i].flags = cpu_to_le16(n < out_sgs ?
-						0 : VRING_DESC_F_WRITE);
-			desc[i].addr = cpu_to_le64(addr);
-			desc[i].len = cpu_to_le32(sg->length);
-			i++;
-		}
-	}
-
-	/* Now that the indirect table is filled in, map it. */
-	addr = vring_map_single(vq, desc,
-			total_sg * sizeof(struct vring_packed_desc),
-			DMA_TO_DEVICE);
-	if (vring_mapping_error(vq, addr))
-		goto unmap_release;
-
-	vq->packed.vring.desc[head].addr = cpu_to_le64(addr);
-	vq->packed.vring.desc[head].len = cpu_to_le32(total_sg *
-				sizeof(struct vring_packed_desc));
-	vq->packed.vring.desc[head].id = cpu_to_le16(id);
-
-	if (vq->use_dma_api) {
-		vq->packed.desc_extra[id].addr = addr;
-		vq->packed.desc_extra[id].len = total_sg *
-				sizeof(struct vring_packed_desc);
-		vq->packed.desc_extra[id].flags = VRING_DESC_F_INDIRECT |
-						  vq->packed.avail_used_flags;
-	}
-
-	/*
-	 * A driver MUST NOT make the first descriptor in the list
-	 * available before all subsequent descriptors comprising
-	 * the list are made available.
-	 */
-	virtio_wmb(vq->weak_barriers);
-	vq->packed.vring.desc[head].flags = cpu_to_le16(VRING_DESC_F_INDIRECT |
-						vq->packed.avail_used_flags);
-
-	/* We're using some buffers from the free list. */
-	vq->vq.num_free -= 1;
-
-	/* Update free pointer */
-	n = head + 1;
-	if (n >= vq->packed.vring.num) {
-		n = 0;
-		vq->packed.avail_wrap_counter ^= 1;
-		vq->packed.avail_used_flags ^=
-				1 << VRING_PACKED_DESC_F_AVAIL |
-				1 << VRING_PACKED_DESC_F_USED;
-	}
-	vq->packed.next_avail_idx = n;
-	vq->free_head = vq->packed.desc_state[id].next;
-
-	/* Store token and indirect buffer state. */
-	vq->packed.desc_state[id].num = 1;
-	vq->packed.desc_state[id].data = data;
-	vq->packed.desc_state[id].indir_desc = desc;
-	vq->packed.desc_state[id].last = id;
-
-	vq->num_added += 1;
-
-	pr_debug("Added buffer head %i to %p\n", head, vq);
-	END_USE(vq);
-
-	return 0;
-
-unmap_release:
-	err_idx = i;
-
-	for (i = 0; i < err_idx; i++)
-		vring_unmap_desc_packed(vq, &desc[i]);
-
-	kfree(desc);
-
-	END_USE(vq);
-	return -EIO;
-}
-
-static inline int virtqueue_add_packed(struct virtqueue *_vq,
-				       struct scatterlist *sgs[],
-				       unsigned int total_sg,
-				       unsigned int out_sgs,
-				       unsigned int in_sgs,
-				       void *data,
-				       void *ctx,
-				       gfp_t gfp)
-{
-	struct vring_virtqueue *vq = to_vvq(_vq);
-	struct vring_packed_desc *desc;
-	struct scatterlist *sg;
-	unsigned int i, n, c, descs_used, err_idx;
-	__le16 uninitialized_var(head_flags), flags;
-	u16 head, id, uninitialized_var(prev), curr, avail_used_flags;
-
-	START_USE(vq);
-
-	BUG_ON(data == NULL);
-	BUG_ON(ctx && vq->indirect);
-
-	if (unlikely(vq->broken)) {
-		END_USE(vq);
-		return -EIO;
-	}
-
-	LAST_ADD_TIME_UPDATE(vq);
-
-	BUG_ON(total_sg == 0);
-
-	if (virtqueue_use_indirect(_vq, total_sg))
-		return virtqueue_add_indirect_packed(vq, sgs, total_sg,
-				out_sgs, in_sgs, data, gfp);
-
-	head = vq->packed.next_avail_idx;
-	avail_used_flags = vq->packed.avail_used_flags;
-
-	WARN_ON_ONCE(total_sg > vq->packed.vring.num && !vq->indirect);
-
-	desc = vq->packed.vring.desc;
-	i = head;
-	descs_used = total_sg;
-
-	if (unlikely(vq->vq.num_free < descs_used)) {
-		pr_debug("Can't add buf len %i - avail = %i\n",
-			 descs_used, vq->vq.num_free);
-		END_USE(vq);
-		return -ENOSPC;
-	}
-
-	id = vq->free_head;
-	BUG_ON(id == vq->packed.vring.num);
-
-	curr = id;
-	c = 0;
-	for (n = 0; n < out_sgs + in_sgs; n++) {
-		for (sg = sgs[n]; sg; sg = sg_next(sg)) {
-			dma_addr_t addr = vring_map_one_sg(vq, sg, n < out_sgs ?
-					DMA_TO_DEVICE : DMA_FROM_DEVICE);
-			if (vring_mapping_error(vq, addr))
-				goto unmap_release;
-
-			flags = cpu_to_le16(vq->packed.avail_used_flags |
-				    (++c == total_sg ? 0 : VRING_DESC_F_NEXT) |
-				    (n < out_sgs ? 0 : VRING_DESC_F_WRITE));
-			if (i == head)
-				head_flags = flags;
-			else
-				desc[i].flags = flags;
-
-			desc[i].addr = cpu_to_le64(addr);
-			desc[i].len = cpu_to_le32(sg->length);
-			desc[i].id = cpu_to_le16(id);
-
-			if (unlikely(vq->use_dma_api)) {
-				vq->packed.desc_extra[curr].addr = addr;
-				vq->packed.desc_extra[curr].len = sg->length;
-				vq->packed.desc_extra[curr].flags =
-					le16_to_cpu(flags);
-			}
-			prev = curr;
-			curr = vq->packed.desc_state[curr].next;
-
-			if ((unlikely(++i >= vq->packed.vring.num))) {
-				i = 0;
-				vq->packed.avail_used_flags ^=
-					1 << VRING_PACKED_DESC_F_AVAIL |
-					1 << VRING_PACKED_DESC_F_USED;
-			}
-		}
-	}
-
-	if (i < head)
-		vq->packed.avail_wrap_counter ^= 1;
-
-	/* We're using some buffers from the free list. */
-	vq->vq.num_free -= descs_used;
-
-	/* Update free pointer */
-	vq->packed.next_avail_idx = i;
-	vq->free_head = curr;
-
-	/* Store token. */
-	vq->packed.desc_state[id].num = descs_used;
-	vq->packed.desc_state[id].data = data;
-	vq->packed.desc_state[id].indir_desc = ctx;
-	vq->packed.desc_state[id].last = prev;
-
-	/*
-	 * A driver MUST NOT make the first descriptor in the list
-	 * available before all subsequent descriptors comprising
-	 * the list are made available.
-	 */
-	virtio_wmb(vq->weak_barriers);
-	vq->packed.vring.desc[head].flags = head_flags;
-	vq->num_added += descs_used;
-
-	pr_debug("Added buffer head %i to %p\n", head, vq);
-	END_USE(vq);
-
-	return 0;
-
-unmap_release:
-	err_idx = i;
-	i = head;
-
-	vq->packed.avail_used_flags = avail_used_flags;
-
-	for (n = 0; n < total_sg; n++) {
-		if (i == err_idx)
-			break;
-		vring_unmap_desc_packed(vq, &desc[i]);
-		i++;
-		if (i >= vq->packed.vring.num)
-			i = 0;
-	}
-
-	END_USE(vq);
-	return -EIO;
-}
-
-static bool virtqueue_kick_prepare_packed(struct virtqueue *_vq)
-{
-	struct vring_virtqueue *vq = to_vvq(_vq);
-	u16 new, old, off_wrap, flags, wrap_counter, event_idx;
-	bool needs_kick;
-	union {
-		struct {
-			__le16 off_wrap;
-			__le16 flags;
-		};
-		u32 u32;
-	} snapshot;
-
-	START_USE(vq);
-
-	/*
-	 * We need to expose the new flags value before checking notification
-	 * suppressions.
-	 */
-	virtio_mb(vq->weak_barriers);
-
-	old = vq->packed.next_avail_idx - vq->num_added;
-	new = vq->packed.next_avail_idx;
-	vq->num_added = 0;
-
-	snapshot.u32 = *(u32 *)vq->packed.vring.device;
-	flags = le16_to_cpu(snapshot.flags);
-
-	LAST_ADD_TIME_CHECK(vq);
-	LAST_ADD_TIME_INVALID(vq);
-
-	if (flags != VRING_PACKED_EVENT_FLAG_DESC) {
-		needs_kick = (flags != VRING_PACKED_EVENT_FLAG_DISABLE);
-		goto out;
-	}
-
-	off_wrap = le16_to_cpu(snapshot.off_wrap);
-
-	wrap_counter = off_wrap >> VRING_PACKED_EVENT_F_WRAP_CTR;
-	event_idx = off_wrap & ~(1 << VRING_PACKED_EVENT_F_WRAP_CTR);
-	if (wrap_counter != vq->packed.avail_wrap_counter)
-		event_idx -= vq->packed.vring.num;
-
-	needs_kick = vring_need_event(event_idx, new, old);
-out:
-	END_USE(vq);
-	return needs_kick;
-}
-
-static void detach_buf_packed(struct vring_virtqueue *vq,
-			      unsigned int id, void **ctx)
-{
-	struct vring_desc_state_packed *state = NULL;
-	struct vring_packed_desc *desc;
-	unsigned int i, curr;
-
-	state = &vq->packed.desc_state[id];
-
-	/* Clear data ptr. */
-	state->data = NULL;
-
-	vq->packed.desc_state[state->last].next = vq->free_head;
-	vq->free_head = id;
-	vq->vq.num_free += state->num;
-
-	if (unlikely(vq->use_dma_api)) {
-		curr = id;
-		for (i = 0; i < state->num; i++) {
-			vring_unmap_state_packed(vq,
-				&vq->packed.desc_extra[curr]);
-			curr = vq->packed.desc_state[curr].next;
-		}
-	}
-
-	if (vq->indirect) {
-		u32 len;
-
-		/* Free the indirect table, if any, now that it's unmapped. */
-		desc = state->indir_desc;
-		if (!desc)
-			return;
-
-		if (vq->use_dma_api) {
-			len = vq->packed.desc_extra[id].len;
-			for (i = 0; i < len / sizeof(struct vring_packed_desc);
-					i++)
-				vring_unmap_desc_packed(vq, &desc[i]);
-		}
-		kfree(desc);
-		state->indir_desc = NULL;
-	} else if (ctx) {
-		*ctx = state->indir_desc;
-	}
-}
-
-static inline bool is_used_desc_packed(const struct vring_virtqueue *vq,
-				       u16 idx, bool used_wrap_counter)
-{
-	bool avail, used;
-	u16 flags;
-
-	flags = le16_to_cpu(vq->packed.vring.desc[idx].flags);
-	avail = !!(flags & (1 << VRING_PACKED_DESC_F_AVAIL));
-	used = !!(flags & (1 << VRING_PACKED_DESC_F_USED));
-
-	return avail == used && used == used_wrap_counter;
-}
-
-static inline bool more_used_packed(const struct vring_virtqueue *vq)
-{
-	return is_used_desc_packed(vq, vq->last_used_idx,
-			vq->packed.used_wrap_counter);
-}
-
-static void *virtqueue_get_buf_ctx_packed(struct virtqueue *_vq,
-					  unsigned int *len,
-					  void **ctx)
-{
-	struct vring_virtqueue *vq = to_vvq(_vq);
-	u16 last_used, id;
-	void *ret;
-
-	START_USE(vq);
-
-	if (unlikely(vq->broken)) {
-		END_USE(vq);
-		return NULL;
-	}
-
-	if (!more_used_packed(vq)) {
-		pr_debug("No more buffers in queue\n");
-		END_USE(vq);
-		return NULL;
-	}
-
-	/* Only get used elements after they have been exposed by host. */
-	virtio_rmb(vq->weak_barriers);
-
-	last_used = vq->last_used_idx;
-	id = le16_to_cpu(vq->packed.vring.desc[last_used].id);
-	*len = le32_to_cpu(vq->packed.vring.desc[last_used].len);
-
-	if (unlikely(id >= vq->packed.vring.num)) {
-		BAD_RING(vq, "id %u out of range\n", id);
-		return NULL;
-	}
-	if (unlikely(!vq->packed.desc_state[id].data)) {
-		BAD_RING(vq, "id %u is not a head!\n", id);
-		return NULL;
-	}
-
-	/* detach_buf_packed clears data, so grab it now. */
-	ret = vq->packed.desc_state[id].data;
-	detach_buf_packed(vq, id, ctx);
-
-	vq->last_used_idx += vq->packed.desc_state[id].num;
-	if (unlikely(vq->last_used_idx >= vq->packed.vring.num)) {
-		vq->last_used_idx -= vq->packed.vring.num;
-		vq->packed.used_wrap_counter ^= 1;
-	}
-
-	/*
-	 * If we expect an interrupt for the next entry, tell host
-	 * by writing event index and flush out the write before
-	 * the read in the next get_buf call.
-	 */
-	if (vq->packed.event_flags_shadow == VRING_PACKED_EVENT_FLAG_DESC)
-		virtio_store_mb(vq->weak_barriers,
-				&vq->packed.vring.driver->off_wrap,
-				cpu_to_le16(vq->last_used_idx |
-					(vq->packed.used_wrap_counter <<
-					 VRING_PACKED_EVENT_F_WRAP_CTR)));
-
-	LAST_ADD_TIME_INVALID(vq);
-
-	END_USE(vq);
-	return ret;
-}
-
-static void virtqueue_disable_cb_packed(struct virtqueue *_vq)
-{
-	struct vring_virtqueue *vq = to_vvq(_vq);
-
-	if (vq->packed.event_flags_shadow != VRING_PACKED_EVENT_FLAG_DISABLE) {
-		vq->packed.event_flags_shadow = VRING_PACKED_EVENT_FLAG_DISABLE;
-		vq->packed.vring.driver->flags =
-			cpu_to_le16(vq->packed.event_flags_shadow);
-	}
-}
-
-static unsigned virtqueue_enable_cb_prepare_packed(struct virtqueue *_vq)
-{
-	struct vring_virtqueue *vq = to_vvq(_vq);
-
-	START_USE(vq);
-
-	/*
-	 * We optimistically turn back on interrupts, then check if there was
-	 * more to do.
-	 */
-
-	if (vq->event) {
-		vq->packed.vring.driver->off_wrap =
-			cpu_to_le16(vq->last_used_idx |
-				(vq->packed.used_wrap_counter <<
-				 VRING_PACKED_EVENT_F_WRAP_CTR));
-		/*
-		 * We need to update event offset and event wrap
-		 * counter first before updating event flags.
-		 */
-		virtio_wmb(vq->weak_barriers);
-	}
-
-	if (vq->packed.event_flags_shadow == VRING_PACKED_EVENT_FLAG_DISABLE) {
-		vq->packed.event_flags_shadow = vq->event ?
-				VRING_PACKED_EVENT_FLAG_DESC :
-				VRING_PACKED_EVENT_FLAG_ENABLE;
-		vq->packed.vring.driver->flags =
-				cpu_to_le16(vq->packed.event_flags_shadow);
-	}
-
-	END_USE(vq);
-	return vq->last_used_idx | ((u16)vq->packed.used_wrap_counter <<
-			VRING_PACKED_EVENT_F_WRAP_CTR);
-}
-
-static bool virtqueue_poll_packed(struct virtqueue *_vq, u16 off_wrap)
-{
-	struct vring_virtqueue *vq = to_vvq(_vq);
-	bool wrap_counter;
-	u16 used_idx;
-
-	wrap_counter = off_wrap >> VRING_PACKED_EVENT_F_WRAP_CTR;
-	used_idx = off_wrap & ~(1 << VRING_PACKED_EVENT_F_WRAP_CTR);
-
-	return is_used_desc_packed(vq, used_idx, wrap_counter);
-}
-
-static bool virtqueue_enable_cb_delayed_packed(struct virtqueue *_vq)
-{
-	struct vring_virtqueue *vq = to_vvq(_vq);
-	u16 used_idx, wrap_counter;
-	u16 bufs;
-
-	START_USE(vq);
-
-	/*
-	 * We optimistically turn back on interrupts, then check if there was
-	 * more to do.
-	 */
-
-	if (vq->event) {
-		/* TODO: tune this threshold */
-		bufs = (vq->packed.vring.num - vq->vq.num_free) * 3 / 4;
-		wrap_counter = vq->packed.used_wrap_counter;
-
-		used_idx = vq->last_used_idx + bufs;
-		if (used_idx >= vq->packed.vring.num) {
-			used_idx -= vq->packed.vring.num;
-			wrap_counter ^= 1;
-		}
-
-		vq->packed.vring.driver->off_wrap = cpu_to_le16(used_idx |
-			(wrap_counter << VRING_PACKED_EVENT_F_WRAP_CTR));
-
-		/*
-		 * We need to update event offset and event wrap
-		 * counter first before updating event flags.
-		 */
-		virtio_wmb(vq->weak_barriers);
-	} else {
-		used_idx = vq->last_used_idx;
-		wrap_counter = vq->packed.used_wrap_counter;
-	}
-
-	if (vq->packed.event_flags_shadow == VRING_PACKED_EVENT_FLAG_DISABLE) {
-		vq->packed.event_flags_shadow = vq->event ?
-				VRING_PACKED_EVENT_FLAG_DESC :
-				VRING_PACKED_EVENT_FLAG_ENABLE;
-		vq->packed.vring.driver->flags =
-				cpu_to_le16(vq->packed.event_flags_shadow);
-	}
-
-	/*
-	 * We need to update event suppression structure first
-	 * before re-checking for more used buffers.
-	 */
-	virtio_mb(vq->weak_barriers);
-
-	if (is_used_desc_packed(vq, used_idx, wrap_counter)) {
-		END_USE(vq);
-		return false;
-	}
-
-	END_USE(vq);
-	return true;
-}
-
-static void *virtqueue_detach_unused_buf_packed(struct virtqueue *_vq)
-{
-	struct vring_virtqueue *vq = to_vvq(_vq);
-	unsigned int i;
-	void *buf;
-
-	START_USE(vq);
-
-	for (i = 0; i < vq->packed.vring.num; i++) {
-		if (!vq->packed.desc_state[i].data)
-			continue;
-		/* detach_buf clears data, so grab it now. */
-		buf = vq->packed.desc_state[i].data;
-		detach_buf_packed(vq, i, NULL);
-		END_USE(vq);
-		return buf;
-	}
-	/* That should have freed everything. */
-	BUG_ON(vq->vq.num_free != vq->packed.vring.num);
-
-	END_USE(vq);
-	return NULL;
-}
-
-static struct virtqueue *vring_create_virtqueue_packed(
-	unsigned int index,
-	unsigned int num,
-	unsigned int vring_align,
-	struct virtio_device *vdev,
-	bool weak_barriers,
-	bool may_reduce_num,
-	bool context,
-	bool (*notify)(struct virtqueue *),
-	void (*callback)(struct virtqueue *),
-	const char *name)
-{
-	struct vring_virtqueue *vq;
-	struct vring_packed_desc *ring;
-	struct vring_packed_desc_event *driver, *device;
-	dma_addr_t ring_dma_addr, driver_event_dma_addr, device_event_dma_addr;
-	size_t ring_size_in_bytes, event_size_in_bytes;
-	unsigned int i;
-
-	ring_size_in_bytes = num * sizeof(struct vring_packed_desc);
-
-	ring = vring_alloc_queue(vdev, ring_size_in_bytes,
-				 &ring_dma_addr,
-				 GFP_KERNEL|__GFP_NOWARN|__GFP_ZERO);
-	if (!ring)
-		goto err_ring;
-
-	event_size_in_bytes = sizeof(struct vring_packed_desc_event);
-
-	driver = vring_alloc_queue(vdev, event_size_in_bytes,
-				   &driver_event_dma_addr,
-				   GFP_KERNEL|__GFP_NOWARN|__GFP_ZERO);
-	if (!driver)
-		goto err_driver;
-
-	device = vring_alloc_queue(vdev, event_size_in_bytes,
-				   &device_event_dma_addr,
-				   GFP_KERNEL|__GFP_NOWARN|__GFP_ZERO);
-	if (!device)
-		goto err_device;
-
-	vq = kmalloc(sizeof(*vq), GFP_KERNEL);
-	if (!vq)
-		goto err_vq;
-
-	vq->vq.callback = callback;
-	vq->vq.vdev = vdev;
-	vq->vq.name = name;
-	vq->vq.num_free = num;
-	vq->vq.index = index;
-	vq->we_own_ring = true;
-	vq->notify = notify;
-	vq->weak_barriers = weak_barriers;
-	vq->broken = false;
-	vq->last_used_idx = 0;
-	vq->num_added = 0;
-	vq->packed_ring = true;
-	vq->use_dma_api = vring_use_dma_api(vdev);
-	list_add_tail(&vq->vq.list, &vdev->vqs);
-#ifdef DEBUG
-	vq->in_use = false;
-	vq->last_add_time_valid = false;
-#endif
-
-	vq->indirect = virtio_has_feature(vdev, VIRTIO_RING_F_INDIRECT_DESC) &&
-		!context;
-	vq->event = virtio_has_feature(vdev, VIRTIO_RING_F_EVENT_IDX);
-
-	if (virtio_has_feature(vdev, VIRTIO_F_ORDER_PLATFORM))
-		vq->weak_barriers = false;
-
-	vq->packed.ring_dma_addr = ring_dma_addr;
-	vq->packed.driver_event_dma_addr = driver_event_dma_addr;
-	vq->packed.device_event_dma_addr = device_event_dma_addr;
-
-	vq->packed.ring_size_in_bytes = ring_size_in_bytes;
-	vq->packed.event_size_in_bytes = event_size_in_bytes;
-
-	vq->packed.vring.num = num;
-	vq->packed.vring.desc = ring;
-	vq->packed.vring.driver = driver;
-	vq->packed.vring.device = device;
-
-	vq->packed.next_avail_idx = 0;
-	vq->packed.avail_wrap_counter = 1;
-	vq->packed.used_wrap_counter = 1;
-	vq->packed.event_flags_shadow = 0;
-	vq->packed.avail_used_flags = 1 << VRING_PACKED_DESC_F_AVAIL;
-
-	vq->packed.desc_state = kmalloc_array(num,
-			sizeof(struct vring_desc_state_packed),
-			GFP_KERNEL);
-	if (!vq->packed.desc_state)
-		goto err_desc_state;
-
-	memset(vq->packed.desc_state, 0,
-		num * sizeof(struct vring_desc_state_packed));
-
-	/* Put everything in free lists. */
-	vq->free_head = 0;
-	for (i = 0; i < num-1; i++)
-		vq->packed.desc_state[i].next = i + 1;
-
-	vq->packed.desc_extra = kmalloc_array(num,
-			sizeof(struct vring_desc_extra_packed),
-			GFP_KERNEL);
-	if (!vq->packed.desc_extra)
-		goto err_desc_extra;
-
-	memset(vq->packed.desc_extra, 0,
-		num * sizeof(struct vring_desc_extra_packed));
-
-	/* No callback?  Tell other side not to bother us. */
-	if (!callback) {
-		vq->packed.event_flags_shadow = VRING_PACKED_EVENT_FLAG_DISABLE;
-		vq->packed.vring.driver->flags =
-			cpu_to_le16(vq->packed.event_flags_shadow);
-	}
-
-	return &vq->vq;
-
-err_desc_extra:
-	kfree(vq->packed.desc_state);
-err_desc_state:
-	kfree(vq);
-err_vq:
-	vring_free_queue(vdev, event_size_in_bytes, device, ring_dma_addr);
-err_device:
-	vring_free_queue(vdev, event_size_in_bytes, driver, ring_dma_addr);
-err_driver:
-	vring_free_queue(vdev, ring_size_in_bytes, ring, ring_dma_addr);
-err_ring:
-	return NULL;
-}
-
-
-/*
- * Generic functions and exported symbols.
- */
-
-static inline int virtqueue_add(struct virtqueue *_vq,
-				struct scatterlist *sgs[],
-				unsigned int total_sg,
-				unsigned int out_sgs,
-				unsigned int in_sgs,
-				void *data,
-				void *ctx,
-				gfp_t gfp)
-{
-	struct vring_virtqueue *vq = to_vvq(_vq);
-
-	return vq->packed_ring ? virtqueue_add_packed(_vq, sgs, total_sg,
-					out_sgs, in_sgs, data, ctx, gfp) :
-				 virtqueue_add_split(_vq, sgs, total_sg,
-					out_sgs, in_sgs, data, ctx, gfp);
-}
-
-/**
- * virtqueue_add_sgs - expose buffers to other end
  * @_vq: the struct virtqueue we're talking about.
  * @sgs: array of terminated scatterlists.
  * @out_sgs: the number of scatterlists readable by other side
