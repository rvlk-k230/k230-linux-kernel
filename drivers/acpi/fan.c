/*
 *  acpi_fan.c - ACPI Fan Driver ($Revision: 29 $)
 *
 *  Copyright (C) 2001, 2002 Andy Grover <andrew.grover@intel.com>
 *  Copyright (C) 2001, 2002 Paul Diefenbaugh <paul.s.diefenbaugh@intel.com>
 *
 * ~~~~~~~~~~~~~~~~~~~~~~~~~~~~~~~~~~~~~~~~~~~~~~~~~~~~~~~~~~~~~~~~~~~~~~~~~~
 *
 *  This program is free software; you can redistribute it and/or modify
 *  it under the terms of the GNU General Public License as published by
 *  the Free Software Foundation; either version 2 of the License, or (at
 *  your option) any later version.
 *
 *  This program is distributed in the hope that it will be useful, but
 *  WITHOUT ANY WARRANTY; without even the implied warranty of
 *  MERCHANTABILITY or FITNESS FOR A PARTICULAR PURPOSE.  See the GNU
 *  General Public License for more details.
 *
 *  You should have received a copy of the GNU General Public License along
 *  with this program; if not, write to the Free Software Foundation, Inc.,
 *  59 Temple Place, Suite 330, Boston, MA 02111-1307 USA.
 *
 * ~~~~~~~~~~~~~~~~~~~~~~~~~~~~~~~~~~~~~~~~~~~~~~~~~~~~~~~~~~~~~~~~~~~~~~~~~~
 */

#include <linux/kernel.h>
#include <linux/module.h>
#include <linux/init.h>
#include <linux/types.h>
#include <linux/uaccess.h>
#include <linux/thermal.h>
#include <linux/acpi.h>
<<<<<<< HEAD

#define ACPI_FAN_CLASS			"fan"
#define ACPI_FAN_FILE_STATE		"state"

#define _COMPONENT		ACPI_FAN_COMPONENT
ACPI_MODULE_NAME("fan");
=======
#include <linux/platform_device.h>
#include <linux/sort.h>
>>>>>>> d1d0b6b6

MODULE_AUTHOR("Paul Diefenbaugh");
MODULE_DESCRIPTION("ACPI Fan Driver");
MODULE_LICENSE("GPL");

static int acpi_fan_probe(struct platform_device *pdev);
static int acpi_fan_remove(struct platform_device *pdev);

static const struct acpi_device_id fan_device_ids[] = {
	{"PNP0C0B", 0},
	{"INT3404", 0},
	{"", 0},
};
MODULE_DEVICE_TABLE(acpi, fan_device_ids);

#ifdef CONFIG_PM_SLEEP
static int acpi_fan_suspend(struct device *dev);
static int acpi_fan_resume(struct device *dev);
static struct dev_pm_ops acpi_fan_pm = {
	.resume = acpi_fan_resume,
	.freeze = acpi_fan_suspend,
	.thaw = acpi_fan_resume,
	.restore = acpi_fan_resume,
};
#define FAN_PM_OPS_PTR (&acpi_fan_pm)
#else
#define FAN_PM_OPS_PTR NULL
#endif

struct acpi_fan_fps {
	u64 control;
	u64 trip_point;
	u64 speed;
	u64 noise_level;
	u64 power;
};

struct acpi_fan_fif {
	u64 revision;
	u64 fine_grain_ctrl;
	u64 step_size;
	u64 low_speed_notification;
};

struct acpi_fan {
	bool acpi4;
	struct acpi_fan_fif fif;
	struct acpi_fan_fps *fps;
	int fps_count;
	struct thermal_cooling_device *cdev;
};

static struct platform_driver acpi_fan_driver = {
	.probe = acpi_fan_probe,
	.remove = acpi_fan_remove,
	.driver = {
		.name = "acpi-fan",
		.acpi_match_table = fan_device_ids,
		.pm = FAN_PM_OPS_PTR,
	},
};

/* thermal cooling device callbacks */
static int fan_get_max_state(struct thermal_cooling_device *cdev, unsigned long
			     *state)
{
	struct acpi_device *device = cdev->devdata;
	struct acpi_fan *fan = acpi_driver_data(device);

	if (fan->acpi4)
		*state = fan->fps_count - 1;
	else
		*state = 1;
	return 0;
}

static int fan_get_state_acpi4(struct acpi_device *device, unsigned long *state)
{
	struct acpi_buffer buffer = { ACPI_ALLOCATE_BUFFER, NULL };
	struct acpi_fan *fan = acpi_driver_data(device);
	union acpi_object *obj;
	acpi_status status;
	int control, i;

	status = acpi_evaluate_object(device->handle, "_FST", NULL, &buffer);
	if (ACPI_FAILURE(status)) {
		dev_err(&device->dev, "Get fan state failed\n");
		return status;
	}

	obj = buffer.pointer;
	if (!obj || obj->type != ACPI_TYPE_PACKAGE ||
	    obj->package.count != 3 ||
	    obj->package.elements[1].type != ACPI_TYPE_INTEGER) {
		dev_err(&device->dev, "Invalid _FST data\n");
		status = -EINVAL;
		goto err;
	}

	control = obj->package.elements[1].integer.value;
	for (i = 0; i < fan->fps_count; i++) {
		if (control == fan->fps[i].control)
			break;
	}
	if (i == fan->fps_count) {
		dev_dbg(&device->dev, "Invalid control value returned\n");
		status = -EINVAL;
		goto err;
	}

	*state = i;

err:
	kfree(obj);
	return status;
}

static int fan_get_state(struct acpi_device *device, unsigned long *state)
{
	int result;
	int acpi_state = ACPI_STATE_D0;

	result = acpi_device_update_power(device, &acpi_state);
	if (result)
		return result;

	*state = (acpi_state == ACPI_STATE_D3_COLD ? 0 :
		 (acpi_state == ACPI_STATE_D0 ? 1 : -1));
	return 0;
}

static int fan_get_cur_state(struct thermal_cooling_device *cdev, unsigned long
			     *state)
{
	struct acpi_device *device = cdev->devdata;
	struct acpi_fan *fan = acpi_driver_data(device);

	if (fan->acpi4)
		return fan_get_state_acpi4(device, state);
	else
		return fan_get_state(device, state);
}

static int fan_set_state(struct acpi_device *device, unsigned long state)
{
	if (state != 0 && state != 1)
		return -EINVAL;

	return acpi_device_set_power(device,
				     state ? ACPI_STATE_D0 : ACPI_STATE_D3_COLD);
}

static int fan_set_state_acpi4(struct acpi_device *device, unsigned long state)
{
	struct acpi_fan *fan = acpi_driver_data(device);
	acpi_status status;

	if (state >= fan->fps_count)
		return -EINVAL;

	status = acpi_execute_simple_method(device->handle, "_FSL",
					    fan->fps[state].control);
	if (ACPI_FAILURE(status)) {
		dev_dbg(&device->dev, "Failed to set state by _FSL\n");
		return status;
	}

	return 0;
}

static int
fan_set_cur_state(struct thermal_cooling_device *cdev, unsigned long state)
{
	struct acpi_device *device = cdev->devdata;
	struct acpi_fan *fan = acpi_driver_data(device);

	if (fan->acpi4)
		return fan_set_state_acpi4(device, state);
	else
		return fan_set_state(device, state);
 }

static const struct thermal_cooling_device_ops fan_cooling_ops = {
	.get_max_state = fan_get_max_state,
	.get_cur_state = fan_get_cur_state,
	.set_cur_state = fan_set_cur_state,
};

/* --------------------------------------------------------------------------
 *                               Driver Interface
 * --------------------------------------------------------------------------
*/

static bool acpi_fan_is_acpi4(struct acpi_device *device)
{
	return acpi_has_method(device->handle, "_FIF") &&
	       acpi_has_method(device->handle, "_FPS") &&
	       acpi_has_method(device->handle, "_FSL") &&
	       acpi_has_method(device->handle, "_FST");
}

static int acpi_fan_get_fif(struct acpi_device *device)
{
	struct acpi_buffer buffer = { ACPI_ALLOCATE_BUFFER, NULL };
	struct acpi_fan *fan = acpi_driver_data(device);
	struct acpi_buffer format = { sizeof("NNNN"), "NNNN" };
	struct acpi_buffer fif = { sizeof(fan->fif), &fan->fif };
	union acpi_object *obj;
	acpi_status status;

	status = acpi_evaluate_object(device->handle, "_FIF", NULL, &buffer);
	if (ACPI_FAILURE(status))
		return status;

	obj = buffer.pointer;
	if (!obj || obj->type != ACPI_TYPE_PACKAGE) {
		dev_err(&device->dev, "Invalid _FIF data\n");
		status = -EINVAL;
		goto err;
	}

	status = acpi_extract_package(obj, &format, &fif);
	if (ACPI_FAILURE(status)) {
		dev_err(&device->dev, "Invalid _FIF element\n");
		status = -EINVAL;
	}

<<<<<<< HEAD
	result = acpi_bus_update_power(device->handle, NULL);
	if (result) {
		dev_err(&device->dev, "Setting initial power state\n");
		goto end;
=======
err:
	kfree(obj);
	return status;
}

static int acpi_fan_speed_cmp(const void *a, const void *b)
{
	const struct acpi_fan_fps *fps1 = a;
	const struct acpi_fan_fps *fps2 = b;
	return fps1->speed - fps2->speed;
}

static int acpi_fan_get_fps(struct acpi_device *device)
{
	struct acpi_fan *fan = acpi_driver_data(device);
	struct acpi_buffer buffer = { ACPI_ALLOCATE_BUFFER, NULL };
	union acpi_object *obj;
	acpi_status status;
	int i;

	status = acpi_evaluate_object(device->handle, "_FPS", NULL, &buffer);
	if (ACPI_FAILURE(status))
		return status;

	obj = buffer.pointer;
	if (!obj || obj->type != ACPI_TYPE_PACKAGE || obj->package.count < 2) {
		dev_err(&device->dev, "Invalid _FPS data\n");
		status = -EINVAL;
		goto err;
	}

	fan->fps_count = obj->package.count - 1; /* minus revision field */
	fan->fps = devm_kzalloc(&device->dev,
				fan->fps_count * sizeof(struct acpi_fan_fps),
				GFP_KERNEL);
	if (!fan->fps) {
		dev_err(&device->dev, "Not enough memory\n");
		status = -ENOMEM;
		goto err;
	}
	for (i = 0; i < fan->fps_count; i++) {
		struct acpi_buffer format = { sizeof("NNNNN"), "NNNNN" };
		struct acpi_buffer fps = { sizeof(fan->fps[i]), &fan->fps[i] };
		status = acpi_extract_package(&obj->package.elements[i + 1],
					      &format, &fps);
		if (ACPI_FAILURE(status)) {
			dev_err(&device->dev, "Invalid _FPS element\n");
			break;
		}
	}

	/* sort the state array according to fan speed in increase order */
	sort(fan->fps, fan->fps_count, sizeof(*fan->fps),
	     acpi_fan_speed_cmp, NULL);

err:
	kfree(obj);
	return status;
}

static int acpi_fan_probe(struct platform_device *pdev)
{
	int result = 0;
	struct thermal_cooling_device *cdev;
	struct acpi_fan *fan;
	struct acpi_device *device = ACPI_COMPANION(&pdev->dev);

	fan = devm_kzalloc(&pdev->dev, sizeof(*fan), GFP_KERNEL);
	if (!fan) {
		dev_err(&device->dev, "No memory for fan\n");
		return -ENOMEM;
	}
	device->driver_data = fan;
	platform_set_drvdata(pdev, fan);

	if (acpi_fan_is_acpi4(device)) {
		if (acpi_fan_get_fif(device) || acpi_fan_get_fps(device))
			goto end;
		fan->acpi4 = true;
	} else {
		result = acpi_device_update_power(device, NULL);
		if (result) {
			dev_err(&device->dev, "Setting initial power state\n");
			goto end;
		}
>>>>>>> d1d0b6b6
	}

	cdev = thermal_cooling_device_register("Fan", device,
						&fan_cooling_ops);
	if (IS_ERR(cdev)) {
		result = PTR_ERR(cdev);
		goto end;
	}

	dev_dbg(&pdev->dev, "registered as cooling_device%d\n", cdev->id);

	fan->cdev = cdev;
	result = sysfs_create_link(&pdev->dev.kobj,
				   &cdev->device.kobj,
				   "thermal_cooling");
	if (result)
		dev_err(&pdev->dev, "Failed to create sysfs link 'thermal_cooling'\n");

	result = sysfs_create_link(&cdev->device.kobj,
				   &pdev->dev.kobj,
				   "device");
	if (result)
<<<<<<< HEAD
		dev_err(&device->dev, "Failed to create sysfs link 'device'\n");

	dev_info(&device->dev, "ACPI: %s [%s] (%s)\n",
	       acpi_device_name(device), acpi_device_bid(device),
	       !device->power.state ? "on" : "off");
=======
		dev_err(&pdev->dev, "Failed to create sysfs link 'device'\n");
>>>>>>> d1d0b6b6

end:
	return result;
}

static int acpi_fan_remove(struct platform_device *pdev)
{
	struct acpi_fan *fan = platform_get_drvdata(pdev);

	sysfs_remove_link(&pdev->dev.kobj, "thermal_cooling");
	sysfs_remove_link(&fan->cdev->device.kobj, "device");
	thermal_cooling_device_unregister(fan->cdev);

	return 0;
}

#ifdef CONFIG_PM_SLEEP
static int acpi_fan_suspend(struct device *dev)
{
	struct acpi_fan *fan = dev_get_drvdata(dev);
	if (fan->acpi4)
		return 0;

	acpi_device_set_power(ACPI_COMPANION(dev), ACPI_STATE_D0);

	return AE_OK;
}

static int acpi_fan_resume(struct device *dev)
{
	int result;
	struct acpi_fan *fan = dev_get_drvdata(dev);

	if (fan->acpi4)
		return 0;

	result = acpi_device_update_power(ACPI_COMPANION(dev), NULL);
	if (result)
		dev_err(dev, "Error updating fan power state\n");

	return result;
}
#endif

module_platform_driver(acpi_fan_driver);<|MERGE_RESOLUTION|>--- conflicted
+++ resolved
@@ -30,17 +30,8 @@
 #include <linux/uaccess.h>
 #include <linux/thermal.h>
 #include <linux/acpi.h>
-<<<<<<< HEAD
-
-#define ACPI_FAN_CLASS			"fan"
-#define ACPI_FAN_FILE_STATE		"state"
-
-#define _COMPONENT		ACPI_FAN_COMPONENT
-ACPI_MODULE_NAME("fan");
-=======
 #include <linux/platform_device.h>
 #include <linux/sort.h>
->>>>>>> d1d0b6b6
 
 MODULE_AUTHOR("Paul Diefenbaugh");
 MODULE_DESCRIPTION("ACPI Fan Driver");
@@ -268,12 +259,6 @@
 		status = -EINVAL;
 	}
 
-<<<<<<< HEAD
-	result = acpi_bus_update_power(device->handle, NULL);
-	if (result) {
-		dev_err(&device->dev, "Setting initial power state\n");
-		goto end;
-=======
 err:
 	kfree(obj);
 	return status;
@@ -359,7 +344,6 @@
 			dev_err(&device->dev, "Setting initial power state\n");
 			goto end;
 		}
->>>>>>> d1d0b6b6
 	}
 
 	cdev = thermal_cooling_device_register("Fan", device,
@@ -382,15 +366,7 @@
 				   &pdev->dev.kobj,
 				   "device");
 	if (result)
-<<<<<<< HEAD
-		dev_err(&device->dev, "Failed to create sysfs link 'device'\n");
-
-	dev_info(&device->dev, "ACPI: %s [%s] (%s)\n",
-	       acpi_device_name(device), acpi_device_bid(device),
-	       !device->power.state ? "on" : "off");
-=======
 		dev_err(&pdev->dev, "Failed to create sysfs link 'device'\n");
->>>>>>> d1d0b6b6
 
 end:
 	return result;
