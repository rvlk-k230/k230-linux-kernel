// SPDX-License-Identifier: GPL-2.0+
// Expose the ChromeOS EC through sysfs
//
// Copyright (C) 2014 Google, Inc.

#include <linux/ctype.h>
#include <linux/delay.h>
#include <linux/device.h>
#include <linux/fs.h>
#include <linux/kobject.h>
#include <linux/mod_devicetable.h>
#include <linux/module.h>
#include <linux/platform_data/cros_ec_commands.h>
#include <linux/platform_data/cros_ec_proto.h>
#include <linux/platform_device.h>
#include <linux/printk.h>
#include <linux/slab.h>
#include <linux/stat.h>
#include <linux/types.h>
#include <linux/uaccess.h>

#define DRV_NAME "cros-ec-sysfs"

/* Accessor functions */

static ssize_t reboot_show(struct device *dev,
			   struct device_attribute *attr, char *buf)
{
	int count = 0;

	count += sysfs_emit_at(buf, count,
			       "ro|rw|cancel|cold|disable-jump|hibernate|cold-ap-off");
	count += sysfs_emit_at(buf, count, " [at-shutdown]\n");
	return count;
}

static ssize_t reboot_store(struct device *dev,
			    struct device_attribute *attr,
			    const char *buf, size_t count)
{
	static const struct {
		const char * const str;
		uint8_t cmd;
		uint8_t flags;
	} words[] = {
		{"cancel",       EC_REBOOT_CANCEL, 0},
		{"ro",           EC_REBOOT_JUMP_RO, 0},
		{"rw",           EC_REBOOT_JUMP_RW, 0},
		{"cold-ap-off",  EC_REBOOT_COLD_AP_OFF, 0},
		{"cold",         EC_REBOOT_COLD, 0},
		{"disable-jump", EC_REBOOT_DISABLE_JUMP, 0},
		{"hibernate",    EC_REBOOT_HIBERNATE, 0},
		{"at-shutdown",  -1, EC_REBOOT_FLAG_ON_AP_SHUTDOWN},
	};
	struct cros_ec_command *msg;
	struct ec_params_reboot_ec *param;
	int got_cmd = 0, offset = 0;
	int i;
	int ret;
	struct cros_ec_dev *ec = to_cros_ec_dev(dev);

	msg = kmalloc(sizeof(*msg) + sizeof(*param), GFP_KERNEL);
	if (!msg)
		return -ENOMEM;

	param = (struct ec_params_reboot_ec *)msg->data;

	param->flags = 0;
	while (1) {
		/* Find word to start scanning */
		while (buf[offset] && isspace(buf[offset]))
			offset++;
		if (!buf[offset])
			break;

		for (i = 0; i < ARRAY_SIZE(words); i++) {
			if (!strncasecmp(words[i].str, buf+offset,
					 strlen(words[i].str))) {
				if (words[i].flags) {
					param->flags |= words[i].flags;
				} else {
					param->cmd = words[i].cmd;
					got_cmd = 1;
				}
				break;
			}
		}

		/* On to the next word, if any */
		while (buf[offset] && !isspace(buf[offset]))
			offset++;
	}

	if (!got_cmd) {
		count = -EINVAL;
		goto exit;
	}

	msg->version = 0;
	msg->command = EC_CMD_REBOOT_EC + ec->cmd_offset;
	msg->outsize = sizeof(*param);
	msg->insize = 0;
	ret = cros_ec_cmd_xfer_status(ec->ec_dev, msg);
	if (ret < 0)
		count = ret;
exit:
	kfree(msg);
	return count;
}

static ssize_t version_show(struct device *dev,
			    struct device_attribute *attr, char *buf)
{
	static const char * const image_names[] = {"unknown", "RO", "RW"};
	struct ec_response_get_version *r_ver;
	struct ec_response_get_chip_info *r_chip;
	struct ec_response_board_version *r_board;
	struct cros_ec_command *msg;
	int ret;
	int count = 0;
	struct cros_ec_dev *ec = to_cros_ec_dev(dev);

	msg = kmalloc(sizeof(*msg) + EC_HOST_PARAM_SIZE, GFP_KERNEL);
	if (!msg)
		return -ENOMEM;

	/* Get versions. RW may change. */
	msg->version = 0;
	msg->command = EC_CMD_GET_VERSION + ec->cmd_offset;
	msg->insize = sizeof(*r_ver);
	msg->outsize = 0;
	ret = cros_ec_cmd_xfer_status(ec->ec_dev, msg);
	if (ret < 0) {
		count = ret;
		goto exit;
	}
	r_ver = (struct ec_response_get_version *)msg->data;
	/* Strings should be null-terminated, but let's be sure. */
	r_ver->version_string_ro[sizeof(r_ver->version_string_ro) - 1] = '\0';
	r_ver->version_string_rw[sizeof(r_ver->version_string_rw) - 1] = '\0';
	count += sysfs_emit_at(buf, count, "RO version:    %s\n", r_ver->version_string_ro);
	count += sysfs_emit_at(buf, count, "RW version:    %s\n", r_ver->version_string_rw);
	count += sysfs_emit_at(buf, count, "Firmware copy: %s\n",
			   (r_ver->current_image < ARRAY_SIZE(image_names) ?
			    image_names[r_ver->current_image] : "?"));

	/* Get build info. */
	msg->command = EC_CMD_GET_BUILD_INFO + ec->cmd_offset;
	msg->insize = EC_HOST_PARAM_SIZE;
	ret = cros_ec_cmd_xfer_status(ec->ec_dev, msg);
	if (ret < 0) {
		count += sysfs_emit_at(buf, count,
				   "Build info:    XFER / EC ERROR %d / %d\n",
				   ret, msg->result);
	} else {
		msg->data[EC_HOST_PARAM_SIZE - 1] = '\0';
		count += sysfs_emit_at(buf, count, "Build info:    %s\n", msg->data);
	}

	/* Get chip info. */
	msg->command = EC_CMD_GET_CHIP_INFO + ec->cmd_offset;
	msg->insize = sizeof(*r_chip);
	ret = cros_ec_cmd_xfer_status(ec->ec_dev, msg);
	if (ret < 0) {
		count += sysfs_emit_at(buf, count,
				   "Chip info:     XFER / EC ERROR %d / %d\n",
				   ret, msg->result);
	} else {
		r_chip = (struct ec_response_get_chip_info *)msg->data;

		r_chip->vendor[sizeof(r_chip->vendor) - 1] = '\0';
		r_chip->name[sizeof(r_chip->name) - 1] = '\0';
		r_chip->revision[sizeof(r_chip->revision) - 1] = '\0';
		count += sysfs_emit_at(buf, count, "Chip vendor:   %s\n", r_chip->vendor);
		count += sysfs_emit_at(buf, count, "Chip name:     %s\n", r_chip->name);
		count += sysfs_emit_at(buf, count, "Chip revision: %s\n", r_chip->revision);
	}

	/* Get board version */
	msg->command = EC_CMD_GET_BOARD_VERSION + ec->cmd_offset;
	msg->insize = sizeof(*r_board);
	ret = cros_ec_cmd_xfer_status(ec->ec_dev, msg);
	if (ret < 0) {
		count += sysfs_emit_at(buf, count,
				   "Board version: XFER / EC ERROR %d / %d\n",
				   ret, msg->result);
	} else {
		r_board = (struct ec_response_board_version *)msg->data;

		count += sysfs_emit_at(buf, count,
				   "Board version: %d\n",
				   r_board->board_version);
	}

exit:
	kfree(msg);
	return count;
}

static ssize_t flashinfo_show(struct device *dev,
			      struct device_attribute *attr, char *buf)
{
	struct ec_response_flash_info *resp;
	struct cros_ec_command *msg;
	int ret;
	struct cros_ec_dev *ec = to_cros_ec_dev(dev);

	msg = kmalloc(sizeof(*msg) + sizeof(*resp), GFP_KERNEL);
	if (!msg)
		return -ENOMEM;

	/* The flash info shouldn't ever change, but ask each time anyway. */
	msg->version = 0;
	msg->command = EC_CMD_FLASH_INFO + ec->cmd_offset;
	msg->insize = sizeof(*resp);
	msg->outsize = 0;
	ret = cros_ec_cmd_xfer_status(ec->ec_dev, msg);
	if (ret < 0)
		goto exit;

	resp = (struct ec_response_flash_info *)msg->data;

	ret = sysfs_emit(buf,
			"FlashSize %d\nWriteSize %d\n"
			"EraseSize %d\nProtectSize %d\n",
			resp->flash_size, resp->write_block_size,
			resp->erase_block_size, resp->protect_block_size);
exit:
	kfree(msg);
	return ret;
}

/* Keyboard wake angle control */
static ssize_t kb_wake_angle_show(struct device *dev,
				  struct device_attribute *attr, char *buf)
{
	struct cros_ec_dev *ec = to_cros_ec_dev(dev);
	struct ec_response_motion_sense *resp;
	struct ec_params_motion_sense *param;
	struct cros_ec_command *msg;
	int ret;

	msg = kmalloc(sizeof(*msg) + EC_HOST_PARAM_SIZE, GFP_KERNEL);
	if (!msg)
		return -ENOMEM;

	param = (struct ec_params_motion_sense *)msg->data;
	msg->command = EC_CMD_MOTION_SENSE_CMD + ec->cmd_offset;
	msg->version = 2;
	param->cmd = MOTIONSENSE_CMD_KB_WAKE_ANGLE;
	param->kb_wake_angle.data = EC_MOTION_SENSE_NO_VALUE;
	msg->outsize = sizeof(*param);
	msg->insize = sizeof(*resp);

	ret = cros_ec_cmd_xfer_status(ec->ec_dev, msg);
	if (ret < 0)
		goto exit;

	resp = (struct ec_response_motion_sense *)msg->data;
	ret = sysfs_emit(buf, "%d\n", resp->kb_wake_angle.ret);
exit:
	kfree(msg);
	return ret;
}

static ssize_t kb_wake_angle_store(struct device *dev,
				   struct device_attribute *attr,
				   const char *buf, size_t count)
{
	struct cros_ec_dev *ec = to_cros_ec_dev(dev);
	struct ec_params_motion_sense *param;
	struct cros_ec_command *msg;
	u16 angle;
	int ret;

	ret = kstrtou16(buf, 0, &angle);
	if (ret)
		return ret;

	msg = kmalloc(sizeof(*msg) + EC_HOST_PARAM_SIZE, GFP_KERNEL);
	if (!msg)
		return -ENOMEM;

	param = (struct ec_params_motion_sense *)msg->data;
	msg->command = EC_CMD_MOTION_SENSE_CMD + ec->cmd_offset;
	msg->version = 2;
	param->cmd = MOTIONSENSE_CMD_KB_WAKE_ANGLE;
	param->kb_wake_angle.data = angle;
	msg->outsize = sizeof(*param);
	msg->insize = sizeof(struct ec_response_motion_sense);

	ret = cros_ec_cmd_xfer_status(ec->ec_dev, msg);
	kfree(msg);
	if (ret < 0)
		return ret;
	return count;
}

/* Module initialization */

static DEVICE_ATTR_RW(reboot);
static DEVICE_ATTR_RO(version);
static DEVICE_ATTR_RO(flashinfo);
static DEVICE_ATTR_RW(kb_wake_angle);

static struct attribute *__ec_attrs[] = {
	&dev_attr_kb_wake_angle.attr,
	&dev_attr_reboot.attr,
	&dev_attr_version.attr,
	&dev_attr_flashinfo.attr,
	NULL,
};

static umode_t cros_ec_ctrl_visible(struct kobject *kobj,
				    struct attribute *a, int n)
{
	struct device *dev = kobj_to_dev(kobj);
	struct cros_ec_dev *ec = to_cros_ec_dev(dev);

	if (a == &dev_attr_kb_wake_angle.attr && !ec->has_kb_wake_angle)
		return 0;

	return a->mode;
}

static const struct attribute_group cros_ec_attr_group = {
	.attrs = __ec_attrs,
	.is_visible = cros_ec_ctrl_visible,
};

static int cros_ec_sysfs_probe(struct platform_device *pd)
{
	struct cros_ec_dev *ec_dev = dev_get_drvdata(pd->dev.parent);
	struct device *dev = &pd->dev;
	int ret;

	ret = sysfs_create_group(&ec_dev->class_dev.kobj, &cros_ec_attr_group);
	if (ret < 0)
		dev_err(dev, "failed to create attributes. err=%d\n", ret);

	return ret;
}

static void cros_ec_sysfs_remove(struct platform_device *pd)
{
	struct cros_ec_dev *ec_dev = dev_get_drvdata(pd->dev.parent);

	sysfs_remove_group(&ec_dev->class_dev.kobj, &cros_ec_attr_group);
}

static const struct platform_device_id cros_ec_sysfs_id[] = {
	{ DRV_NAME, 0 },
	{}
};
MODULE_DEVICE_TABLE(platform, cros_ec_sysfs_id);

static struct platform_driver cros_ec_sysfs_driver = {
	.driver = {
		.name = DRV_NAME,
	},
	.probe = cros_ec_sysfs_probe,
	.remove_new = cros_ec_sysfs_remove,
<<<<<<< HEAD
=======
	.id_table = cros_ec_sysfs_id,
>>>>>>> 0c383648
};

module_platform_driver(cros_ec_sysfs_driver);

MODULE_LICENSE("GPL");
MODULE_DESCRIPTION("Expose the ChromeOS EC through sysfs");<|MERGE_RESOLUTION|>--- conflicted
+++ resolved
@@ -360,10 +360,7 @@
 	},
 	.probe = cros_ec_sysfs_probe,
 	.remove_new = cros_ec_sysfs_remove,
-<<<<<<< HEAD
-=======
 	.id_table = cros_ec_sysfs_id,
->>>>>>> 0c383648
 };
 
 module_platform_driver(cros_ec_sysfs_driver);
