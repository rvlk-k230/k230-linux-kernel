--- conflicted
+++ resolved
@@ -44,11 +44,8 @@
 #define RK3588_BIFURCATION_LANE_0_1		BIT(0)
 #define RK3588_BIFURCATION_LANE_2_3		BIT(1)
 #define RK3588_LANE_AGGREGATION		BIT(2)
-<<<<<<< HEAD
-=======
 #define RK3588_RX_CMN_REFCLK_MODE_EN		((BIT(7) << 16) |  BIT(7))
 #define RK3588_RX_CMN_REFCLK_MODE_DIS		(BIT(7) << 16)
->>>>>>> 0c383648
 #define RK3588_PCIE1LN_SEL_EN			(GENMASK(1, 0) << 16)
 #define RK3588_PCIE30_PHY_MODE_EN		(GENMASK(2, 0) << 16)
 
