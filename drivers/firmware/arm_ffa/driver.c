--- conflicted
+++ resolved
@@ -101,19 +101,12 @@
 	bool bitmap_created;
 	bool notif_enabled;
 	unsigned int sched_recv_irq;
-<<<<<<< HEAD
-=======
 	unsigned int notif_pend_irq;
->>>>>>> 0c383648
 	unsigned int cpuhp_state;
 	struct ffa_pcpu_irq __percpu *irq_pcpu;
 	struct workqueue_struct *notif_pcpu_wq;
 	struct work_struct notif_pcpu_work;
-<<<<<<< HEAD
-	struct work_struct irq_work;
-=======
 	struct work_struct sched_recv_irq_work;
->>>>>>> 0c383648
 	struct xarray partition_info;
 	DECLARE_HASHTABLE(notifier_hash, ilog2(FFA_MAX_NOTIFICATIONS));
 	struct mutex notify_lock; /* lock to protect notifier hashtable  */
@@ -1153,11 +1146,7 @@
 	}
 }
 
-<<<<<<< HEAD
-static void notif_pcpu_irq_work_fn(struct work_struct *work)
-=======
 static void notif_get_and_handle(void *unused)
->>>>>>> 0c383648
 {
 	int rc;
 	struct ffa_notify_bitmaps bitmaps;
@@ -1180,12 +1169,6 @@
 	struct ffa_drv_info *info = cb_data;
 
 	if (!is_per_vcpu)
-<<<<<<< HEAD
-		notif_pcpu_irq_work_fn(&info->notif_pcpu_work);
-	else
-		queue_work_on(vcpu, info->notif_pcpu_wq,
-			      &info->notif_pcpu_work);
-=======
 		notif_get_and_handle(info);
 	else
 		smp_call_function_single(vcpu, notif_get_and_handle, info, 0);
@@ -1197,7 +1180,6 @@
 						 notif_pcpu_work);
 
 	ffa_self_notif_handle(smp_processor_id(), true, info);
->>>>>>> 0c383648
 }
 
 static const struct ffa_info_ops ffa_drv_info_ops = {
@@ -1357,18 +1339,11 @@
 #define FFA_FEAT_SCHEDULE_RECEIVER_INT		(2)
 #define FFA_FEAT_MANAGED_EXIT_INT		(3)
 
-<<<<<<< HEAD
-static irqreturn_t irq_handler(int irq, void *irq_data)
-=======
 static irqreturn_t ffa_sched_recv_irq_handler(int irq, void *irq_data)
->>>>>>> 0c383648
 {
 	struct ffa_pcpu_irq *pcpu = irq_data;
 	struct ffa_drv_info *info = pcpu->info;
 
-<<<<<<< HEAD
-	queue_work(info->notif_pcpu_wq, &info->irq_work);
-=======
 	queue_work(info->notif_pcpu_wq, &info->sched_recv_irq_work);
 
 	return IRQ_HANDLED;
@@ -1381,7 +1356,6 @@
 
 	queue_work_on(smp_processor_id(), info->notif_pcpu_wq,
 		      &info->notif_pcpu_work);
->>>>>>> 0c383648
 
 	return IRQ_HANDLED;
 }
@@ -1391,17 +1365,6 @@
 	ffa_notification_info_get();
 }
 
-<<<<<<< HEAD
-static int ffa_sched_recv_irq_map(void)
-{
-	int ret, irq, sr_intid;
-
-	/* The returned sr_intid is assumed to be SGI donated to NS world */
-	ret = ffa_features(FFA_FEAT_SCHEDULE_RECEIVER_INT, 0, &sr_intid, NULL);
-	if (ret < 0) {
-		if (ret != -EOPNOTSUPP)
-			pr_err("Failed to retrieve scheduler Rx interrupt\n");
-=======
 static int ffa_irq_map(u32 id)
 {
 	char *err_str;
@@ -1419,7 +1382,6 @@
 	if (ret < 0) {
 		if (ret != -EOPNOTSUPP)
 			pr_err("Failed to retrieve FF-A %s %u\n", err_str, id);
->>>>>>> 0c383648
 		return ret;
 	}
 
@@ -1434,20 +1396,12 @@
 
 		oirq.np = gic;
 		oirq.args_count = 1;
-<<<<<<< HEAD
-		oirq.args[0] = sr_intid;
-=======
 		oirq.args[0] = intid;
->>>>>>> 0c383648
 		irq = irq_create_of_mapping(&oirq);
 		of_node_put(gic);
 #ifdef CONFIG_ACPI
 	} else {
-<<<<<<< HEAD
-		irq = acpi_register_gsi(NULL, sr_intid, ACPI_EDGE_SENSITIVE,
-=======
 		irq = acpi_register_gsi(NULL, intid, ACPI_EDGE_SENSITIVE,
->>>>>>> 0c383648
 					ACPI_ACTIVE_HIGH);
 #endif
 	}
@@ -1460,45 +1414,28 @@
 	return irq;
 }
 
-<<<<<<< HEAD
-static void ffa_sched_recv_irq_unmap(void)
-{
-	if (drv_info->sched_recv_irq) {
-		irq_dispose_mapping(drv_info->sched_recv_irq);
-		drv_info->sched_recv_irq = 0;
-	}
-=======
 static void ffa_irq_unmap(unsigned int irq)
 {
 	if (!irq)
 		return;
 	irq_dispose_mapping(irq);
->>>>>>> 0c383648
 }
 
 static int ffa_cpuhp_pcpu_irq_enable(unsigned int cpu)
 {
-<<<<<<< HEAD
-	enable_percpu_irq(drv_info->sched_recv_irq, IRQ_TYPE_NONE);
-=======
 	if (drv_info->sched_recv_irq)
 		enable_percpu_irq(drv_info->sched_recv_irq, IRQ_TYPE_NONE);
 	if (drv_info->notif_pend_irq)
 		enable_percpu_irq(drv_info->notif_pend_irq, IRQ_TYPE_NONE);
->>>>>>> 0c383648
 	return 0;
 }
 
 static int ffa_cpuhp_pcpu_irq_disable(unsigned int cpu)
 {
-<<<<<<< HEAD
-	disable_percpu_irq(drv_info->sched_recv_irq);
-=======
 	if (drv_info->sched_recv_irq)
 		disable_percpu_irq(drv_info->sched_recv_irq);
 	if (drv_info->notif_pend_irq)
 		disable_percpu_irq(drv_info->notif_pend_irq);
->>>>>>> 0c383648
 	return 0;
 }
 
@@ -1517,23 +1454,16 @@
 	if (drv_info->sched_recv_irq)
 		free_percpu_irq(drv_info->sched_recv_irq, drv_info->irq_pcpu);
 
-<<<<<<< HEAD
-=======
 	if (drv_info->notif_pend_irq)
 		free_percpu_irq(drv_info->notif_pend_irq, drv_info->irq_pcpu);
 
->>>>>>> 0c383648
 	if (drv_info->irq_pcpu) {
 		free_percpu(drv_info->irq_pcpu);
 		drv_info->irq_pcpu = NULL;
 	}
 }
 
-<<<<<<< HEAD
-static int ffa_init_pcpu_irq(unsigned int irq)
-=======
 static int ffa_init_pcpu_irq(void)
->>>>>>> 0c383648
 {
 	struct ffa_pcpu_irq __percpu *irq_pcpu;
 	int ret, cpu;
@@ -1547,15 +1477,6 @@
 
 	drv_info->irq_pcpu = irq_pcpu;
 
-<<<<<<< HEAD
-	ret = request_percpu_irq(irq, irq_handler, "ARM-FFA", irq_pcpu);
-	if (ret) {
-		pr_err("Error registering notification IRQ %d: %d\n", irq, ret);
-		return ret;
-	}
-
-	INIT_WORK(&drv_info->irq_work, ffa_sched_recv_irq_work_fn);
-=======
 	if (drv_info->sched_recv_irq) {
 		ret = request_percpu_irq(drv_info->sched_recv_irq,
 					 ffa_sched_recv_irq_handler,
@@ -1581,7 +1502,6 @@
 	}
 
 	INIT_WORK(&drv_info->sched_recv_irq_work, ffa_sched_recv_irq_work_fn);
->>>>>>> 0c383648
 	INIT_WORK(&drv_info->notif_pcpu_work, notif_pcpu_irq_work_fn);
 	drv_info->notif_pcpu_wq = create_workqueue("ffa_pcpu_irq_notification");
 	if (!drv_info->notif_pcpu_wq)
@@ -1601,14 +1521,10 @@
 static void ffa_notifications_cleanup(void)
 {
 	ffa_uninit_pcpu_irq();
-<<<<<<< HEAD
-	ffa_sched_recv_irq_unmap();
-=======
 	ffa_irq_unmap(drv_info->sched_recv_irq);
 	drv_info->sched_recv_irq = 0;
 	ffa_irq_unmap(drv_info->notif_pend_irq);
 	drv_info->notif_pend_irq = 0;
->>>>>>> 0c383648
 
 	if (drv_info->bitmap_created) {
 		ffa_notification_bitmap_destroy();
@@ -1619,32 +1535,6 @@
 
 static void ffa_notifications_setup(void)
 {
-<<<<<<< HEAD
-	int ret, irq;
-
-	ret = ffa_features(FFA_NOTIFICATION_BITMAP_CREATE, 0, NULL, NULL);
-	if (ret) {
-		pr_info("Notifications not supported, continuing with it ..\n");
-		return;
-	}
-
-	ret = ffa_notification_bitmap_create();
-	if (ret) {
-		pr_info("Notification bitmap create error %d\n", ret);
-		return;
-	}
-	drv_info->bitmap_created = true;
-
-	irq = ffa_sched_recv_irq_map();
-	if (irq <= 0) {
-		ret = irq;
-		goto cleanup;
-	}
-
-	drv_info->sched_recv_irq = irq;
-
-	ret = ffa_init_pcpu_irq(irq);
-=======
 	int ret;
 
 	ret = ffa_features(FFA_NOTIFICATION_BITMAP_CREATE, 0, NULL, NULL);
@@ -1670,7 +1560,6 @@
 		goto cleanup;
 
 	ret = ffa_init_pcpu_irq();
->>>>>>> 0c383648
 	if (ret)
 		goto cleanup;
 
