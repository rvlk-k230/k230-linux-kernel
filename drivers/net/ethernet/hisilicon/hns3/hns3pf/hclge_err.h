--- conflicted
+++ resolved
@@ -138,10 +138,7 @@
 	MODULE_RCB_TX		= 12,
 	MODULE_TXDMA		= 13,
 	MODULE_MASTER		= 14,
-<<<<<<< HEAD
-=======
 	MODULE_HIMAC		= 15,
->>>>>>> df0cc57e
 	/* add new MODULE NAME for NIC here in order */
 	MODULE_ROCEE_TOP	= 40,
 	MODULE_ROCEE_TIMER	= 41,
@@ -170,18 +167,12 @@
 	ETS_ERROR		= 10,
 	NCSI_ERROR		= 11,
 	GLB_ERROR		= 12,
-<<<<<<< HEAD
-	/* add new ERROR TYPE for NIC here in order */
-	ROCEE_NORMAL_ERR	= 40,
-	ROCEE_OVF_ERR		= 41,
-=======
 	LINK_ERROR		= 13,
 	PTP_ERROR		= 14,
 	/* add new ERROR TYPE for NIC here in order */
 	ROCEE_NORMAL_ERR	= 40,
 	ROCEE_OVF_ERR		= 41,
 	ROCEE_BUS_ERR		= 42,
->>>>>>> df0cc57e
 	/* add new ERROR TYPE for ROCEE here in order */
 };
 
