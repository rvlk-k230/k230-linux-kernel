// SPDX-License-Identifier: GPL-2.0
/* Marvell RVU Ethernet driver
 *
 * Copyright (C) 2020 Marvell.
 *
 */

#include <linux/etherdevice.h>
#include <net/ip.h>
#include <net/tso.h>
#include <linux/bpf.h>
#include <linux/bpf_trace.h>

#include "otx2_reg.h"
#include "otx2_common.h"
#include "otx2_struct.h"
#include "otx2_txrx.h"
#include "otx2_ptp.h"
#include "cn10k.h"

#define CQE_ADDR(CQ, idx) ((CQ)->cqe_base + ((CQ)->cqe_size * (idx)))
static bool otx2_xdp_rcv_pkt_handler(struct otx2_nic *pfvf,
				     struct bpf_prog *prog,
				     struct nix_cqe_rx_s *cqe,
				     struct otx2_cq_queue *cq);

static int otx2_nix_cq_op_status(struct otx2_nic *pfvf,
				 struct otx2_cq_queue *cq)
{
	u64 incr = (u64)(cq->cq_idx) << 32;
	u64 status;

	status = otx2_atomic64_fetch_add(incr, pfvf->cq_op_addr);

	if (unlikely(status & BIT_ULL(CQ_OP_STAT_OP_ERR) ||
		     status & BIT_ULL(CQ_OP_STAT_CQ_ERR))) {
		dev_err(pfvf->dev, "CQ stopped due to error");
		return -EINVAL;
	}

	cq->cq_tail = status & 0xFFFFF;
	cq->cq_head = (status >> 20) & 0xFFFFF;
	if (cq->cq_tail < cq->cq_head)
		cq->pend_cqe = (cq->cqe_cnt - cq->cq_head) +
				cq->cq_tail;
	else
		cq->pend_cqe = cq->cq_tail - cq->cq_head;

	return 0;
}

static struct nix_cqe_hdr_s *otx2_get_next_cqe(struct otx2_cq_queue *cq)
{
	struct nix_cqe_hdr_s *cqe_hdr;

	cqe_hdr = (struct nix_cqe_hdr_s *)CQE_ADDR(cq, cq->cq_head);
	if (cqe_hdr->cqe_type == NIX_XQE_TYPE_INVALID)
		return NULL;

	cq->cq_head++;
	cq->cq_head &= (cq->cqe_cnt - 1);

	return cqe_hdr;
}

static unsigned int frag_num(unsigned int i)
{
#ifdef __BIG_ENDIAN
	return (i & ~3) + 3 - (i & 3);
#else
	return i;
#endif
}

static dma_addr_t otx2_dma_map_skb_frag(struct otx2_nic *pfvf,
					struct sk_buff *skb, int seg, int *len)
{
	const skb_frag_t *frag;
	struct page *page;
	int offset;

	/* First segment is always skb->data */
	if (!seg) {
		page = virt_to_page(skb->data);
		offset = offset_in_page(skb->data);
		*len = skb_headlen(skb);
	} else {
		frag = &skb_shinfo(skb)->frags[seg - 1];
		page = skb_frag_page(frag);
		offset = skb_frag_off(frag);
		*len = skb_frag_size(frag);
	}
	return otx2_dma_map_page(pfvf, page, offset, *len, DMA_TO_DEVICE);
}

static void otx2_dma_unmap_skb_frags(struct otx2_nic *pfvf, struct sg_list *sg)
{
	int seg;

	for (seg = 0; seg < sg->num_segs; seg++) {
		otx2_dma_unmap_page(pfvf, sg->dma_addr[seg],
				    sg->size[seg], DMA_TO_DEVICE);
	}
	sg->num_segs = 0;
}

static void otx2_xdp_snd_pkt_handler(struct otx2_nic *pfvf,
				     struct otx2_snd_queue *sq,
				 struct nix_cqe_tx_s *cqe)
{
	struct nix_send_comp_s *snd_comp = &cqe->comp;
	struct sg_list *sg;
	struct page *page;
	u64 pa;

	sg = &sq->sg[snd_comp->sqe_id];

	pa = otx2_iova_to_phys(pfvf->iommu_domain, sg->dma_addr[0]);
	otx2_dma_unmap_page(pfvf, sg->dma_addr[0],
			    sg->size[0], DMA_TO_DEVICE);
	page = virt_to_page(phys_to_virt(pa));
	put_page(page);
}

static void otx2_snd_pkt_handler(struct otx2_nic *pfvf,
				 struct otx2_cq_queue *cq,
				 struct otx2_snd_queue *sq,
				 struct nix_cqe_tx_s *cqe,
				 int budget, int *tx_pkts, int *tx_bytes)
{
	struct nix_send_comp_s *snd_comp = &cqe->comp;
	struct skb_shared_hwtstamps ts;
	struct sk_buff *skb = NULL;
	u64 timestamp, tsns;
	struct sg_list *sg;
	int err;

	if (unlikely(snd_comp->status) && netif_msg_tx_err(pfvf))
		net_err_ratelimited("%s: TX%d: Error in send CQ status:%x\n",
				    pfvf->netdev->name, cq->cint_idx,
				    snd_comp->status);

	sg = &sq->sg[snd_comp->sqe_id];
	skb = (struct sk_buff *)sg->skb;
	if (unlikely(!skb))
		return;

	if (skb_shinfo(skb)->tx_flags & SKBTX_IN_PROGRESS) {
		timestamp = ((u64 *)sq->timestamps->base)[snd_comp->sqe_id];
		if (timestamp != 1) {
			err = otx2_ptp_tstamp2time(pfvf, timestamp, &tsns);
			if (!err) {
				memset(&ts, 0, sizeof(ts));
				ts.hwtstamp = ns_to_ktime(tsns);
				skb_tstamp_tx(skb, &ts);
			}
		}
	}

	*tx_bytes += skb->len;
	(*tx_pkts)++;
	otx2_dma_unmap_skb_frags(pfvf, sg);
	napi_consume_skb(skb, budget);
	sg->skb = (u64)NULL;
}

static void otx2_set_rxtstamp(struct otx2_nic *pfvf,
			      struct sk_buff *skb, void *data)
{
	u64 tsns;
	int err;

	if (!(pfvf->flags & OTX2_FLAG_RX_TSTAMP_ENABLED))
		return;

	/* The first 8 bytes is the timestamp */
	err = otx2_ptp_tstamp2time(pfvf, be64_to_cpu(*(__be64 *)data), &tsns);
	if (err)
		return;

	skb_hwtstamps(skb)->hwtstamp = ns_to_ktime(tsns);
}

static bool otx2_skb_add_frag(struct otx2_nic *pfvf, struct sk_buff *skb,
			      u64 iova, int len, struct nix_rx_parse_s *parse,
			      int qidx)
{
	struct page *page;
	int off = 0;
	void *va;

	va = phys_to_virt(otx2_iova_to_phys(pfvf->iommu_domain, iova));

	if (likely(!skb_shinfo(skb)->nr_frags)) {
		/* Check if data starts at some nonzero offset
		 * from the start of the buffer.  For now the
		 * only possible offset is 8 bytes in the case
		 * where packet is prepended by a timestamp.
		 */
		if (parse->laptr) {
			otx2_set_rxtstamp(pfvf, skb, va);
			off = OTX2_HW_TIMESTAMP_LEN;
		}
	}

	page = virt_to_page(va);
	if (likely(skb_shinfo(skb)->nr_frags < MAX_SKB_FRAGS)) {
		skb_add_rx_frag(skb, skb_shinfo(skb)->nr_frags, page,
				va - page_address(page) + off,
				len - off, pfvf->rbsize);

		otx2_dma_unmap_page(pfvf, iova - OTX2_HEAD_ROOM,
				    pfvf->rbsize, DMA_FROM_DEVICE);
		return true;
	}

	/* If more than MAX_SKB_FRAGS fragments are received then
	 * give back those buffer pointers to hardware for reuse.
	 */
	pfvf->hw_ops->aura_freeptr(pfvf, qidx, iova & ~0x07ULL);

	return false;
}

static void otx2_set_rxhash(struct otx2_nic *pfvf,
			    struct nix_cqe_rx_s *cqe, struct sk_buff *skb)
{
	enum pkt_hash_types hash_type = PKT_HASH_TYPE_NONE;
	struct otx2_rss_info *rss;
	u32 hash = 0;

	if (!(pfvf->netdev->features & NETIF_F_RXHASH))
		return;

	rss = &pfvf->hw.rss_info;
	if (rss->flowkey_cfg) {
		if (rss->flowkey_cfg &
		    ~(NIX_FLOW_KEY_TYPE_IPV4 | NIX_FLOW_KEY_TYPE_IPV6))
			hash_type = PKT_HASH_TYPE_L4;
		else
			hash_type = PKT_HASH_TYPE_L3;
		hash = cqe->hdr.flow_tag;
	}
	skb_set_hash(skb, hash, hash_type);
}

static void otx2_free_rcv_seg(struct otx2_nic *pfvf, struct nix_cqe_rx_s *cqe,
			      int qidx)
{
	struct nix_rx_sg_s *sg = &cqe->sg;
	void *end, *start;
	u64 *seg_addr;
	int seg;

	start = (void *)sg;
	end = start + ((cqe->parse.desc_sizem1 + 1) * 16);
	while (start < end) {
		sg = (struct nix_rx_sg_s *)start;
		seg_addr = &sg->seg_addr;
		for (seg = 0; seg < sg->segs; seg++, seg_addr++)
			pfvf->hw_ops->aura_freeptr(pfvf, qidx,
						   *seg_addr & ~0x07ULL);
		start += sizeof(*sg);
	}
}

static bool otx2_check_rcv_errors(struct otx2_nic *pfvf,
				  struct nix_cqe_rx_s *cqe, int qidx)
{
	struct otx2_drv_stats *stats = &pfvf->hw.drv_stats;
	struct nix_rx_parse_s *parse = &cqe->parse;

	if (netif_msg_rx_err(pfvf))
		netdev_err(pfvf->netdev,
			   "RQ%d: Error pkt with errlev:0x%x errcode:0x%x\n",
			   qidx, parse->errlev, parse->errcode);

	if (parse->errlev == NPC_ERRLVL_RE) {
		switch (parse->errcode) {
		case ERRCODE_FCS:
		case ERRCODE_FCS_RCV:
			atomic_inc(&stats->rx_fcs_errs);
			break;
		case ERRCODE_UNDERSIZE:
			atomic_inc(&stats->rx_undersize_errs);
			break;
		case ERRCODE_OVERSIZE:
			atomic_inc(&stats->rx_oversize_errs);
			break;
		case ERRCODE_OL2_LEN_MISMATCH:
			atomic_inc(&stats->rx_len_errs);
			break;
		default:
			atomic_inc(&stats->rx_other_errs);
			break;
		}
	} else if (parse->errlev == NPC_ERRLVL_NIX) {
		switch (parse->errcode) {
		case ERRCODE_OL3_LEN:
		case ERRCODE_OL4_LEN:
		case ERRCODE_IL3_LEN:
		case ERRCODE_IL4_LEN:
			atomic_inc(&stats->rx_len_errs);
			break;
		case ERRCODE_OL4_CSUM:
		case ERRCODE_IL4_CSUM:
			atomic_inc(&stats->rx_csum_errs);
			break;
		default:
			atomic_inc(&stats->rx_other_errs);
			break;
		}
	} else {
		atomic_inc(&stats->rx_other_errs);
		/* For now ignore all the NPC parser errors and
		 * pass the packets to stack.
		 */
		return false;
	}

	/* If RXALL is enabled pass on packets to stack. */
	if (pfvf->netdev->features & NETIF_F_RXALL)
		return false;

	/* Free buffer back to pool */
	if (cqe->sg.segs)
		otx2_free_rcv_seg(pfvf, cqe, qidx);
	return true;
}

static void otx2_rcv_pkt_handler(struct otx2_nic *pfvf,
				 struct napi_struct *napi,
				 struct otx2_cq_queue *cq,
				 struct nix_cqe_rx_s *cqe)
{
	struct nix_rx_parse_s *parse = &cqe->parse;
	struct nix_rx_sg_s *sg = &cqe->sg;
	struct sk_buff *skb = NULL;
	void *end, *start;
	u64 *seg_addr;
	u16 *seg_size;
	int seg;

	if (unlikely(parse->errlev || parse->errcode)) {
		if (otx2_check_rcv_errors(pfvf, cqe, cq->cq_idx))
			return;
	}

	if (pfvf->xdp_prog)
		if (otx2_xdp_rcv_pkt_handler(pfvf, pfvf->xdp_prog, cqe, cq))
			return;

	skb = napi_get_frags(napi);
	if (unlikely(!skb))
		return;

	start = (void *)sg;
	end = start + ((cqe->parse.desc_sizem1 + 1) * 16);
	while (start < end) {
		sg = (struct nix_rx_sg_s *)start;
		seg_addr = &sg->seg_addr;
		seg_size = (void *)sg;
		for (seg = 0; seg < sg->segs; seg++, seg_addr++) {
			if (otx2_skb_add_frag(pfvf, skb, *seg_addr,
					      seg_size[seg], parse, cq->cq_idx))
				cq->pool_ptrs++;
		}
		start += sizeof(*sg);
	}
	otx2_set_rxhash(pfvf, cqe, skb);

	skb_record_rx_queue(skb, cq->cq_idx);
	if (pfvf->netdev->features & NETIF_F_RXCSUM)
		skb->ip_summed = CHECKSUM_UNNECESSARY;

	napi_gro_frags(napi);
}

static int otx2_rx_napi_handler(struct otx2_nic *pfvf,
				struct napi_struct *napi,
				struct otx2_cq_queue *cq, int budget)
{
	struct nix_cqe_rx_s *cqe;
	int processed_cqe = 0;

	if (cq->pend_cqe >= budget)
		goto process_cqe;

	if (otx2_nix_cq_op_status(pfvf, cq) || !cq->pend_cqe)
		return 0;

process_cqe:
	while (likely(processed_cqe < budget) && cq->pend_cqe) {
		cqe = (struct nix_cqe_rx_s *)CQE_ADDR(cq, cq->cq_head);
		if (cqe->hdr.cqe_type == NIX_XQE_TYPE_INVALID ||
		    !cqe->sg.seg_addr) {
			if (!processed_cqe)
				return 0;
			break;
		}
		cq->cq_head++;
		cq->cq_head &= (cq->cqe_cnt - 1);

		otx2_rcv_pkt_handler(pfvf, napi, cq, cqe);

		cqe->hdr.cqe_type = NIX_XQE_TYPE_INVALID;
		cqe->sg.seg_addr = 0x00;
		processed_cqe++;
		cq->pend_cqe--;
	}

	/* Free CQEs to HW */
	otx2_write64(pfvf, NIX_LF_CQ_OP_DOOR,
		     ((u64)cq->cq_idx << 32) | processed_cqe);

	return processed_cqe;
}

void otx2_refill_pool_ptrs(void *dev, struct otx2_cq_queue *cq)
{
	struct otx2_nic *pfvf = dev;
	dma_addr_t bufptr;

	while (cq->pool_ptrs) {
		if (otx2_alloc_buffer(pfvf, cq, &bufptr))
			break;
		otx2_aura_freeptr(pfvf, cq->cq_idx, bufptr + OTX2_HEAD_ROOM);
		cq->pool_ptrs--;
	}
}

static int otx2_tx_napi_handler(struct otx2_nic *pfvf,
				struct otx2_cq_queue *cq, int budget)
{
	int tx_pkts = 0, tx_bytes = 0, qidx;
	struct nix_cqe_tx_s *cqe;
	int processed_cqe = 0;

	if (cq->pend_cqe >= budget)
		goto process_cqe;

	if (otx2_nix_cq_op_status(pfvf, cq) || !cq->pend_cqe)
		return 0;

process_cqe:
	while (likely(processed_cqe < budget) && cq->pend_cqe) {
		cqe = (struct nix_cqe_tx_s *)otx2_get_next_cqe(cq);
		if (unlikely(!cqe)) {
			if (!processed_cqe)
				return 0;
			break;
		}
		if (cq->cq_type == CQ_XDP) {
			qidx = cq->cq_idx - pfvf->hw.rx_queues;
			otx2_xdp_snd_pkt_handler(pfvf, &pfvf->qset.sq[qidx],
						 cqe);
		} else {
			otx2_snd_pkt_handler(pfvf, cq,
					     &pfvf->qset.sq[cq->cint_idx],
					     cqe, budget, &tx_pkts, &tx_bytes);
		}
		cqe->hdr.cqe_type = NIX_XQE_TYPE_INVALID;
		processed_cqe++;
		cq->pend_cqe--;
	}

	/* Free CQEs to HW */
	otx2_write64(pfvf, NIX_LF_CQ_OP_DOOR,
		     ((u64)cq->cq_idx << 32) | processed_cqe);

	if (likely(tx_pkts)) {
		struct netdev_queue *txq;

		txq = netdev_get_tx_queue(pfvf->netdev, cq->cint_idx);
		netdev_tx_completed_queue(txq, tx_pkts, tx_bytes);
		/* Check if queue was stopped earlier due to ring full */
		smp_mb();
		if (netif_tx_queue_stopped(txq) &&
		    netif_carrier_ok(pfvf->netdev))
			netif_tx_wake_queue(txq);
	}
	return 0;
}

int otx2_napi_handler(struct napi_struct *napi, int budget)
{
	struct otx2_cq_queue *rx_cq = NULL;
	struct otx2_cq_poll *cq_poll;
	int workdone = 0, cq_idx, i;
	struct otx2_cq_queue *cq;
	struct otx2_qset *qset;
	struct otx2_nic *pfvf;

	cq_poll = container_of(napi, struct otx2_cq_poll, napi);
	pfvf = (struct otx2_nic *)cq_poll->dev;
	qset = &pfvf->qset;

	for (i = 0; i < CQS_PER_CINT; i++) {
		cq_idx = cq_poll->cq_ids[i];
		if (unlikely(cq_idx == CINT_INVALID_CQ))
			continue;
		cq = &qset->cq[cq_idx];
		if (cq->cq_type == CQ_RX) {
			rx_cq = cq;
			workdone += otx2_rx_napi_handler(pfvf, napi,
							 cq, budget);
		} else {
			workdone += otx2_tx_napi_handler(pfvf, cq, budget);
		}
	}

	if (rx_cq && rx_cq->pool_ptrs)
		pfvf->hw_ops->refill_pool_ptrs(pfvf, rx_cq);
	/* Clear the IRQ */
	otx2_write64(pfvf, NIX_LF_CINTX_INT(cq_poll->cint_idx), BIT_ULL(0));

	if (workdone < budget && napi_complete_done(napi, workdone)) {
		/* If interface is going down, don't re-enable IRQ */
		if (pfvf->flags & OTX2_FLAG_INTF_DOWN)
			return workdone;

		/* Re-enable interrupts */
		otx2_write64(pfvf, NIX_LF_CINTX_ENA_W1S(cq_poll->cint_idx),
			     BIT_ULL(0));
	}
	return workdone;
}

void otx2_sqe_flush(void *dev, struct otx2_snd_queue *sq,
		    int size, int qidx)
{
	u64 status;

	/* Packet data stores should finish before SQE is flushed to HW */
	dma_wmb();

	do {
		memcpy(sq->lmt_addr, sq->sqe_base, size);
		status = otx2_lmt_flush(sq->io_addr);
	} while (status == 0);

	sq->head++;
	sq->head &= (sq->sqe_cnt - 1);
}

#define MAX_SEGS_PER_SG	3
/* Add SQE scatter/gather subdescriptor structure */
static bool otx2_sqe_add_sg(struct otx2_nic *pfvf, struct otx2_snd_queue *sq,
			    struct sk_buff *skb, int num_segs, int *offset)
{
	struct nix_sqe_sg_s *sg = NULL;
	u64 dma_addr, *iova = NULL;
	u16 *sg_lens = NULL;
	int seg, len;

	sq->sg[sq->head].num_segs = 0;

	for (seg = 0; seg < num_segs; seg++) {
		if ((seg % MAX_SEGS_PER_SG) == 0) {
			sg = (struct nix_sqe_sg_s *)(sq->sqe_base + *offset);
			sg->ld_type = NIX_SEND_LDTYPE_LDD;
			sg->subdc = NIX_SUBDC_SG;
			sg->segs = 0;
			sg_lens = (void *)sg;
			iova = (void *)sg + sizeof(*sg);
			/* Next subdc always starts at a 16byte boundary.
			 * So if sg->segs is whether 2 or 3, offset += 16bytes.
			 */
			if ((num_segs - seg) >= (MAX_SEGS_PER_SG - 1))
				*offset += sizeof(*sg) + (3 * sizeof(u64));
			else
				*offset += sizeof(*sg) + sizeof(u64);
		}
		dma_addr = otx2_dma_map_skb_frag(pfvf, skb, seg, &len);
		if (dma_mapping_error(pfvf->dev, dma_addr))
			return false;

		sg_lens[frag_num(seg % MAX_SEGS_PER_SG)] = len;
		sg->segs++;
		*iova++ = dma_addr;

		/* Save DMA mapping info for later unmapping */
		sq->sg[sq->head].dma_addr[seg] = dma_addr;
		sq->sg[sq->head].size[seg] = len;
		sq->sg[sq->head].num_segs++;
	}

	sq->sg[sq->head].skb = (u64)skb;
	return true;
}

/* Add SQE extended header subdescriptor */
static void otx2_sqe_add_ext(struct otx2_nic *pfvf, struct otx2_snd_queue *sq,
			     struct sk_buff *skb, int *offset)
{
	struct nix_sqe_ext_s *ext;

	ext = (struct nix_sqe_ext_s *)(sq->sqe_base + *offset);
	ext->subdc = NIX_SUBDC_EXT;
	if (skb_shinfo(skb)->gso_size) {
		ext->lso = 1;
		ext->lso_sb = skb_transport_offset(skb) + tcp_hdrlen(skb);
		ext->lso_mps = skb_shinfo(skb)->gso_size;

		/* Only TSOv4 and TSOv6 GSO offloads are supported */
		if (skb_shinfo(skb)->gso_type & SKB_GSO_TCPV4) {
			ext->lso_format = pfvf->hw.lso_tsov4_idx;

			/* HW adds payload size to 'ip_hdr->tot_len' while
			 * sending TSO segment, hence set payload length
			 * in IP header of the packet to just header length.
			 */
			ip_hdr(skb)->tot_len =
				htons(ext->lso_sb - skb_network_offset(skb));
		} else if (skb_shinfo(skb)->gso_type & SKB_GSO_TCPV6) {
			ext->lso_format = pfvf->hw.lso_tsov6_idx;

			ipv6_hdr(skb)->payload_len =
				htons(ext->lso_sb - skb_network_offset(skb));
		} else if (skb_shinfo(skb)->gso_type & SKB_GSO_UDP_L4) {
			__be16 l3_proto = vlan_get_protocol(skb);
			struct udphdr *udph = udp_hdr(skb);
			u16 iplen;

			ext->lso_sb = skb_transport_offset(skb) +
					sizeof(struct udphdr);

			/* HW adds payload size to length fields in IP and
			 * UDP headers while segmentation, hence adjust the
			 * lengths to just header sizes.
			 */
			iplen = htons(ext->lso_sb - skb_network_offset(skb));
			if (l3_proto == htons(ETH_P_IP)) {
				ip_hdr(skb)->tot_len = iplen;
				ext->lso_format = pfvf->hw.lso_udpv4_idx;
			} else {
				ipv6_hdr(skb)->payload_len = iplen;
				ext->lso_format = pfvf->hw.lso_udpv6_idx;
			}

			udph->len = htons(sizeof(struct udphdr));
		}
	} else if (skb_shinfo(skb)->tx_flags & SKBTX_HW_TSTAMP) {
		ext->tstmp = 1;
	}

#define OTX2_VLAN_PTR_OFFSET     (ETH_HLEN - ETH_TLEN)
	if (skb_vlan_tag_present(skb)) {
		if (skb->vlan_proto == htons(ETH_P_8021Q)) {
			ext->vlan1_ins_ena = 1;
			ext->vlan1_ins_ptr = OTX2_VLAN_PTR_OFFSET;
			ext->vlan1_ins_tci = skb_vlan_tag_get(skb);
		} else if (skb->vlan_proto == htons(ETH_P_8021AD)) {
			ext->vlan0_ins_ena = 1;
			ext->vlan0_ins_ptr = OTX2_VLAN_PTR_OFFSET;
			ext->vlan0_ins_tci = skb_vlan_tag_get(skb);
		}
	}

	*offset += sizeof(*ext);
}

static void otx2_sqe_add_mem(struct otx2_snd_queue *sq, int *offset,
			     int alg, u64 iova)
{
	struct nix_sqe_mem_s *mem;

	mem = (struct nix_sqe_mem_s *)(sq->sqe_base + *offset);
	mem->subdc = NIX_SUBDC_MEM;
	mem->alg = alg;
	mem->wmem = 1; /* wait for the memory operation */
	mem->addr = iova;

	*offset += sizeof(*mem);
}

/* Add SQE header subdescriptor structure */
static void otx2_sqe_add_hdr(struct otx2_nic *pfvf, struct otx2_snd_queue *sq,
			     struct nix_sqe_hdr_s *sqe_hdr,
			     struct sk_buff *skb, u16 qidx)
{
	int proto = 0;

	/* Check if SQE was framed before, if yes then no need to
	 * set these constants again and again.
	 */
	if (!sqe_hdr->total) {
		/* Don't free Tx buffers to Aura */
		sqe_hdr->df = 1;
		sqe_hdr->aura = sq->aura_id;
		/* Post a CQE Tx after pkt transmission */
		sqe_hdr->pnc = 1;
		sqe_hdr->sq = qidx;
	}
	sqe_hdr->total = skb->len;
	/* Set SQE identifier which will be used later for freeing SKB */
	sqe_hdr->sqe_id = sq->head;

	/* Offload TCP/UDP checksum to HW */
	if (skb->ip_summed == CHECKSUM_PARTIAL) {
		sqe_hdr->ol3ptr = skb_network_offset(skb);
		sqe_hdr->ol4ptr = skb_transport_offset(skb);
		/* get vlan protocol Ethertype */
		if (eth_type_vlan(skb->protocol))
			skb->protocol = vlan_get_protocol(skb);

		if (skb->protocol == htons(ETH_P_IP)) {
			proto = ip_hdr(skb)->protocol;
			/* In case of TSO, HW needs this to be explicitly set.
			 * So set this always, instead of adding a check.
			 */
			sqe_hdr->ol3type = NIX_SENDL3TYPE_IP4_CKSUM;
		} else if (skb->protocol == htons(ETH_P_IPV6)) {
			proto = ipv6_hdr(skb)->nexthdr;
			sqe_hdr->ol3type = NIX_SENDL3TYPE_IP6;
		}

		if (proto == IPPROTO_TCP)
			sqe_hdr->ol4type = NIX_SENDL4TYPE_TCP_CKSUM;
		else if (proto == IPPROTO_UDP)
			sqe_hdr->ol4type = NIX_SENDL4TYPE_UDP_CKSUM;
	}
}

static int otx2_dma_map_tso_skb(struct otx2_nic *pfvf,
				struct otx2_snd_queue *sq,
				struct sk_buff *skb, int sqe, int hdr_len)
{
	int num_segs = skb_shinfo(skb)->nr_frags + 1;
	struct sg_list *sg = &sq->sg[sqe];
	u64 dma_addr;
	int seg, len;

	sg->num_segs = 0;

	/* Get payload length at skb->data */
	len = skb_headlen(skb) - hdr_len;

	for (seg = 0; seg < num_segs; seg++) {
		/* Skip skb->data, if there is no payload */
		if (!seg && !len)
			continue;
		dma_addr = otx2_dma_map_skb_frag(pfvf, skb, seg, &len);
		if (dma_mapping_error(pfvf->dev, dma_addr))
			goto unmap;

		/* Save DMA mapping info for later unmapping */
		sg->dma_addr[sg->num_segs] = dma_addr;
		sg->size[sg->num_segs] = len;
		sg->num_segs++;
	}
	return 0;
unmap:
	otx2_dma_unmap_skb_frags(pfvf, sg);
	return -EINVAL;
}

static u64 otx2_tso_frag_dma_addr(struct otx2_snd_queue *sq,
				  struct sk_buff *skb, int seg,
				  u64 seg_addr, int hdr_len, int sqe)
{
	struct sg_list *sg = &sq->sg[sqe];
	const skb_frag_t *frag;
	int offset;

	if (seg < 0)
		return sg->dma_addr[0] + (seg_addr - (u64)skb->data);

	frag = &skb_shinfo(skb)->frags[seg];
	offset = seg_addr - (u64)skb_frag_address(frag);
	if (skb_headlen(skb) - hdr_len)
		seg++;
	return sg->dma_addr[seg] + offset;
}

static void otx2_sqe_tso_add_sg(struct otx2_snd_queue *sq,
				struct sg_list *list, int *offset)
{
	struct nix_sqe_sg_s *sg = NULL;
	u16 *sg_lens = NULL;
	u64 *iova = NULL;
	int seg;

	/* Add SG descriptors with buffer addresses */
	for (seg = 0; seg < list->num_segs; seg++) {
		if ((seg % MAX_SEGS_PER_SG) == 0) {
			sg = (struct nix_sqe_sg_s *)(sq->sqe_base + *offset);
			sg->ld_type = NIX_SEND_LDTYPE_LDD;
			sg->subdc = NIX_SUBDC_SG;
			sg->segs = 0;
			sg_lens = (void *)sg;
			iova = (void *)sg + sizeof(*sg);
			/* Next subdc always starts at a 16byte boundary.
			 * So if sg->segs is whether 2 or 3, offset += 16bytes.
			 */
			if ((list->num_segs - seg) >= (MAX_SEGS_PER_SG - 1))
				*offset += sizeof(*sg) + (3 * sizeof(u64));
			else
				*offset += sizeof(*sg) + sizeof(u64);
		}
		sg_lens[frag_num(seg % MAX_SEGS_PER_SG)] = list->size[seg];
		*iova++ = list->dma_addr[seg];
		sg->segs++;
	}
}

static void otx2_sq_append_tso(struct otx2_nic *pfvf, struct otx2_snd_queue *sq,
			       struct sk_buff *skb, u16 qidx)
{
	struct netdev_queue *txq = netdev_get_tx_queue(pfvf->netdev, qidx);
	int hdr_len, tcp_data, seg_len, pkt_len, offset;
	struct nix_sqe_hdr_s *sqe_hdr;
	int first_sqe = sq->head;
	struct sg_list list;
	struct tso_t tso;

	hdr_len = tso_start(skb, &tso);

	/* Map SKB's fragments to DMA.
	 * It's done here to avoid mapping for every TSO segment's packet.
	 */
	if (otx2_dma_map_tso_skb(pfvf, sq, skb, first_sqe, hdr_len)) {
		dev_kfree_skb_any(skb);
		return;
	}

	netdev_tx_sent_queue(txq, skb->len);

	tcp_data = skb->len - hdr_len;
	while (tcp_data > 0) {
		char *hdr;

		seg_len = min_t(int, skb_shinfo(skb)->gso_size, tcp_data);
		tcp_data -= seg_len;

		/* Set SQE's SEND_HDR */
		memset(sq->sqe_base, 0, sq->sqe_size);
		sqe_hdr = (struct nix_sqe_hdr_s *)(sq->sqe_base);
		otx2_sqe_add_hdr(pfvf, sq, sqe_hdr, skb, qidx);
		offset = sizeof(*sqe_hdr);

		/* Add TSO segment's pkt header */
		hdr = sq->tso_hdrs->base + (sq->head * TSO_HEADER_SIZE);
		tso_build_hdr(skb, hdr, &tso, seg_len, tcp_data == 0);
		list.dma_addr[0] =
			sq->tso_hdrs->iova + (sq->head * TSO_HEADER_SIZE);
		list.size[0] = hdr_len;
		list.num_segs = 1;

		/* Add TSO segment's payload data fragments */
		pkt_len = hdr_len;
		while (seg_len > 0) {
			int size;

			size = min_t(int, tso.size, seg_len);

			list.size[list.num_segs] = size;
			list.dma_addr[list.num_segs] =
				otx2_tso_frag_dma_addr(sq, skb,
						       tso.next_frag_idx - 1,
						       (u64)tso.data, hdr_len,
						       first_sqe);
			list.num_segs++;
			pkt_len += size;
			seg_len -= size;
			tso_build_data(skb, &tso, size);
		}
		sqe_hdr->total = pkt_len;
		otx2_sqe_tso_add_sg(sq, &list, &offset);

		/* DMA mappings and skb needs to be freed only after last
		 * TSO segment is transmitted out. So set 'PNC' only for
		 * last segment. Also point last segment's sqe_id to first
		 * segment's SQE index where skb address and DMA mappings
		 * are saved.
		 */
		if (!tcp_data) {
			sqe_hdr->pnc = 1;
			sqe_hdr->sqe_id = first_sqe;
			sq->sg[first_sqe].skb = (u64)skb;
		} else {
			sqe_hdr->pnc = 0;
		}

		sqe_hdr->sizem1 = (offset / 16) - 1;

		/* Flush SQE to HW */
		pfvf->hw_ops->sqe_flush(pfvf, sq, offset, qidx);
	}
}

static bool is_hw_tso_supported(struct otx2_nic *pfvf,
				struct sk_buff *skb)
{
	int payload_len, last_seg_size;

	if (test_bit(HW_TSO, &pfvf->hw.cap_flag))
		return true;

	/* On 96xx A0, HW TSO not supported */
	if (!is_96xx_B0(pfvf->pdev))
		return false;

	/* HW has an issue due to which when the payload of the last LSO
	 * segment is shorter than 16 bytes, some header fields may not
	 * be correctly modified, hence don't offload such TSO segments.
	 */

	payload_len = skb->len - (skb_transport_offset(skb) + tcp_hdrlen(skb));
	last_seg_size = payload_len % skb_shinfo(skb)->gso_size;
	if (last_seg_size && last_seg_size < 16)
		return false;

	return true;
}

static int otx2_get_sqe_count(struct otx2_nic *pfvf, struct sk_buff *skb)
{
	if (!skb_shinfo(skb)->gso_size)
		return 1;

	/* HW TSO */
	if (is_hw_tso_supported(pfvf, skb))
		return 1;

	/* SW TSO */
	return skb_shinfo(skb)->gso_segs;
}

static void otx2_set_txtstamp(struct otx2_nic *pfvf, struct sk_buff *skb,
			      struct otx2_snd_queue *sq, int *offset)
{
	u64 iova;

	if (!skb_shinfo(skb)->gso_size &&
	    skb_shinfo(skb)->tx_flags & SKBTX_HW_TSTAMP) {
		skb_shinfo(skb)->tx_flags |= SKBTX_IN_PROGRESS;
		iova = sq->timestamps->iova + (sq->head * sizeof(u64));
		otx2_sqe_add_mem(sq, offset, NIX_SENDMEMALG_E_SETTSTMP, iova);
	} else {
		skb_tx_timestamp(skb);
	}
}

bool otx2_sq_append_skb(struct net_device *netdev, struct otx2_snd_queue *sq,
			struct sk_buff *skb, u16 qidx)
{
	struct netdev_queue *txq = netdev_get_tx_queue(netdev, qidx);
	struct otx2_nic *pfvf = netdev_priv(netdev);
	int offset, num_segs, free_sqe;
	struct nix_sqe_hdr_s *sqe_hdr;

	/* Check if there is room for new SQE.
	 * 'Num of SQBs freed to SQ's pool - SQ's Aura count'
	 * will give free SQE count.
	 */
	free_sqe = (sq->num_sqbs - *sq->aura_fc_addr) * sq->sqe_per_sqb;

	if (free_sqe < sq->sqe_thresh ||
	    free_sqe < otx2_get_sqe_count(pfvf, skb))
		return false;

	num_segs = skb_shinfo(skb)->nr_frags + 1;

	/* If SKB doesn't fit in a single SQE, linearize it.
	 * TODO: Consider adding JUMP descriptor instead.
	 */
	if (unlikely(num_segs > OTX2_MAX_FRAGS_IN_SQE)) {
		if (__skb_linearize(skb)) {
			dev_kfree_skb_any(skb);
			return true;
		}
		num_segs = skb_shinfo(skb)->nr_frags + 1;
	}

	if (skb_shinfo(skb)->gso_size && !is_hw_tso_supported(pfvf, skb)) {
		/* Insert vlan tag before giving pkt to tso */
		if (skb_vlan_tag_present(skb))
			skb = __vlan_hwaccel_push_inside(skb);
		otx2_sq_append_tso(pfvf, sq, skb, qidx);
		return true;
	}

	/* Set SQE's SEND_HDR.
	 * Do not clear the first 64bit as it contains constant info.
	 */
	memset(sq->sqe_base + 8, 0, sq->sqe_size - 8);
	sqe_hdr = (struct nix_sqe_hdr_s *)(sq->sqe_base);
	otx2_sqe_add_hdr(pfvf, sq, sqe_hdr, skb, qidx);
	offset = sizeof(*sqe_hdr);

	/* Add extended header if needed */
	otx2_sqe_add_ext(pfvf, sq, skb, &offset);

	/* Add SG subdesc with data frags */
	if (!otx2_sqe_add_sg(pfvf, sq, skb, num_segs, &offset)) {
		otx2_dma_unmap_skb_frags(pfvf, &sq->sg[sq->head]);
		return false;
	}

	otx2_set_txtstamp(pfvf, skb, sq, &offset);

	sqe_hdr->sizem1 = (offset / 16) - 1;

	netdev_tx_sent_queue(txq, skb->len);

	/* Flush SQE to HW */
	pfvf->hw_ops->sqe_flush(pfvf, sq, offset, qidx);

	return true;
}
EXPORT_SYMBOL(otx2_sq_append_skb);

void otx2_cleanup_rx_cqes(struct otx2_nic *pfvf, struct otx2_cq_queue *cq)
{
	struct nix_cqe_rx_s *cqe;
	int processed_cqe = 0;
	u64 iova, pa;

	if (pfvf->xdp_prog)
		xdp_rxq_info_unreg(&cq->xdp_rxq);

	if (otx2_nix_cq_op_status(pfvf, cq) || !cq->pend_cqe)
		return;

	while (cq->pend_cqe) {
		cqe = (struct nix_cqe_rx_s *)otx2_get_next_cqe(cq);
		processed_cqe++;
		cq->pend_cqe--;

		if (!cqe)
			continue;
		if (cqe->sg.segs > 1) {
			otx2_free_rcv_seg(pfvf, cqe, cq->cq_idx);
			continue;
		}
		iova = cqe->sg.seg_addr - OTX2_HEAD_ROOM;
		pa = otx2_iova_to_phys(pfvf->iommu_domain, iova);
		otx2_dma_unmap_page(pfvf, iova, pfvf->rbsize, DMA_FROM_DEVICE);
		put_page(virt_to_page(phys_to_virt(pa)));
	}

	/* Free CQEs to HW */
	otx2_write64(pfvf, NIX_LF_CQ_OP_DOOR,
		     ((u64)cq->cq_idx << 32) | processed_cqe);
}

void otx2_cleanup_tx_cqes(struct otx2_nic *pfvf, struct otx2_cq_queue *cq)
{
	struct sk_buff *skb = NULL;
	struct otx2_snd_queue *sq;
	struct nix_cqe_tx_s *cqe;
	int processed_cqe = 0;
	struct sg_list *sg;

	sq = &pfvf->qset.sq[cq->cint_idx];

	if (otx2_nix_cq_op_status(pfvf, cq) || !cq->pend_cqe)
		return;

	while (cq->pend_cqe) {
		cqe = (struct nix_cqe_tx_s *)otx2_get_next_cqe(cq);
		processed_cqe++;
		cq->pend_cqe--;

		if (!cqe)
			continue;
		sg = &sq->sg[cqe->comp.sqe_id];
		skb = (struct sk_buff *)sg->skb;
		if (skb) {
			otx2_dma_unmap_skb_frags(pfvf, sg);
			dev_kfree_skb_any(skb);
			sg->skb = (u64)NULL;
		}
	}

	/* Free CQEs to HW */
	otx2_write64(pfvf, NIX_LF_CQ_OP_DOOR,
		     ((u64)cq->cq_idx << 32) | processed_cqe);
}

int otx2_rxtx_enable(struct otx2_nic *pfvf, bool enable)
{
	struct msg_req *msg;
	int err;

	mutex_lock(&pfvf->mbox.lock);
	if (enable)
		msg = otx2_mbox_alloc_msg_nix_lf_start_rx(&pfvf->mbox);
	else
		msg = otx2_mbox_alloc_msg_nix_lf_stop_rx(&pfvf->mbox);

	if (!msg) {
		mutex_unlock(&pfvf->mbox.lock);
		return -ENOMEM;
	}

	err = otx2_sync_mbox_msg(&pfvf->mbox);
	mutex_unlock(&pfvf->mbox.lock);
	return err;
}

static void otx2_xdp_sqe_add_sg(struct otx2_snd_queue *sq, u64 dma_addr,
				int len, int *offset)
{
	struct nix_sqe_sg_s *sg = NULL;
	u64 *iova = NULL;

	sg = (struct nix_sqe_sg_s *)(sq->sqe_base + *offset);
	sg->ld_type = NIX_SEND_LDTYPE_LDD;
	sg->subdc = NIX_SUBDC_SG;
	sg->segs = 1;
	sg->seg1_size = len;
	iova = (void *)sg + sizeof(*sg);
	*iova = dma_addr;
	*offset += sizeof(*sg) + sizeof(u64);

	sq->sg[sq->head].dma_addr[0] = dma_addr;
	sq->sg[sq->head].size[0] = len;
	sq->sg[sq->head].num_segs = 1;
}

bool otx2_xdp_sq_append_pkt(struct otx2_nic *pfvf, u64 iova, int len, u16 qidx)
{
	struct nix_sqe_hdr_s *sqe_hdr;
	struct otx2_snd_queue *sq;
	int offset, free_sqe;

	sq = &pfvf->qset.sq[qidx];
	free_sqe = (sq->num_sqbs - *sq->aura_fc_addr) * sq->sqe_per_sqb;
	if (free_sqe < sq->sqe_thresh)
		return false;

	memset(sq->sqe_base + 8, 0, sq->sqe_size - 8);

	sqe_hdr = (struct nix_sqe_hdr_s *)(sq->sqe_base);

	if (!sqe_hdr->total) {
		sqe_hdr->aura = sq->aura_id;
		sqe_hdr->df = 1;
		sqe_hdr->sq = qidx;
		sqe_hdr->pnc = 1;
	}
	sqe_hdr->total = len;
	sqe_hdr->sqe_id = sq->head;

	offset = sizeof(*sqe_hdr);

	otx2_xdp_sqe_add_sg(sq, iova, len, &offset);
	sqe_hdr->sizem1 = (offset / 16) - 1;
	pfvf->hw_ops->sqe_flush(pfvf, sq, offset, qidx);

	return true;
}

static bool otx2_xdp_rcv_pkt_handler(struct otx2_nic *pfvf,
				     struct bpf_prog *prog,
				     struct nix_cqe_rx_s *cqe,
				     struct otx2_cq_queue *cq)
{
	unsigned char *hard_start, *data;
	int qidx = cq->cq_idx;
	struct xdp_buff xdp;
	struct page *page;
	u64 iova, pa;
	u32 act;
	int err;

	iova = cqe->sg.seg_addr - OTX2_HEAD_ROOM;
	pa = otx2_iova_to_phys(pfvf->iommu_domain, iova);
	page = virt_to_page(phys_to_virt(pa));

	xdp_init_buff(&xdp, pfvf->rbsize, &cq->xdp_rxq);

	data = (unsigned char *)phys_to_virt(pa);
	hard_start = page_address(page);
	xdp_prepare_buff(&xdp, hard_start, data - hard_start,
			 cqe->sg.seg_size, false);

	act = bpf_prog_run_xdp(prog, &xdp);

	switch (act) {
	case XDP_PASS:
		break;
	case XDP_TX:
		qidx += pfvf->hw.tx_queues;
		cq->pool_ptrs++;
		return otx2_xdp_sq_append_pkt(pfvf, iova,
					      cqe->sg.seg_size, qidx);
	case XDP_REDIRECT:
		cq->pool_ptrs++;
		err = xdp_do_redirect(pfvf->netdev, &xdp, prog);

		otx2_dma_unmap_page(pfvf, iova, pfvf->rbsize,
				    DMA_FROM_DEVICE);
		if (!err)
			return true;
		put_page(page);
		break;
	default:
<<<<<<< HEAD
		bpf_warn_invalid_xdp_action(act);
=======
		bpf_warn_invalid_xdp_action(pfvf->netdev, prog, act);
>>>>>>> 754e0b0e
		break;
	case XDP_ABORTED:
		trace_xdp_exception(pfvf->netdev, prog, act);
		break;
	case XDP_DROP:
		otx2_dma_unmap_page(pfvf, iova, pfvf->rbsize,
				    DMA_FROM_DEVICE);
		put_page(page);
		cq->pool_ptrs++;
		return true;
	}
	return false;
}<|MERGE_RESOLUTION|>--- conflicted
+++ resolved
@@ -1198,11 +1198,7 @@
 		put_page(page);
 		break;
 	default:
-<<<<<<< HEAD
-		bpf_warn_invalid_xdp_action(act);
-=======
 		bpf_warn_invalid_xdp_action(pfvf->netdev, prog, act);
->>>>>>> 754e0b0e
 		break;
 	case XDP_ABORTED:
 		trace_xdp_exception(pfvf->netdev, prog, act);
