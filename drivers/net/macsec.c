// SPDX-License-Identifier: GPL-2.0-or-later
/*
 * drivers/net/macsec.c - MACsec device
 *
 * Copyright (c) 2015 Sabrina Dubroca <sd@queasysnail.net>
 */

#include <linux/types.h>
#include <linux/skbuff.h>
#include <linux/socket.h>
#include <linux/module.h>
#include <crypto/aead.h>
#include <linux/etherdevice.h>
#include <linux/netdevice.h>
#include <linux/rtnetlink.h>
#include <linux/refcount.h>
#include <net/genetlink.h>
#include <net/sock.h>
#include <net/gro_cells.h>
#include <net/macsec.h>
#include <linux/phy.h>

#include <uapi/linux/if_macsec.h>

#define MACSEC_SCI_LEN 8

/* SecTAG length = macsec_eth_header without the optional SCI */
#define MACSEC_TAG_LEN 6

struct macsec_eth_header {
	struct ethhdr eth;
	/* SecTAG */
	u8  tci_an;
#if defined(__LITTLE_ENDIAN_BITFIELD)
	u8  short_length:6,
		  unused:2;
#elif defined(__BIG_ENDIAN_BITFIELD)
	u8        unused:2,
	    short_length:6;
#else
#error	"Please fix <asm/byteorder.h>"
#endif
	__be32 packet_number;
	u8 secure_channel_id[8]; /* optional */
} __packed;

#define MACSEC_TCI_VERSION 0x80
#define MACSEC_TCI_ES      0x40 /* end station */
#define MACSEC_TCI_SC      0x20 /* SCI present */
#define MACSEC_TCI_SCB     0x10 /* epon */
#define MACSEC_TCI_E       0x08 /* encryption */
#define MACSEC_TCI_C       0x04 /* changed text */
#define MACSEC_AN_MASK     0x03 /* association number */
#define MACSEC_TCI_CONFID  (MACSEC_TCI_E | MACSEC_TCI_C)

/* minimum secure data length deemed "not short", see IEEE 802.1AE-2006 9.7 */
#define MIN_NON_SHORT_LEN 48

#define GCM_AES_IV_LEN 12
#define DEFAULT_ICV_LEN 16

#define for_each_rxsc(secy, sc)				\
	for (sc = rcu_dereference_bh(secy->rx_sc);	\
	     sc;					\
	     sc = rcu_dereference_bh(sc->next))
#define for_each_rxsc_rtnl(secy, sc)			\
	for (sc = rtnl_dereference(secy->rx_sc);	\
	     sc;					\
	     sc = rtnl_dereference(sc->next))

struct gcm_iv {
	union {
		u8 secure_channel_id[8];
		sci_t sci;
	};
	__be32 pn;
};

struct macsec_dev_stats {
	__u64 OutPktsUntagged;
	__u64 InPktsUntagged;
	__u64 OutPktsTooLong;
	__u64 InPktsNoTag;
	__u64 InPktsBadTag;
	__u64 InPktsUnknownSCI;
	__u64 InPktsNoSCI;
	__u64 InPktsOverrun;
};

#define MACSEC_VALIDATE_DEFAULT MACSEC_VALIDATE_STRICT

struct pcpu_secy_stats {
	struct macsec_dev_stats stats;
	struct u64_stats_sync syncp;
};

/**
 * struct macsec_dev - private data
 * @secy: SecY config
 * @real_dev: pointer to underlying netdevice
 * @stats: MACsec device stats
 * @secys: linked list of SecY's on the underlying device
 * @offload: status of offloading on the MACsec device
 */
struct macsec_dev {
	struct macsec_secy secy;
	struct net_device *real_dev;
	struct pcpu_secy_stats __percpu *stats;
	struct list_head secys;
	struct gro_cells gro_cells;
	enum macsec_offload offload;
};

/**
 * struct macsec_rxh_data - rx_handler private argument
 * @secys: linked list of SecY's on this underlying device
 */
struct macsec_rxh_data {
	struct list_head secys;
};

static struct macsec_dev *macsec_priv(const struct net_device *dev)
{
	return (struct macsec_dev *)netdev_priv(dev);
}

static struct macsec_rxh_data *macsec_data_rcu(const struct net_device *dev)
{
	return rcu_dereference_bh(dev->rx_handler_data);
}

static struct macsec_rxh_data *macsec_data_rtnl(const struct net_device *dev)
{
	return rtnl_dereference(dev->rx_handler_data);
}

struct macsec_cb {
	struct aead_request *req;
	union {
		struct macsec_tx_sa *tx_sa;
		struct macsec_rx_sa *rx_sa;
	};
	u8 assoc_num;
	bool valid;
	bool has_sci;
};

static struct macsec_rx_sa *macsec_rxsa_get(struct macsec_rx_sa __rcu *ptr)
{
	struct macsec_rx_sa *sa = rcu_dereference_bh(ptr);

	if (!sa || !sa->active)
		return NULL;

	if (!refcount_inc_not_zero(&sa->refcnt))
		return NULL;

	return sa;
}

static void free_rx_sc_rcu(struct rcu_head *head)
{
	struct macsec_rx_sc *rx_sc = container_of(head, struct macsec_rx_sc, rcu_head);

	free_percpu(rx_sc->stats);
	kfree(rx_sc);
}

static struct macsec_rx_sc *macsec_rxsc_get(struct macsec_rx_sc *sc)
{
	return refcount_inc_not_zero(&sc->refcnt) ? sc : NULL;
}

static void macsec_rxsc_put(struct macsec_rx_sc *sc)
{
	if (refcount_dec_and_test(&sc->refcnt))
		call_rcu(&sc->rcu_head, free_rx_sc_rcu);
}

static void free_rxsa(struct rcu_head *head)
{
	struct macsec_rx_sa *sa = container_of(head, struct macsec_rx_sa, rcu);

	crypto_free_aead(sa->key.tfm);
	free_percpu(sa->stats);
	kfree(sa);
}

static void macsec_rxsa_put(struct macsec_rx_sa *sa)
{
	if (refcount_dec_and_test(&sa->refcnt))
		call_rcu(&sa->rcu, free_rxsa);
}

static struct macsec_tx_sa *macsec_txsa_get(struct macsec_tx_sa __rcu *ptr)
{
	struct macsec_tx_sa *sa = rcu_dereference_bh(ptr);

	if (!sa || !sa->active)
		return NULL;

	if (!refcount_inc_not_zero(&sa->refcnt))
		return NULL;

	return sa;
}

static void free_txsa(struct rcu_head *head)
{
	struct macsec_tx_sa *sa = container_of(head, struct macsec_tx_sa, rcu);

	crypto_free_aead(sa->key.tfm);
	free_percpu(sa->stats);
	kfree(sa);
}

static void macsec_txsa_put(struct macsec_tx_sa *sa)
{
	if (refcount_dec_and_test(&sa->refcnt))
		call_rcu(&sa->rcu, free_txsa);
}

static struct macsec_cb *macsec_skb_cb(struct sk_buff *skb)
{
	BUILD_BUG_ON(sizeof(struct macsec_cb) > sizeof(skb->cb));
	return (struct macsec_cb *)skb->cb;
}

#define MACSEC_PORT_ES (htons(0x0001))
#define MACSEC_PORT_SCB (0x0000)
#define MACSEC_UNDEF_SCI ((__force sci_t)0xffffffffffffffffULL)

#define MACSEC_GCM_AES_128_SAK_LEN 16
#define MACSEC_GCM_AES_256_SAK_LEN 32

#define DEFAULT_SAK_LEN MACSEC_GCM_AES_128_SAK_LEN
#define DEFAULT_SEND_SCI true
#define DEFAULT_ENCRYPT false
#define DEFAULT_ENCODING_SA 0

static bool send_sci(const struct macsec_secy *secy)
{
	const struct macsec_tx_sc *tx_sc = &secy->tx_sc;

	return tx_sc->send_sci ||
		(secy->n_rx_sc > 1 && !tx_sc->end_station && !tx_sc->scb);
}

static sci_t make_sci(u8 *addr, __be16 port)
{
	sci_t sci;

	memcpy(&sci, addr, ETH_ALEN);
	memcpy(((char *)&sci) + ETH_ALEN, &port, sizeof(port));

	return sci;
}

static sci_t macsec_frame_sci(struct macsec_eth_header *hdr, bool sci_present)
{
	sci_t sci;

	if (sci_present)
		memcpy(&sci, hdr->secure_channel_id,
		       sizeof(hdr->secure_channel_id));
	else
		sci = make_sci(hdr->eth.h_source, MACSEC_PORT_ES);

	return sci;
}

static unsigned int macsec_sectag_len(bool sci_present)
{
	return MACSEC_TAG_LEN + (sci_present ? MACSEC_SCI_LEN : 0);
}

static unsigned int macsec_hdr_len(bool sci_present)
{
	return macsec_sectag_len(sci_present) + ETH_HLEN;
}

static unsigned int macsec_extra_len(bool sci_present)
{
	return macsec_sectag_len(sci_present) + sizeof(__be16);
}

/* Fill SecTAG according to IEEE 802.1AE-2006 10.5.3 */
static void macsec_fill_sectag(struct macsec_eth_header *h,
			       const struct macsec_secy *secy, u32 pn,
			       bool sci_present)
{
	const struct macsec_tx_sc *tx_sc = &secy->tx_sc;

	memset(&h->tci_an, 0, macsec_sectag_len(sci_present));
	h->eth.h_proto = htons(ETH_P_MACSEC);

	if (sci_present) {
		h->tci_an |= MACSEC_TCI_SC;
		memcpy(&h->secure_channel_id, &secy->sci,
		       sizeof(h->secure_channel_id));
	} else {
		if (tx_sc->end_station)
			h->tci_an |= MACSEC_TCI_ES;
		if (tx_sc->scb)
			h->tci_an |= MACSEC_TCI_SCB;
	}

	h->packet_number = htonl(pn);

	/* with GCM, C/E clear for !encrypt, both set for encrypt */
	if (tx_sc->encrypt)
		h->tci_an |= MACSEC_TCI_CONFID;
	else if (secy->icv_len != DEFAULT_ICV_LEN)
		h->tci_an |= MACSEC_TCI_C;

	h->tci_an |= tx_sc->encoding_sa;
}

static void macsec_set_shortlen(struct macsec_eth_header *h, size_t data_len)
{
	if (data_len < MIN_NON_SHORT_LEN)
		h->short_length = data_len;
}

/* Checks if a MACsec interface is being offloaded to an hardware engine */
static bool macsec_is_offloaded(struct macsec_dev *macsec)
{
	if (macsec->offload == MACSEC_OFFLOAD_PHY)
		return true;

	return false;
}

/* Checks if underlying layers implement MACsec offloading functions. */
static bool macsec_check_offload(enum macsec_offload offload,
				 struct macsec_dev *macsec)
{
	if (!macsec || !macsec->real_dev)
		return false;

	if (offload == MACSEC_OFFLOAD_PHY)
		return macsec->real_dev->phydev &&
		       macsec->real_dev->phydev->macsec_ops;

	return false;
}

static const struct macsec_ops *__macsec_get_ops(enum macsec_offload offload,
						 struct macsec_dev *macsec,
						 struct macsec_context *ctx)
{
	if (ctx) {
		memset(ctx, 0, sizeof(*ctx));
		ctx->offload = offload;

		if (offload == MACSEC_OFFLOAD_PHY)
			ctx->phydev = macsec->real_dev->phydev;
	}

	return macsec->real_dev->phydev->macsec_ops;
}

/* Returns a pointer to the MACsec ops struct if any and updates the MACsec
 * context device reference if provided.
 */
static const struct macsec_ops *macsec_get_ops(struct macsec_dev *macsec,
					       struct macsec_context *ctx)
{
	if (!macsec_check_offload(macsec->offload, macsec))
		return NULL;

	return __macsec_get_ops(macsec->offload, macsec, ctx);
}

/* validate MACsec packet according to IEEE 802.1AE-2006 9.12 */
static bool macsec_validate_skb(struct sk_buff *skb, u16 icv_len)
{
	struct macsec_eth_header *h = (struct macsec_eth_header *)skb->data;
	int len = skb->len - 2 * ETH_ALEN;
	int extra_len = macsec_extra_len(!!(h->tci_an & MACSEC_TCI_SC)) + icv_len;

	/* a) It comprises at least 17 octets */
	if (skb->len <= 16)
		return false;

	/* b) MACsec EtherType: already checked */

	/* c) V bit is clear */
	if (h->tci_an & MACSEC_TCI_VERSION)
		return false;

	/* d) ES or SCB => !SC */
	if ((h->tci_an & MACSEC_TCI_ES || h->tci_an & MACSEC_TCI_SCB) &&
	    (h->tci_an & MACSEC_TCI_SC))
		return false;

	/* e) Bits 7 and 8 of octet 4 of the SecTAG are clear */
	if (h->unused)
		return false;

	/* rx.pn != 0 (figure 10-5) */
	if (!h->packet_number)
		return false;

	/* length check, f) g) h) i) */
	if (h->short_length)
		return len == extra_len + h->short_length;
	return len >= extra_len + MIN_NON_SHORT_LEN;
}

#define MACSEC_NEEDED_HEADROOM (macsec_extra_len(true))
#define MACSEC_NEEDED_TAILROOM MACSEC_STD_ICV_LEN

static void macsec_fill_iv(unsigned char *iv, sci_t sci, u32 pn)
{
	struct gcm_iv *gcm_iv = (struct gcm_iv *)iv;

	gcm_iv->sci = sci;
	gcm_iv->pn = htonl(pn);
}

static struct macsec_eth_header *macsec_ethhdr(struct sk_buff *skb)
{
	return (struct macsec_eth_header *)skb_mac_header(skb);
}

<<<<<<< HEAD
=======
static sci_t dev_to_sci(struct net_device *dev, __be16 port)
{
	return make_sci(dev->dev_addr, port);
}

>>>>>>> 77a36a3a
static void __macsec_pn_wrapped(struct macsec_secy *secy,
				struct macsec_tx_sa *tx_sa)
{
	pr_debug("PN wrapped, transitioning to !oper\n");
	tx_sa->active = false;
	if (secy->protect_frames)
		secy->operational = false;
}

void macsec_pn_wrapped(struct macsec_secy *secy, struct macsec_tx_sa *tx_sa)
{
	spin_lock_bh(&tx_sa->lock);
	__macsec_pn_wrapped(secy, tx_sa);
	spin_unlock_bh(&tx_sa->lock);
}
EXPORT_SYMBOL_GPL(macsec_pn_wrapped);

static u32 tx_sa_update_pn(struct macsec_tx_sa *tx_sa, struct macsec_secy *secy)
{
	u32 pn;

	spin_lock_bh(&tx_sa->lock);
	pn = tx_sa->next_pn;

	tx_sa->next_pn++;
	if (tx_sa->next_pn == 0)
		__macsec_pn_wrapped(secy, tx_sa);
	spin_unlock_bh(&tx_sa->lock);

	return pn;
}

static void macsec_encrypt_finish(struct sk_buff *skb, struct net_device *dev)
{
	struct macsec_dev *macsec = netdev_priv(dev);

	skb->dev = macsec->real_dev;
	skb_reset_mac_header(skb);
	skb->protocol = eth_hdr(skb)->h_proto;
}

static void macsec_count_tx(struct sk_buff *skb, struct macsec_tx_sc *tx_sc,
			    struct macsec_tx_sa *tx_sa)
{
	struct pcpu_tx_sc_stats *txsc_stats = this_cpu_ptr(tx_sc->stats);

	u64_stats_update_begin(&txsc_stats->syncp);
	if (tx_sc->encrypt) {
		txsc_stats->stats.OutOctetsEncrypted += skb->len;
		txsc_stats->stats.OutPktsEncrypted++;
		this_cpu_inc(tx_sa->stats->OutPktsEncrypted);
	} else {
		txsc_stats->stats.OutOctetsProtected += skb->len;
		txsc_stats->stats.OutPktsProtected++;
		this_cpu_inc(tx_sa->stats->OutPktsProtected);
	}
	u64_stats_update_end(&txsc_stats->syncp);
}

static void count_tx(struct net_device *dev, int ret, int len)
{
	if (likely(ret == NET_XMIT_SUCCESS || ret == NET_XMIT_CN)) {
		struct pcpu_sw_netstats *stats = this_cpu_ptr(dev->tstats);

		u64_stats_update_begin(&stats->syncp);
		stats->tx_packets++;
		stats->tx_bytes += len;
		u64_stats_update_end(&stats->syncp);
	}
}

static void macsec_encrypt_done(struct crypto_async_request *base, int err)
{
	struct sk_buff *skb = base->data;
	struct net_device *dev = skb->dev;
	struct macsec_dev *macsec = macsec_priv(dev);
	struct macsec_tx_sa *sa = macsec_skb_cb(skb)->tx_sa;
	int len, ret;

	aead_request_free(macsec_skb_cb(skb)->req);

	rcu_read_lock_bh();
	macsec_encrypt_finish(skb, dev);
	macsec_count_tx(skb, &macsec->secy.tx_sc, macsec_skb_cb(skb)->tx_sa);
	len = skb->len;
	ret = dev_queue_xmit(skb);
	count_tx(dev, ret, len);
	rcu_read_unlock_bh();

	macsec_txsa_put(sa);
	dev_put(dev);
}

static struct aead_request *macsec_alloc_req(struct crypto_aead *tfm,
					     unsigned char **iv,
					     struct scatterlist **sg,
					     int num_frags)
{
	size_t size, iv_offset, sg_offset;
	struct aead_request *req;
	void *tmp;

	size = sizeof(struct aead_request) + crypto_aead_reqsize(tfm);
	iv_offset = size;
	size += GCM_AES_IV_LEN;

	size = ALIGN(size, __alignof__(struct scatterlist));
	sg_offset = size;
	size += sizeof(struct scatterlist) * num_frags;

	tmp = kmalloc(size, GFP_ATOMIC);
	if (!tmp)
		return NULL;

	*iv = (unsigned char *)(tmp + iv_offset);
	*sg = (struct scatterlist *)(tmp + sg_offset);
	req = tmp;

	aead_request_set_tfm(req, tfm);

	return req;
}

static struct sk_buff *macsec_encrypt(struct sk_buff *skb,
				      struct net_device *dev)
{
	int ret;
	struct scatterlist *sg;
	struct sk_buff *trailer;
	unsigned char *iv;
	struct ethhdr *eth;
	struct macsec_eth_header *hh;
	size_t unprotected_len;
	struct aead_request *req;
	struct macsec_secy *secy;
	struct macsec_tx_sc *tx_sc;
	struct macsec_tx_sa *tx_sa;
	struct macsec_dev *macsec = macsec_priv(dev);
	bool sci_present;
	u32 pn;

	secy = &macsec->secy;
	tx_sc = &secy->tx_sc;

	/* 10.5.1 TX SA assignment */
	tx_sa = macsec_txsa_get(tx_sc->sa[tx_sc->encoding_sa]);
	if (!tx_sa) {
		secy->operational = false;
		kfree_skb(skb);
		return ERR_PTR(-EINVAL);
	}

	if (unlikely(skb_headroom(skb) < MACSEC_NEEDED_HEADROOM ||
		     skb_tailroom(skb) < MACSEC_NEEDED_TAILROOM)) {
		struct sk_buff *nskb = skb_copy_expand(skb,
						       MACSEC_NEEDED_HEADROOM,
						       MACSEC_NEEDED_TAILROOM,
						       GFP_ATOMIC);
		if (likely(nskb)) {
			consume_skb(skb);
			skb = nskb;
		} else {
			macsec_txsa_put(tx_sa);
			kfree_skb(skb);
			return ERR_PTR(-ENOMEM);
		}
	} else {
		skb = skb_unshare(skb, GFP_ATOMIC);
		if (!skb) {
			macsec_txsa_put(tx_sa);
			return ERR_PTR(-ENOMEM);
		}
	}

	unprotected_len = skb->len;
	eth = eth_hdr(skb);
	sci_present = send_sci(secy);
	hh = skb_push(skb, macsec_extra_len(sci_present));
	memmove(hh, eth, 2 * ETH_ALEN);

	pn = tx_sa_update_pn(tx_sa, secy);
	if (pn == 0) {
		macsec_txsa_put(tx_sa);
		kfree_skb(skb);
		return ERR_PTR(-ENOLINK);
	}
	macsec_fill_sectag(hh, secy, pn, sci_present);
	macsec_set_shortlen(hh, unprotected_len - 2 * ETH_ALEN);

	skb_put(skb, secy->icv_len);

	if (skb->len - ETH_HLEN > macsec_priv(dev)->real_dev->mtu) {
		struct pcpu_secy_stats *secy_stats = this_cpu_ptr(macsec->stats);

		u64_stats_update_begin(&secy_stats->syncp);
		secy_stats->stats.OutPktsTooLong++;
		u64_stats_update_end(&secy_stats->syncp);

		macsec_txsa_put(tx_sa);
		kfree_skb(skb);
		return ERR_PTR(-EINVAL);
	}

	ret = skb_cow_data(skb, 0, &trailer);
	if (unlikely(ret < 0)) {
		macsec_txsa_put(tx_sa);
		kfree_skb(skb);
		return ERR_PTR(ret);
	}

	req = macsec_alloc_req(tx_sa->key.tfm, &iv, &sg, ret);
	if (!req) {
		macsec_txsa_put(tx_sa);
		kfree_skb(skb);
		return ERR_PTR(-ENOMEM);
	}

	macsec_fill_iv(iv, secy->sci, pn);

	sg_init_table(sg, ret);
	ret = skb_to_sgvec(skb, sg, 0, skb->len);
	if (unlikely(ret < 0)) {
		aead_request_free(req);
		macsec_txsa_put(tx_sa);
		kfree_skb(skb);
		return ERR_PTR(ret);
	}

	if (tx_sc->encrypt) {
		int len = skb->len - macsec_hdr_len(sci_present) -
			  secy->icv_len;
		aead_request_set_crypt(req, sg, sg, len, iv);
		aead_request_set_ad(req, macsec_hdr_len(sci_present));
	} else {
		aead_request_set_crypt(req, sg, sg, 0, iv);
		aead_request_set_ad(req, skb->len - secy->icv_len);
	}

	macsec_skb_cb(skb)->req = req;
	macsec_skb_cb(skb)->tx_sa = tx_sa;
	aead_request_set_callback(req, 0, macsec_encrypt_done, skb);

	dev_hold(skb->dev);
	ret = crypto_aead_encrypt(req);
	if (ret == -EINPROGRESS) {
		return ERR_PTR(ret);
	} else if (ret != 0) {
		dev_put(skb->dev);
		kfree_skb(skb);
		aead_request_free(req);
		macsec_txsa_put(tx_sa);
		return ERR_PTR(-EINVAL);
	}

	dev_put(skb->dev);
	aead_request_free(req);
	macsec_txsa_put(tx_sa);

	return skb;
}

static bool macsec_post_decrypt(struct sk_buff *skb, struct macsec_secy *secy, u32 pn)
{
	struct macsec_rx_sa *rx_sa = macsec_skb_cb(skb)->rx_sa;
	struct pcpu_rx_sc_stats *rxsc_stats = this_cpu_ptr(rx_sa->sc->stats);
	struct macsec_eth_header *hdr = macsec_ethhdr(skb);
	u32 lowest_pn = 0;

	spin_lock(&rx_sa->lock);
	if (rx_sa->next_pn >= secy->replay_window)
		lowest_pn = rx_sa->next_pn - secy->replay_window;

	/* Now perform replay protection check again
	 * (see IEEE 802.1AE-2006 figure 10-5)
	 */
	if (secy->replay_protect && pn < lowest_pn) {
		spin_unlock(&rx_sa->lock);
		u64_stats_update_begin(&rxsc_stats->syncp);
		rxsc_stats->stats.InPktsLate++;
		u64_stats_update_end(&rxsc_stats->syncp);
		return false;
	}

	if (secy->validate_frames != MACSEC_VALIDATE_DISABLED) {
		u64_stats_update_begin(&rxsc_stats->syncp);
		if (hdr->tci_an & MACSEC_TCI_E)
			rxsc_stats->stats.InOctetsDecrypted += skb->len;
		else
			rxsc_stats->stats.InOctetsValidated += skb->len;
		u64_stats_update_end(&rxsc_stats->syncp);
	}

	if (!macsec_skb_cb(skb)->valid) {
		spin_unlock(&rx_sa->lock);

		/* 10.6.5 */
		if (hdr->tci_an & MACSEC_TCI_C ||
		    secy->validate_frames == MACSEC_VALIDATE_STRICT) {
			u64_stats_update_begin(&rxsc_stats->syncp);
			rxsc_stats->stats.InPktsNotValid++;
			u64_stats_update_end(&rxsc_stats->syncp);
			return false;
		}

		u64_stats_update_begin(&rxsc_stats->syncp);
		if (secy->validate_frames == MACSEC_VALIDATE_CHECK) {
			rxsc_stats->stats.InPktsInvalid++;
			this_cpu_inc(rx_sa->stats->InPktsInvalid);
		} else if (pn < lowest_pn) {
			rxsc_stats->stats.InPktsDelayed++;
		} else {
			rxsc_stats->stats.InPktsUnchecked++;
		}
		u64_stats_update_end(&rxsc_stats->syncp);
	} else {
		u64_stats_update_begin(&rxsc_stats->syncp);
		if (pn < lowest_pn) {
			rxsc_stats->stats.InPktsDelayed++;
		} else {
			rxsc_stats->stats.InPktsOK++;
			this_cpu_inc(rx_sa->stats->InPktsOK);
		}
		u64_stats_update_end(&rxsc_stats->syncp);

		if (pn >= rx_sa->next_pn)
			rx_sa->next_pn = pn + 1;
		spin_unlock(&rx_sa->lock);
	}

	return true;
}

static void macsec_reset_skb(struct sk_buff *skb, struct net_device *dev)
{
	skb->pkt_type = PACKET_HOST;
	skb->protocol = eth_type_trans(skb, dev);

	skb_reset_network_header(skb);
	if (!skb_transport_header_was_set(skb))
		skb_reset_transport_header(skb);
	skb_reset_mac_len(skb);
}

static void macsec_finalize_skb(struct sk_buff *skb, u8 icv_len, u8 hdr_len)
{
	skb->ip_summed = CHECKSUM_NONE;
	memmove(skb->data + hdr_len, skb->data, 2 * ETH_ALEN);
	skb_pull(skb, hdr_len);
	pskb_trim_unique(skb, skb->len - icv_len);
}

static void count_rx(struct net_device *dev, int len)
{
	struct pcpu_sw_netstats *stats = this_cpu_ptr(dev->tstats);

	u64_stats_update_begin(&stats->syncp);
	stats->rx_packets++;
	stats->rx_bytes += len;
	u64_stats_update_end(&stats->syncp);
}

static void macsec_decrypt_done(struct crypto_async_request *base, int err)
{
	struct sk_buff *skb = base->data;
	struct net_device *dev = skb->dev;
	struct macsec_dev *macsec = macsec_priv(dev);
	struct macsec_rx_sa *rx_sa = macsec_skb_cb(skb)->rx_sa;
	struct macsec_rx_sc *rx_sc = rx_sa->sc;
	int len;
	u32 pn;

	aead_request_free(macsec_skb_cb(skb)->req);

	if (!err)
		macsec_skb_cb(skb)->valid = true;

	rcu_read_lock_bh();
	pn = ntohl(macsec_ethhdr(skb)->packet_number);
	if (!macsec_post_decrypt(skb, &macsec->secy, pn)) {
		rcu_read_unlock_bh();
		kfree_skb(skb);
		goto out;
	}

	macsec_finalize_skb(skb, macsec->secy.icv_len,
			    macsec_extra_len(macsec_skb_cb(skb)->has_sci));
	macsec_reset_skb(skb, macsec->secy.netdev);

	len = skb->len;
	if (gro_cells_receive(&macsec->gro_cells, skb) == NET_RX_SUCCESS)
		count_rx(dev, len);

	rcu_read_unlock_bh();

out:
	macsec_rxsa_put(rx_sa);
	macsec_rxsc_put(rx_sc);
	dev_put(dev);
}

static struct sk_buff *macsec_decrypt(struct sk_buff *skb,
				      struct net_device *dev,
				      struct macsec_rx_sa *rx_sa,
				      sci_t sci,
				      struct macsec_secy *secy)
{
	int ret;
	struct scatterlist *sg;
	struct sk_buff *trailer;
	unsigned char *iv;
	struct aead_request *req;
	struct macsec_eth_header *hdr;
	u16 icv_len = secy->icv_len;

	macsec_skb_cb(skb)->valid = false;
	skb = skb_share_check(skb, GFP_ATOMIC);
	if (!skb)
		return ERR_PTR(-ENOMEM);

	ret = skb_cow_data(skb, 0, &trailer);
	if (unlikely(ret < 0)) {
		kfree_skb(skb);
		return ERR_PTR(ret);
	}
	req = macsec_alloc_req(rx_sa->key.tfm, &iv, &sg, ret);
	if (!req) {
		kfree_skb(skb);
		return ERR_PTR(-ENOMEM);
	}

	hdr = (struct macsec_eth_header *)skb->data;
	macsec_fill_iv(iv, sci, ntohl(hdr->packet_number));

	sg_init_table(sg, ret);
	ret = skb_to_sgvec(skb, sg, 0, skb->len);
	if (unlikely(ret < 0)) {
		aead_request_free(req);
		kfree_skb(skb);
		return ERR_PTR(ret);
	}

	if (hdr->tci_an & MACSEC_TCI_E) {
		/* confidentiality: ethernet + macsec header
		 * authenticated, encrypted payload
		 */
		int len = skb->len - macsec_hdr_len(macsec_skb_cb(skb)->has_sci);

		aead_request_set_crypt(req, sg, sg, len, iv);
		aead_request_set_ad(req, macsec_hdr_len(macsec_skb_cb(skb)->has_sci));
		skb = skb_unshare(skb, GFP_ATOMIC);
		if (!skb) {
			aead_request_free(req);
			return ERR_PTR(-ENOMEM);
		}
	} else {
		/* integrity only: all headers + data authenticated */
		aead_request_set_crypt(req, sg, sg, icv_len, iv);
		aead_request_set_ad(req, skb->len - icv_len);
	}

	macsec_skb_cb(skb)->req = req;
	skb->dev = dev;
	aead_request_set_callback(req, 0, macsec_decrypt_done, skb);

	dev_hold(dev);
	ret = crypto_aead_decrypt(req);
	if (ret == -EINPROGRESS) {
		return ERR_PTR(ret);
	} else if (ret != 0) {
		/* decryption/authentication failed
		 * 10.6 if validateFrames is disabled, deliver anyway
		 */
		if (ret != -EBADMSG) {
			kfree_skb(skb);
			skb = ERR_PTR(ret);
		}
	} else {
		macsec_skb_cb(skb)->valid = true;
	}
	dev_put(dev);

	aead_request_free(req);

	return skb;
}

static struct macsec_rx_sc *find_rx_sc(struct macsec_secy *secy, sci_t sci)
{
	struct macsec_rx_sc *rx_sc;

	for_each_rxsc(secy, rx_sc) {
		if (rx_sc->sci == sci)
			return rx_sc;
	}

	return NULL;
}

static struct macsec_rx_sc *find_rx_sc_rtnl(struct macsec_secy *secy, sci_t sci)
{
	struct macsec_rx_sc *rx_sc;

	for_each_rxsc_rtnl(secy, rx_sc) {
		if (rx_sc->sci == sci)
			return rx_sc;
	}

	return NULL;
}

static enum rx_handler_result handle_not_macsec(struct sk_buff *skb)
{
	/* Deliver to the uncontrolled port by default */
	enum rx_handler_result ret = RX_HANDLER_PASS;
	struct macsec_rxh_data *rxd;
	struct macsec_dev *macsec;

	rcu_read_lock();
	rxd = macsec_data_rcu(skb->dev);

	/* 10.6 If the management control validateFrames is not
	 * Strict, frames without a SecTAG are received, counted, and
	 * delivered to the Controlled Port
	 */
	list_for_each_entry_rcu(macsec, &rxd->secys, secys) {
		struct sk_buff *nskb;
		struct pcpu_secy_stats *secy_stats = this_cpu_ptr(macsec->stats);

		if (!macsec_is_offloaded(macsec) &&
		    macsec->secy.validate_frames == MACSEC_VALIDATE_STRICT) {
			u64_stats_update_begin(&secy_stats->syncp);
			secy_stats->stats.InPktsNoTag++;
			u64_stats_update_end(&secy_stats->syncp);
			continue;
		}

		/* deliver on this port */
		nskb = skb_clone(skb, GFP_ATOMIC);
		if (!nskb)
			break;

		nskb->dev = macsec->secy.netdev;

		if (netif_rx(nskb) == NET_RX_SUCCESS) {
			u64_stats_update_begin(&secy_stats->syncp);
			secy_stats->stats.InPktsUntagged++;
			u64_stats_update_end(&secy_stats->syncp);
		}

		if (netif_running(macsec->secy.netdev) &&
		    macsec_is_offloaded(macsec)) {
			ret = RX_HANDLER_EXACT;
			goto out;
		}
	}

out:
	rcu_read_unlock();
	return ret;
}

static rx_handler_result_t macsec_handle_frame(struct sk_buff **pskb)
{
	struct sk_buff *skb = *pskb;
	struct net_device *dev = skb->dev;
	struct macsec_eth_header *hdr;
	struct macsec_secy *secy = NULL;
	struct macsec_rx_sc *rx_sc;
	struct macsec_rx_sa *rx_sa;
	struct macsec_rxh_data *rxd;
	struct macsec_dev *macsec;
	sci_t sci;
	u32 pn;
	bool cbit;
	struct pcpu_rx_sc_stats *rxsc_stats;
	struct pcpu_secy_stats *secy_stats;
	bool pulled_sci;
	int ret;

	if (skb_headroom(skb) < ETH_HLEN)
		goto drop_direct;

	hdr = macsec_ethhdr(skb);
	if (hdr->eth.h_proto != htons(ETH_P_MACSEC))
		return handle_not_macsec(skb);

	skb = skb_unshare(skb, GFP_ATOMIC);
	*pskb = skb;
	if (!skb)
		return RX_HANDLER_CONSUMED;

	pulled_sci = pskb_may_pull(skb, macsec_extra_len(true));
	if (!pulled_sci) {
		if (!pskb_may_pull(skb, macsec_extra_len(false)))
			goto drop_direct;
	}

	hdr = macsec_ethhdr(skb);

	/* Frames with a SecTAG that has the TCI E bit set but the C
	 * bit clear are discarded, as this reserved encoding is used
	 * to identify frames with a SecTAG that are not to be
	 * delivered to the Controlled Port.
	 */
	if ((hdr->tci_an & (MACSEC_TCI_C | MACSEC_TCI_E)) == MACSEC_TCI_E)
		return RX_HANDLER_PASS;

	/* now, pull the extra length */
	if (hdr->tci_an & MACSEC_TCI_SC) {
		if (!pulled_sci)
			goto drop_direct;
	}

	/* ethernet header is part of crypto processing */
	skb_push(skb, ETH_HLEN);

	macsec_skb_cb(skb)->has_sci = !!(hdr->tci_an & MACSEC_TCI_SC);
	macsec_skb_cb(skb)->assoc_num = hdr->tci_an & MACSEC_AN_MASK;
	sci = macsec_frame_sci(hdr, macsec_skb_cb(skb)->has_sci);

	rcu_read_lock();
	rxd = macsec_data_rcu(skb->dev);

	list_for_each_entry_rcu(macsec, &rxd->secys, secys) {
		struct macsec_rx_sc *sc = find_rx_sc(&macsec->secy, sci);

		sc = sc ? macsec_rxsc_get(sc) : NULL;

		if (sc) {
			secy = &macsec->secy;
			rx_sc = sc;
			break;
		}
	}

	if (!secy)
		goto nosci;

	dev = secy->netdev;
	macsec = macsec_priv(dev);
	secy_stats = this_cpu_ptr(macsec->stats);
	rxsc_stats = this_cpu_ptr(rx_sc->stats);

	if (!macsec_validate_skb(skb, secy->icv_len)) {
		u64_stats_update_begin(&secy_stats->syncp);
		secy_stats->stats.InPktsBadTag++;
		u64_stats_update_end(&secy_stats->syncp);
		goto drop_nosa;
	}

	rx_sa = macsec_rxsa_get(rx_sc->sa[macsec_skb_cb(skb)->assoc_num]);
	if (!rx_sa) {
		/* 10.6.1 if the SA is not in use */

		/* If validateFrames is Strict or the C bit in the
		 * SecTAG is set, discard
		 */
		if (hdr->tci_an & MACSEC_TCI_C ||
		    secy->validate_frames == MACSEC_VALIDATE_STRICT) {
			u64_stats_update_begin(&rxsc_stats->syncp);
			rxsc_stats->stats.InPktsNotUsingSA++;
			u64_stats_update_end(&rxsc_stats->syncp);
			goto drop_nosa;
		}

		/* not Strict, the frame (with the SecTAG and ICV
		 * removed) is delivered to the Controlled Port.
		 */
		u64_stats_update_begin(&rxsc_stats->syncp);
		rxsc_stats->stats.InPktsUnusedSA++;
		u64_stats_update_end(&rxsc_stats->syncp);
		goto deliver;
	}

	/* First, PN check to avoid decrypting obviously wrong packets */
	pn = ntohl(hdr->packet_number);
	if (secy->replay_protect) {
		bool late;

		spin_lock(&rx_sa->lock);
		late = rx_sa->next_pn >= secy->replay_window &&
		       pn < (rx_sa->next_pn - secy->replay_window);
		spin_unlock(&rx_sa->lock);

		if (late) {
			u64_stats_update_begin(&rxsc_stats->syncp);
			rxsc_stats->stats.InPktsLate++;
			u64_stats_update_end(&rxsc_stats->syncp);
			goto drop;
		}
	}

	macsec_skb_cb(skb)->rx_sa = rx_sa;

	/* Disabled && !changed text => skip validation */
	if (hdr->tci_an & MACSEC_TCI_C ||
	    secy->validate_frames != MACSEC_VALIDATE_DISABLED)
		skb = macsec_decrypt(skb, dev, rx_sa, sci, secy);

	if (IS_ERR(skb)) {
		/* the decrypt callback needs the reference */
		if (PTR_ERR(skb) != -EINPROGRESS) {
			macsec_rxsa_put(rx_sa);
			macsec_rxsc_put(rx_sc);
		}
		rcu_read_unlock();
		*pskb = NULL;
		return RX_HANDLER_CONSUMED;
	}

	if (!macsec_post_decrypt(skb, secy, pn))
		goto drop;

deliver:
	macsec_finalize_skb(skb, secy->icv_len,
			    macsec_extra_len(macsec_skb_cb(skb)->has_sci));
	macsec_reset_skb(skb, secy->netdev);

	if (rx_sa)
		macsec_rxsa_put(rx_sa);
	macsec_rxsc_put(rx_sc);

	skb_orphan(skb);
	ret = gro_cells_receive(&macsec->gro_cells, skb);
	if (ret == NET_RX_SUCCESS)
		count_rx(dev, skb->len);
	else
		macsec->secy.netdev->stats.rx_dropped++;

	rcu_read_unlock();

	*pskb = NULL;
	return RX_HANDLER_CONSUMED;

drop:
	macsec_rxsa_put(rx_sa);
drop_nosa:
	macsec_rxsc_put(rx_sc);
	rcu_read_unlock();
drop_direct:
	kfree_skb(skb);
	*pskb = NULL;
	return RX_HANDLER_CONSUMED;

nosci:
	/* 10.6.1 if the SC is not found */
	cbit = !!(hdr->tci_an & MACSEC_TCI_C);
	if (!cbit)
		macsec_finalize_skb(skb, DEFAULT_ICV_LEN,
				    macsec_extra_len(macsec_skb_cb(skb)->has_sci));

	list_for_each_entry_rcu(macsec, &rxd->secys, secys) {
		struct sk_buff *nskb;

		secy_stats = this_cpu_ptr(macsec->stats);

		/* If validateFrames is Strict or the C bit in the
		 * SecTAG is set, discard
		 */
		if (cbit ||
		    macsec->secy.validate_frames == MACSEC_VALIDATE_STRICT) {
			u64_stats_update_begin(&secy_stats->syncp);
			secy_stats->stats.InPktsNoSCI++;
			u64_stats_update_end(&secy_stats->syncp);
			continue;
		}

		/* not strict, the frame (with the SecTAG and ICV
		 * removed) is delivered to the Controlled Port.
		 */
		nskb = skb_clone(skb, GFP_ATOMIC);
		if (!nskb)
			break;

		macsec_reset_skb(nskb, macsec->secy.netdev);

		ret = netif_rx(nskb);
		if (ret == NET_RX_SUCCESS) {
			u64_stats_update_begin(&secy_stats->syncp);
			secy_stats->stats.InPktsUnknownSCI++;
			u64_stats_update_end(&secy_stats->syncp);
		} else {
			macsec->secy.netdev->stats.rx_dropped++;
		}
	}

	rcu_read_unlock();
	*pskb = skb;
	return RX_HANDLER_PASS;
}

static struct crypto_aead *macsec_alloc_tfm(char *key, int key_len, int icv_len)
{
	struct crypto_aead *tfm;
	int ret;

	tfm = crypto_alloc_aead("gcm(aes)", 0, 0);

	if (IS_ERR(tfm))
		return tfm;

	ret = crypto_aead_setkey(tfm, key, key_len);
	if (ret < 0)
		goto fail;

	ret = crypto_aead_setauthsize(tfm, icv_len);
	if (ret < 0)
		goto fail;

	return tfm;
fail:
	crypto_free_aead(tfm);
	return ERR_PTR(ret);
}

static int init_rx_sa(struct macsec_rx_sa *rx_sa, char *sak, int key_len,
		      int icv_len)
{
	rx_sa->stats = alloc_percpu(struct macsec_rx_sa_stats);
	if (!rx_sa->stats)
		return -ENOMEM;

	rx_sa->key.tfm = macsec_alloc_tfm(sak, key_len, icv_len);
	if (IS_ERR(rx_sa->key.tfm)) {
		free_percpu(rx_sa->stats);
		return PTR_ERR(rx_sa->key.tfm);
	}

	rx_sa->active = false;
	rx_sa->next_pn = 1;
	refcount_set(&rx_sa->refcnt, 1);
	spin_lock_init(&rx_sa->lock);

	return 0;
}

static void clear_rx_sa(struct macsec_rx_sa *rx_sa)
{
	rx_sa->active = false;

	macsec_rxsa_put(rx_sa);
}

static void free_rx_sc(struct macsec_rx_sc *rx_sc)
{
	int i;

	for (i = 0; i < MACSEC_NUM_AN; i++) {
		struct macsec_rx_sa *sa = rtnl_dereference(rx_sc->sa[i]);

		RCU_INIT_POINTER(rx_sc->sa[i], NULL);
		if (sa)
			clear_rx_sa(sa);
	}

	macsec_rxsc_put(rx_sc);
}

static struct macsec_rx_sc *del_rx_sc(struct macsec_secy *secy, sci_t sci)
{
	struct macsec_rx_sc *rx_sc, __rcu **rx_scp;

	for (rx_scp = &secy->rx_sc, rx_sc = rtnl_dereference(*rx_scp);
	     rx_sc;
	     rx_scp = &rx_sc->next, rx_sc = rtnl_dereference(*rx_scp)) {
		if (rx_sc->sci == sci) {
			if (rx_sc->active)
				secy->n_rx_sc--;
			rcu_assign_pointer(*rx_scp, rx_sc->next);
			return rx_sc;
		}
	}

	return NULL;
}

static struct macsec_rx_sc *create_rx_sc(struct net_device *dev, sci_t sci)
{
	struct macsec_rx_sc *rx_sc;
	struct macsec_dev *macsec;
	struct net_device *real_dev = macsec_priv(dev)->real_dev;
	struct macsec_rxh_data *rxd = macsec_data_rtnl(real_dev);
	struct macsec_secy *secy;

	list_for_each_entry(macsec, &rxd->secys, secys) {
		if (find_rx_sc_rtnl(&macsec->secy, sci))
			return ERR_PTR(-EEXIST);
	}

	rx_sc = kzalloc(sizeof(*rx_sc), GFP_KERNEL);
	if (!rx_sc)
		return ERR_PTR(-ENOMEM);

	rx_sc->stats = netdev_alloc_pcpu_stats(struct pcpu_rx_sc_stats);
	if (!rx_sc->stats) {
		kfree(rx_sc);
		return ERR_PTR(-ENOMEM);
	}

	rx_sc->sci = sci;
	rx_sc->active = true;
	refcount_set(&rx_sc->refcnt, 1);

	secy = &macsec_priv(dev)->secy;
	rcu_assign_pointer(rx_sc->next, secy->rx_sc);
	rcu_assign_pointer(secy->rx_sc, rx_sc);

	if (rx_sc->active)
		secy->n_rx_sc++;

	return rx_sc;
}

static int init_tx_sa(struct macsec_tx_sa *tx_sa, char *sak, int key_len,
		      int icv_len)
{
	tx_sa->stats = alloc_percpu(struct macsec_tx_sa_stats);
	if (!tx_sa->stats)
		return -ENOMEM;

	tx_sa->key.tfm = macsec_alloc_tfm(sak, key_len, icv_len);
	if (IS_ERR(tx_sa->key.tfm)) {
		free_percpu(tx_sa->stats);
		return PTR_ERR(tx_sa->key.tfm);
	}

	tx_sa->active = false;
	refcount_set(&tx_sa->refcnt, 1);
	spin_lock_init(&tx_sa->lock);

	return 0;
}

static void clear_tx_sa(struct macsec_tx_sa *tx_sa)
{
	tx_sa->active = false;

	macsec_txsa_put(tx_sa);
}

static struct genl_family macsec_fam;

static struct net_device *get_dev_from_nl(struct net *net,
					  struct nlattr **attrs)
{
	int ifindex = nla_get_u32(attrs[MACSEC_ATTR_IFINDEX]);
	struct net_device *dev;

	dev = __dev_get_by_index(net, ifindex);
	if (!dev)
		return ERR_PTR(-ENODEV);

	if (!netif_is_macsec(dev))
		return ERR_PTR(-ENODEV);

	return dev;
}

static sci_t nla_get_sci(const struct nlattr *nla)
{
	return (__force sci_t)nla_get_u64(nla);
}

static int nla_put_sci(struct sk_buff *skb, int attrtype, sci_t value,
		       int padattr)
{
	return nla_put_u64_64bit(skb, attrtype, (__force u64)value, padattr);
}

static struct macsec_tx_sa *get_txsa_from_nl(struct net *net,
					     struct nlattr **attrs,
					     struct nlattr **tb_sa,
					     struct net_device **devp,
					     struct macsec_secy **secyp,
					     struct macsec_tx_sc **scp,
					     u8 *assoc_num)
{
	struct net_device *dev;
	struct macsec_secy *secy;
	struct macsec_tx_sc *tx_sc;
	struct macsec_tx_sa *tx_sa;

	if (!tb_sa[MACSEC_SA_ATTR_AN])
		return ERR_PTR(-EINVAL);

	*assoc_num = nla_get_u8(tb_sa[MACSEC_SA_ATTR_AN]);

	dev = get_dev_from_nl(net, attrs);
	if (IS_ERR(dev))
		return ERR_CAST(dev);

	if (*assoc_num >= MACSEC_NUM_AN)
		return ERR_PTR(-EINVAL);

	secy = &macsec_priv(dev)->secy;
	tx_sc = &secy->tx_sc;

	tx_sa = rtnl_dereference(tx_sc->sa[*assoc_num]);
	if (!tx_sa)
		return ERR_PTR(-ENODEV);

	*devp = dev;
	*scp = tx_sc;
	*secyp = secy;
	return tx_sa;
}

static struct macsec_rx_sc *get_rxsc_from_nl(struct net *net,
					     struct nlattr **attrs,
					     struct nlattr **tb_rxsc,
					     struct net_device **devp,
					     struct macsec_secy **secyp)
{
	struct net_device *dev;
	struct macsec_secy *secy;
	struct macsec_rx_sc *rx_sc;
	sci_t sci;

	dev = get_dev_from_nl(net, attrs);
	if (IS_ERR(dev))
		return ERR_CAST(dev);

	secy = &macsec_priv(dev)->secy;

	if (!tb_rxsc[MACSEC_RXSC_ATTR_SCI])
		return ERR_PTR(-EINVAL);

	sci = nla_get_sci(tb_rxsc[MACSEC_RXSC_ATTR_SCI]);
	rx_sc = find_rx_sc_rtnl(secy, sci);
	if (!rx_sc)
		return ERR_PTR(-ENODEV);

	*secyp = secy;
	*devp = dev;

	return rx_sc;
}

static struct macsec_rx_sa *get_rxsa_from_nl(struct net *net,
					     struct nlattr **attrs,
					     struct nlattr **tb_rxsc,
					     struct nlattr **tb_sa,
					     struct net_device **devp,
					     struct macsec_secy **secyp,
					     struct macsec_rx_sc **scp,
					     u8 *assoc_num)
{
	struct macsec_rx_sc *rx_sc;
	struct macsec_rx_sa *rx_sa;

	if (!tb_sa[MACSEC_SA_ATTR_AN])
		return ERR_PTR(-EINVAL);

	*assoc_num = nla_get_u8(tb_sa[MACSEC_SA_ATTR_AN]);
	if (*assoc_num >= MACSEC_NUM_AN)
		return ERR_PTR(-EINVAL);

	rx_sc = get_rxsc_from_nl(net, attrs, tb_rxsc, devp, secyp);
	if (IS_ERR(rx_sc))
		return ERR_CAST(rx_sc);

	rx_sa = rtnl_dereference(rx_sc->sa[*assoc_num]);
	if (!rx_sa)
		return ERR_PTR(-ENODEV);

	*scp = rx_sc;
	return rx_sa;
}

static const struct nla_policy macsec_genl_policy[NUM_MACSEC_ATTR] = {
	[MACSEC_ATTR_IFINDEX] = { .type = NLA_U32 },
	[MACSEC_ATTR_RXSC_CONFIG] = { .type = NLA_NESTED },
	[MACSEC_ATTR_SA_CONFIG] = { .type = NLA_NESTED },
	[MACSEC_ATTR_OFFLOAD] = { .type = NLA_NESTED },
};

static const struct nla_policy macsec_genl_rxsc_policy[NUM_MACSEC_RXSC_ATTR] = {
	[MACSEC_RXSC_ATTR_SCI] = { .type = NLA_U64 },
	[MACSEC_RXSC_ATTR_ACTIVE] = { .type = NLA_U8 },
};

static const struct nla_policy macsec_genl_sa_policy[NUM_MACSEC_SA_ATTR] = {
	[MACSEC_SA_ATTR_AN] = { .type = NLA_U8 },
	[MACSEC_SA_ATTR_ACTIVE] = { .type = NLA_U8 },
	[MACSEC_SA_ATTR_PN] = { .type = NLA_U32 },
	[MACSEC_SA_ATTR_KEYID] = { .type = NLA_BINARY,
				   .len = MACSEC_KEYID_LEN, },
	[MACSEC_SA_ATTR_KEY] = { .type = NLA_BINARY,
				 .len = MACSEC_MAX_KEY_LEN, },
};

static const struct nla_policy macsec_genl_offload_policy[NUM_MACSEC_OFFLOAD_ATTR] = {
	[MACSEC_OFFLOAD_ATTR_TYPE] = { .type = NLA_U8 },
};

/* Offloads an operation to a device driver */
static int macsec_offload(int (* const func)(struct macsec_context *),
			  struct macsec_context *ctx)
{
	int ret;

	if (unlikely(!func))
		return 0;

	if (ctx->offload == MACSEC_OFFLOAD_PHY)
		mutex_lock(&ctx->phydev->lock);

	/* Phase I: prepare. The drive should fail here if there are going to be
	 * issues in the commit phase.
	 */
	ctx->prepare = true;
	ret = (*func)(ctx);
	if (ret)
		goto phy_unlock;

	/* Phase II: commit. This step cannot fail. */
	ctx->prepare = false;
	ret = (*func)(ctx);
	/* This should never happen: commit is not allowed to fail */
	if (unlikely(ret))
		WARN(1, "MACsec offloading commit failed (%d)\n", ret);

phy_unlock:
	if (ctx->offload == MACSEC_OFFLOAD_PHY)
		mutex_unlock(&ctx->phydev->lock);

	return ret;
}

static int parse_sa_config(struct nlattr **attrs, struct nlattr **tb_sa)
{
	if (!attrs[MACSEC_ATTR_SA_CONFIG])
		return -EINVAL;

	if (nla_parse_nested_deprecated(tb_sa, MACSEC_SA_ATTR_MAX, attrs[MACSEC_ATTR_SA_CONFIG], macsec_genl_sa_policy, NULL))
		return -EINVAL;

	return 0;
}

static int parse_rxsc_config(struct nlattr **attrs, struct nlattr **tb_rxsc)
{
	if (!attrs[MACSEC_ATTR_RXSC_CONFIG])
		return -EINVAL;

	if (nla_parse_nested_deprecated(tb_rxsc, MACSEC_RXSC_ATTR_MAX, attrs[MACSEC_ATTR_RXSC_CONFIG], macsec_genl_rxsc_policy, NULL))
		return -EINVAL;

	return 0;
}

static bool validate_add_rxsa(struct nlattr **attrs)
{
	if (!attrs[MACSEC_SA_ATTR_AN] ||
	    !attrs[MACSEC_SA_ATTR_KEY] ||
	    !attrs[MACSEC_SA_ATTR_KEYID])
		return false;

	if (nla_get_u8(attrs[MACSEC_SA_ATTR_AN]) >= MACSEC_NUM_AN)
		return false;

	if (attrs[MACSEC_SA_ATTR_PN] && nla_get_u32(attrs[MACSEC_SA_ATTR_PN]) == 0)
		return false;

	if (attrs[MACSEC_SA_ATTR_ACTIVE]) {
		if (nla_get_u8(attrs[MACSEC_SA_ATTR_ACTIVE]) > 1)
			return false;
	}

	if (nla_len(attrs[MACSEC_SA_ATTR_KEYID]) != MACSEC_KEYID_LEN)
		return false;

	return true;
}

static int macsec_add_rxsa(struct sk_buff *skb, struct genl_info *info)
{
	struct net_device *dev;
	struct nlattr **attrs = info->attrs;
	struct macsec_secy *secy;
	struct macsec_rx_sc *rx_sc;
	struct macsec_rx_sa *rx_sa;
	unsigned char assoc_num;
	struct nlattr *tb_rxsc[MACSEC_RXSC_ATTR_MAX + 1];
	struct nlattr *tb_sa[MACSEC_SA_ATTR_MAX + 1];
	int err;

	if (!attrs[MACSEC_ATTR_IFINDEX])
		return -EINVAL;

	if (parse_sa_config(attrs, tb_sa))
		return -EINVAL;

	if (parse_rxsc_config(attrs, tb_rxsc))
		return -EINVAL;

	if (!validate_add_rxsa(tb_sa))
		return -EINVAL;

	rtnl_lock();
	rx_sc = get_rxsc_from_nl(genl_info_net(info), attrs, tb_rxsc, &dev, &secy);
	if (IS_ERR(rx_sc)) {
		rtnl_unlock();
		return PTR_ERR(rx_sc);
	}

	assoc_num = nla_get_u8(tb_sa[MACSEC_SA_ATTR_AN]);

	if (nla_len(tb_sa[MACSEC_SA_ATTR_KEY]) != secy->key_len) {
		pr_notice("macsec: nl: add_rxsa: bad key length: %d != %d\n",
			  nla_len(tb_sa[MACSEC_SA_ATTR_KEY]), secy->key_len);
		rtnl_unlock();
		return -EINVAL;
	}

	rx_sa = rtnl_dereference(rx_sc->sa[assoc_num]);
	if (rx_sa) {
		rtnl_unlock();
		return -EBUSY;
	}

	rx_sa = kmalloc(sizeof(*rx_sa), GFP_KERNEL);
	if (!rx_sa) {
		rtnl_unlock();
		return -ENOMEM;
	}

	err = init_rx_sa(rx_sa, nla_data(tb_sa[MACSEC_SA_ATTR_KEY]),
			 secy->key_len, secy->icv_len);
	if (err < 0) {
		kfree(rx_sa);
		rtnl_unlock();
		return err;
	}

	if (tb_sa[MACSEC_SA_ATTR_PN]) {
		spin_lock_bh(&rx_sa->lock);
		rx_sa->next_pn = nla_get_u32(tb_sa[MACSEC_SA_ATTR_PN]);
		spin_unlock_bh(&rx_sa->lock);
	}

	if (tb_sa[MACSEC_SA_ATTR_ACTIVE])
		rx_sa->active = !!nla_get_u8(tb_sa[MACSEC_SA_ATTR_ACTIVE]);

	rx_sa->sc = rx_sc;

	/* If h/w offloading is available, propagate to the device */
	if (macsec_is_offloaded(netdev_priv(dev))) {
		const struct macsec_ops *ops;
		struct macsec_context ctx;

		ops = macsec_get_ops(netdev_priv(dev), &ctx);
		if (!ops) {
			err = -EOPNOTSUPP;
			goto cleanup;
		}

		ctx.sa.assoc_num = assoc_num;
		ctx.sa.rx_sa = rx_sa;
		memcpy(ctx.sa.key, nla_data(tb_sa[MACSEC_SA_ATTR_KEY]),
		       MACSEC_KEYID_LEN);

		err = macsec_offload(ops->mdo_add_rxsa, &ctx);
		if (err)
			goto cleanup;
	}

	nla_memcpy(rx_sa->key.id, tb_sa[MACSEC_SA_ATTR_KEYID], MACSEC_KEYID_LEN);
	rcu_assign_pointer(rx_sc->sa[assoc_num], rx_sa);

	rtnl_unlock();

	return 0;

cleanup:
	kfree(rx_sa);
	rtnl_unlock();
	return err;
}

static bool validate_add_rxsc(struct nlattr **attrs)
{
	if (!attrs[MACSEC_RXSC_ATTR_SCI])
		return false;

	if (attrs[MACSEC_RXSC_ATTR_ACTIVE]) {
		if (nla_get_u8(attrs[MACSEC_RXSC_ATTR_ACTIVE]) > 1)
			return false;
	}

	return true;
}

static int macsec_add_rxsc(struct sk_buff *skb, struct genl_info *info)
{
	struct net_device *dev;
	sci_t sci = MACSEC_UNDEF_SCI;
	struct nlattr **attrs = info->attrs;
	struct macsec_rx_sc *rx_sc;
	struct nlattr *tb_rxsc[MACSEC_RXSC_ATTR_MAX + 1];
	bool was_active;
	int ret;

	if (!attrs[MACSEC_ATTR_IFINDEX])
		return -EINVAL;

	if (parse_rxsc_config(attrs, tb_rxsc))
		return -EINVAL;

	if (!validate_add_rxsc(tb_rxsc))
		return -EINVAL;

	rtnl_lock();
	dev = get_dev_from_nl(genl_info_net(info), attrs);
	if (IS_ERR(dev)) {
		rtnl_unlock();
		return PTR_ERR(dev);
	}

	sci = nla_get_sci(tb_rxsc[MACSEC_RXSC_ATTR_SCI]);

	rx_sc = create_rx_sc(dev, sci);
	if (IS_ERR(rx_sc)) {
		rtnl_unlock();
		return PTR_ERR(rx_sc);
	}

	was_active = rx_sc->active;
	if (tb_rxsc[MACSEC_RXSC_ATTR_ACTIVE])
		rx_sc->active = !!nla_get_u8(tb_rxsc[MACSEC_RXSC_ATTR_ACTIVE]);

	if (macsec_is_offloaded(netdev_priv(dev))) {
		const struct macsec_ops *ops;
		struct macsec_context ctx;

		ops = macsec_get_ops(netdev_priv(dev), &ctx);
		if (!ops) {
			ret = -EOPNOTSUPP;
			goto cleanup;
		}

		ctx.rx_sc = rx_sc;

		ret = macsec_offload(ops->mdo_add_rxsc, &ctx);
		if (ret)
			goto cleanup;
	}

	rtnl_unlock();

	return 0;

cleanup:
	rx_sc->active = was_active;
	rtnl_unlock();
	return ret;
}

static bool validate_add_txsa(struct nlattr **attrs)
{
	if (!attrs[MACSEC_SA_ATTR_AN] ||
	    !attrs[MACSEC_SA_ATTR_PN] ||
	    !attrs[MACSEC_SA_ATTR_KEY] ||
	    !attrs[MACSEC_SA_ATTR_KEYID])
		return false;

	if (nla_get_u8(attrs[MACSEC_SA_ATTR_AN]) >= MACSEC_NUM_AN)
		return false;

	if (nla_get_u32(attrs[MACSEC_SA_ATTR_PN]) == 0)
		return false;

	if (attrs[MACSEC_SA_ATTR_ACTIVE]) {
		if (nla_get_u8(attrs[MACSEC_SA_ATTR_ACTIVE]) > 1)
			return false;
	}

	if (nla_len(attrs[MACSEC_SA_ATTR_KEYID]) != MACSEC_KEYID_LEN)
		return false;

	return true;
}

static int macsec_add_txsa(struct sk_buff *skb, struct genl_info *info)
{
	struct net_device *dev;
	struct nlattr **attrs = info->attrs;
	struct macsec_secy *secy;
	struct macsec_tx_sc *tx_sc;
	struct macsec_tx_sa *tx_sa;
	unsigned char assoc_num;
	struct nlattr *tb_sa[MACSEC_SA_ATTR_MAX + 1];
	bool was_operational;
	int err;

	if (!attrs[MACSEC_ATTR_IFINDEX])
		return -EINVAL;

	if (parse_sa_config(attrs, tb_sa))
		return -EINVAL;

	if (!validate_add_txsa(tb_sa))
		return -EINVAL;

	rtnl_lock();
	dev = get_dev_from_nl(genl_info_net(info), attrs);
	if (IS_ERR(dev)) {
		rtnl_unlock();
		return PTR_ERR(dev);
	}

	secy = &macsec_priv(dev)->secy;
	tx_sc = &secy->tx_sc;

	assoc_num = nla_get_u8(tb_sa[MACSEC_SA_ATTR_AN]);

	if (nla_len(tb_sa[MACSEC_SA_ATTR_KEY]) != secy->key_len) {
		pr_notice("macsec: nl: add_txsa: bad key length: %d != %d\n",
			  nla_len(tb_sa[MACSEC_SA_ATTR_KEY]), secy->key_len);
		rtnl_unlock();
		return -EINVAL;
	}

	tx_sa = rtnl_dereference(tx_sc->sa[assoc_num]);
	if (tx_sa) {
		rtnl_unlock();
		return -EBUSY;
	}

	tx_sa = kmalloc(sizeof(*tx_sa), GFP_KERNEL);
	if (!tx_sa) {
		rtnl_unlock();
		return -ENOMEM;
	}

	err = init_tx_sa(tx_sa, nla_data(tb_sa[MACSEC_SA_ATTR_KEY]),
			 secy->key_len, secy->icv_len);
	if (err < 0) {
		kfree(tx_sa);
		rtnl_unlock();
		return err;
	}

	spin_lock_bh(&tx_sa->lock);
	tx_sa->next_pn = nla_get_u32(tb_sa[MACSEC_SA_ATTR_PN]);
	spin_unlock_bh(&tx_sa->lock);

	if (tb_sa[MACSEC_SA_ATTR_ACTIVE])
		tx_sa->active = !!nla_get_u8(tb_sa[MACSEC_SA_ATTR_ACTIVE]);

	was_operational = secy->operational;
	if (assoc_num == tx_sc->encoding_sa && tx_sa->active)
		secy->operational = true;

	/* If h/w offloading is available, propagate to the device */
	if (macsec_is_offloaded(netdev_priv(dev))) {
		const struct macsec_ops *ops;
		struct macsec_context ctx;

		ops = macsec_get_ops(netdev_priv(dev), &ctx);
		if (!ops) {
			err = -EOPNOTSUPP;
			goto cleanup;
		}

		ctx.sa.assoc_num = assoc_num;
		ctx.sa.tx_sa = tx_sa;
		memcpy(ctx.sa.key, nla_data(tb_sa[MACSEC_SA_ATTR_KEY]),
		       MACSEC_KEYID_LEN);

		err = macsec_offload(ops->mdo_add_txsa, &ctx);
		if (err)
			goto cleanup;
	}

	nla_memcpy(tx_sa->key.id, tb_sa[MACSEC_SA_ATTR_KEYID], MACSEC_KEYID_LEN);
	rcu_assign_pointer(tx_sc->sa[assoc_num], tx_sa);

	rtnl_unlock();

	return 0;

cleanup:
	secy->operational = was_operational;
	kfree(tx_sa);
	rtnl_unlock();
	return err;
}

static int macsec_del_rxsa(struct sk_buff *skb, struct genl_info *info)
{
	struct nlattr **attrs = info->attrs;
	struct net_device *dev;
	struct macsec_secy *secy;
	struct macsec_rx_sc *rx_sc;
	struct macsec_rx_sa *rx_sa;
	u8 assoc_num;
	struct nlattr *tb_rxsc[MACSEC_RXSC_ATTR_MAX + 1];
	struct nlattr *tb_sa[MACSEC_SA_ATTR_MAX + 1];
	int ret;

	if (!attrs[MACSEC_ATTR_IFINDEX])
		return -EINVAL;

	if (parse_sa_config(attrs, tb_sa))
		return -EINVAL;

	if (parse_rxsc_config(attrs, tb_rxsc))
		return -EINVAL;

	rtnl_lock();
	rx_sa = get_rxsa_from_nl(genl_info_net(info), attrs, tb_rxsc, tb_sa,
				 &dev, &secy, &rx_sc, &assoc_num);
	if (IS_ERR(rx_sa)) {
		rtnl_unlock();
		return PTR_ERR(rx_sa);
	}

	if (rx_sa->active) {
		rtnl_unlock();
		return -EBUSY;
	}

	/* If h/w offloading is available, propagate to the device */
	if (macsec_is_offloaded(netdev_priv(dev))) {
		const struct macsec_ops *ops;
		struct macsec_context ctx;

		ops = macsec_get_ops(netdev_priv(dev), &ctx);
		if (!ops) {
			ret = -EOPNOTSUPP;
			goto cleanup;
		}

		ctx.sa.assoc_num = assoc_num;
		ctx.sa.rx_sa = rx_sa;

		ret = macsec_offload(ops->mdo_del_rxsa, &ctx);
		if (ret)
			goto cleanup;
	}

	RCU_INIT_POINTER(rx_sc->sa[assoc_num], NULL);
	clear_rx_sa(rx_sa);

	rtnl_unlock();

	return 0;

cleanup:
	rtnl_unlock();
	return ret;
}

static int macsec_del_rxsc(struct sk_buff *skb, struct genl_info *info)
{
	struct nlattr **attrs = info->attrs;
	struct net_device *dev;
	struct macsec_secy *secy;
	struct macsec_rx_sc *rx_sc;
	sci_t sci;
	struct nlattr *tb_rxsc[MACSEC_RXSC_ATTR_MAX + 1];
	int ret;

	if (!attrs[MACSEC_ATTR_IFINDEX])
		return -EINVAL;

	if (parse_rxsc_config(attrs, tb_rxsc))
		return -EINVAL;

	if (!tb_rxsc[MACSEC_RXSC_ATTR_SCI])
		return -EINVAL;

	rtnl_lock();
	dev = get_dev_from_nl(genl_info_net(info), info->attrs);
	if (IS_ERR(dev)) {
		rtnl_unlock();
		return PTR_ERR(dev);
	}

	secy = &macsec_priv(dev)->secy;
	sci = nla_get_sci(tb_rxsc[MACSEC_RXSC_ATTR_SCI]);

	rx_sc = del_rx_sc(secy, sci);
	if (!rx_sc) {
		rtnl_unlock();
		return -ENODEV;
	}

	/* If h/w offloading is available, propagate to the device */
	if (macsec_is_offloaded(netdev_priv(dev))) {
		const struct macsec_ops *ops;
		struct macsec_context ctx;

		ops = macsec_get_ops(netdev_priv(dev), &ctx);
		if (!ops) {
			ret = -EOPNOTSUPP;
			goto cleanup;
		}

		ctx.rx_sc = rx_sc;
		ret = macsec_offload(ops->mdo_del_rxsc, &ctx);
		if (ret)
			goto cleanup;
	}

	free_rx_sc(rx_sc);
	rtnl_unlock();

	return 0;

cleanup:
	rtnl_unlock();
	return ret;
}

static int macsec_del_txsa(struct sk_buff *skb, struct genl_info *info)
{
	struct nlattr **attrs = info->attrs;
	struct net_device *dev;
	struct macsec_secy *secy;
	struct macsec_tx_sc *tx_sc;
	struct macsec_tx_sa *tx_sa;
	u8 assoc_num;
	struct nlattr *tb_sa[MACSEC_SA_ATTR_MAX + 1];
	int ret;

	if (!attrs[MACSEC_ATTR_IFINDEX])
		return -EINVAL;

	if (parse_sa_config(attrs, tb_sa))
		return -EINVAL;

	rtnl_lock();
	tx_sa = get_txsa_from_nl(genl_info_net(info), attrs, tb_sa,
				 &dev, &secy, &tx_sc, &assoc_num);
	if (IS_ERR(tx_sa)) {
		rtnl_unlock();
		return PTR_ERR(tx_sa);
	}

	if (tx_sa->active) {
		rtnl_unlock();
		return -EBUSY;
	}

	/* If h/w offloading is available, propagate to the device */
	if (macsec_is_offloaded(netdev_priv(dev))) {
		const struct macsec_ops *ops;
		struct macsec_context ctx;

		ops = macsec_get_ops(netdev_priv(dev), &ctx);
		if (!ops) {
			ret = -EOPNOTSUPP;
			goto cleanup;
		}

		ctx.sa.assoc_num = assoc_num;
		ctx.sa.tx_sa = tx_sa;

		ret = macsec_offload(ops->mdo_del_txsa, &ctx);
		if (ret)
			goto cleanup;
	}

	RCU_INIT_POINTER(tx_sc->sa[assoc_num], NULL);
	clear_tx_sa(tx_sa);

	rtnl_unlock();

	return 0;

cleanup:
	rtnl_unlock();
	return ret;
}

static bool validate_upd_sa(struct nlattr **attrs)
{
	if (!attrs[MACSEC_SA_ATTR_AN] ||
	    attrs[MACSEC_SA_ATTR_KEY] ||
	    attrs[MACSEC_SA_ATTR_KEYID])
		return false;

	if (nla_get_u8(attrs[MACSEC_SA_ATTR_AN]) >= MACSEC_NUM_AN)
		return false;

	if (attrs[MACSEC_SA_ATTR_PN] && nla_get_u32(attrs[MACSEC_SA_ATTR_PN]) == 0)
		return false;

	if (attrs[MACSEC_SA_ATTR_ACTIVE]) {
		if (nla_get_u8(attrs[MACSEC_SA_ATTR_ACTIVE]) > 1)
			return false;
	}

	return true;
}

static int macsec_upd_txsa(struct sk_buff *skb, struct genl_info *info)
{
	struct nlattr **attrs = info->attrs;
	struct net_device *dev;
	struct macsec_secy *secy;
	struct macsec_tx_sc *tx_sc;
	struct macsec_tx_sa *tx_sa;
	u8 assoc_num;
	struct nlattr *tb_sa[MACSEC_SA_ATTR_MAX + 1];
	bool was_operational, was_active;
	u32 prev_pn = 0;
	int ret = 0;

	if (!attrs[MACSEC_ATTR_IFINDEX])
		return -EINVAL;

	if (parse_sa_config(attrs, tb_sa))
		return -EINVAL;

	if (!validate_upd_sa(tb_sa))
		return -EINVAL;

	rtnl_lock();
	tx_sa = get_txsa_from_nl(genl_info_net(info), attrs, tb_sa,
				 &dev, &secy, &tx_sc, &assoc_num);
	if (IS_ERR(tx_sa)) {
		rtnl_unlock();
		return PTR_ERR(tx_sa);
	}

	if (tb_sa[MACSEC_SA_ATTR_PN]) {
		spin_lock_bh(&tx_sa->lock);
		prev_pn = tx_sa->next_pn;
		tx_sa->next_pn = nla_get_u32(tb_sa[MACSEC_SA_ATTR_PN]);
		spin_unlock_bh(&tx_sa->lock);
	}

	was_active = tx_sa->active;
	if (tb_sa[MACSEC_SA_ATTR_ACTIVE])
		tx_sa->active = nla_get_u8(tb_sa[MACSEC_SA_ATTR_ACTIVE]);

	was_operational = secy->operational;
	if (assoc_num == tx_sc->encoding_sa)
		secy->operational = tx_sa->active;

	/* If h/w offloading is available, propagate to the device */
	if (macsec_is_offloaded(netdev_priv(dev))) {
		const struct macsec_ops *ops;
		struct macsec_context ctx;

		ops = macsec_get_ops(netdev_priv(dev), &ctx);
		if (!ops) {
			ret = -EOPNOTSUPP;
			goto cleanup;
		}

		ctx.sa.assoc_num = assoc_num;
		ctx.sa.tx_sa = tx_sa;

		ret = macsec_offload(ops->mdo_upd_txsa, &ctx);
		if (ret)
			goto cleanup;
	}

	rtnl_unlock();

	return 0;

cleanup:
	if (tb_sa[MACSEC_SA_ATTR_PN]) {
		spin_lock_bh(&tx_sa->lock);
		tx_sa->next_pn = prev_pn;
		spin_unlock_bh(&tx_sa->lock);
	}
	tx_sa->active = was_active;
	secy->operational = was_operational;
	rtnl_unlock();
	return ret;
}

static int macsec_upd_rxsa(struct sk_buff *skb, struct genl_info *info)
{
	struct nlattr **attrs = info->attrs;
	struct net_device *dev;
	struct macsec_secy *secy;
	struct macsec_rx_sc *rx_sc;
	struct macsec_rx_sa *rx_sa;
	u8 assoc_num;
	struct nlattr *tb_rxsc[MACSEC_RXSC_ATTR_MAX + 1];
	struct nlattr *tb_sa[MACSEC_SA_ATTR_MAX + 1];
	bool was_active;
	u32 prev_pn = 0;
	int ret = 0;

	if (!attrs[MACSEC_ATTR_IFINDEX])
		return -EINVAL;

	if (parse_rxsc_config(attrs, tb_rxsc))
		return -EINVAL;

	if (parse_sa_config(attrs, tb_sa))
		return -EINVAL;

	if (!validate_upd_sa(tb_sa))
		return -EINVAL;

	rtnl_lock();
	rx_sa = get_rxsa_from_nl(genl_info_net(info), attrs, tb_rxsc, tb_sa,
				 &dev, &secy, &rx_sc, &assoc_num);
	if (IS_ERR(rx_sa)) {
		rtnl_unlock();
		return PTR_ERR(rx_sa);
	}

	if (tb_sa[MACSEC_SA_ATTR_PN]) {
		spin_lock_bh(&rx_sa->lock);
		prev_pn = rx_sa->next_pn;
		rx_sa->next_pn = nla_get_u32(tb_sa[MACSEC_SA_ATTR_PN]);
		spin_unlock_bh(&rx_sa->lock);
	}

	was_active = rx_sa->active;
	if (tb_sa[MACSEC_SA_ATTR_ACTIVE])
		rx_sa->active = nla_get_u8(tb_sa[MACSEC_SA_ATTR_ACTIVE]);

	/* If h/w offloading is available, propagate to the device */
	if (macsec_is_offloaded(netdev_priv(dev))) {
		const struct macsec_ops *ops;
		struct macsec_context ctx;

		ops = macsec_get_ops(netdev_priv(dev), &ctx);
		if (!ops) {
			ret = -EOPNOTSUPP;
			goto cleanup;
		}

		ctx.sa.assoc_num = assoc_num;
		ctx.sa.rx_sa = rx_sa;

		ret = macsec_offload(ops->mdo_upd_rxsa, &ctx);
		if (ret)
			goto cleanup;
	}

	rtnl_unlock();
	return 0;

cleanup:
	if (tb_sa[MACSEC_SA_ATTR_PN]) {
		spin_lock_bh(&rx_sa->lock);
		rx_sa->next_pn = prev_pn;
		spin_unlock_bh(&rx_sa->lock);
	}
	rx_sa->active = was_active;
	rtnl_unlock();
	return ret;
}

static int macsec_upd_rxsc(struct sk_buff *skb, struct genl_info *info)
{
	struct nlattr **attrs = info->attrs;
	struct net_device *dev;
	struct macsec_secy *secy;
	struct macsec_rx_sc *rx_sc;
	struct nlattr *tb_rxsc[MACSEC_RXSC_ATTR_MAX + 1];
	unsigned int prev_n_rx_sc;
	bool was_active;
	int ret;

	if (!attrs[MACSEC_ATTR_IFINDEX])
		return -EINVAL;

	if (parse_rxsc_config(attrs, tb_rxsc))
		return -EINVAL;

	if (!validate_add_rxsc(tb_rxsc))
		return -EINVAL;

	rtnl_lock();
	rx_sc = get_rxsc_from_nl(genl_info_net(info), attrs, tb_rxsc, &dev, &secy);
	if (IS_ERR(rx_sc)) {
		rtnl_unlock();
		return PTR_ERR(rx_sc);
	}

	was_active = rx_sc->active;
	prev_n_rx_sc = secy->n_rx_sc;
	if (tb_rxsc[MACSEC_RXSC_ATTR_ACTIVE]) {
		bool new = !!nla_get_u8(tb_rxsc[MACSEC_RXSC_ATTR_ACTIVE]);

		if (rx_sc->active != new)
			secy->n_rx_sc += new ? 1 : -1;

		rx_sc->active = new;
	}

	/* If h/w offloading is available, propagate to the device */
	if (macsec_is_offloaded(netdev_priv(dev))) {
		const struct macsec_ops *ops;
		struct macsec_context ctx;

		ops = macsec_get_ops(netdev_priv(dev), &ctx);
		if (!ops) {
			ret = -EOPNOTSUPP;
			goto cleanup;
		}

		ctx.rx_sc = rx_sc;

		ret = macsec_offload(ops->mdo_upd_rxsc, &ctx);
		if (ret)
			goto cleanup;
	}

	rtnl_unlock();

	return 0;

cleanup:
	secy->n_rx_sc = prev_n_rx_sc;
	rx_sc->active = was_active;
	rtnl_unlock();
	return ret;
}

static bool macsec_is_configured(struct macsec_dev *macsec)
{
	struct macsec_secy *secy = &macsec->secy;
	struct macsec_tx_sc *tx_sc = &secy->tx_sc;
	int i;

	if (secy->n_rx_sc > 0)
		return true;

	for (i = 0; i < MACSEC_NUM_AN; i++)
		if (tx_sc->sa[i])
			return true;

	return false;
}

static int macsec_upd_offload(struct sk_buff *skb, struct genl_info *info)
{
	struct nlattr *tb_offload[MACSEC_OFFLOAD_ATTR_MAX + 1];
	enum macsec_offload offload, prev_offload;
	int (*func)(struct macsec_context *ctx);
	struct nlattr **attrs = info->attrs;
	struct net_device *dev, *loop_dev;
	const struct macsec_ops *ops;
	struct macsec_context ctx;
	struct macsec_dev *macsec;
	struct net *loop_net;
	int ret;

	if (!attrs[MACSEC_ATTR_IFINDEX])
		return -EINVAL;

	if (!attrs[MACSEC_ATTR_OFFLOAD])
		return -EINVAL;

	if (nla_parse_nested_deprecated(tb_offload, MACSEC_OFFLOAD_ATTR_MAX,
					attrs[MACSEC_ATTR_OFFLOAD],
					macsec_genl_offload_policy, NULL))
		return -EINVAL;

	dev = get_dev_from_nl(genl_info_net(info), attrs);
	if (IS_ERR(dev))
		return PTR_ERR(dev);
	macsec = macsec_priv(dev);

	offload = nla_get_u8(tb_offload[MACSEC_OFFLOAD_ATTR_TYPE]);
	if (macsec->offload == offload)
		return 0;

	/* Check if the offloading mode is supported by the underlying layers */
	if (offload != MACSEC_OFFLOAD_OFF &&
	    !macsec_check_offload(offload, macsec))
		return -EOPNOTSUPP;

	if (offload == MACSEC_OFFLOAD_OFF)
		goto skip_limitation;
<<<<<<< HEAD

	/* Check the physical interface isn't offloading another interface
	 * first.
	 */
	for_each_net(loop_net) {
		for_each_netdev(loop_net, loop_dev) {
			struct macsec_dev *priv;

			if (!netif_is_macsec(loop_dev))
				continue;

			priv = macsec_priv(loop_dev);

			if (priv->real_dev == macsec->real_dev &&
			    priv->offload != MACSEC_OFFLOAD_OFF)
				return -EBUSY;
		}
	}

skip_limitation:
	/* Check if the net device is busy. */
	if (netif_running(dev))
		return -EBUSY;

	rtnl_lock();

=======

	/* Check the physical interface isn't offloading another interface
	 * first.
	 */
	for_each_net(loop_net) {
		for_each_netdev(loop_net, loop_dev) {
			struct macsec_dev *priv;

			if (!netif_is_macsec(loop_dev))
				continue;

			priv = macsec_priv(loop_dev);

			if (priv->real_dev == macsec->real_dev &&
			    priv->offload != MACSEC_OFFLOAD_OFF)
				return -EBUSY;
		}
	}

skip_limitation:
	/* Check if the net device is busy. */
	if (netif_running(dev))
		return -EBUSY;

	rtnl_lock();

>>>>>>> 77a36a3a
	prev_offload = macsec->offload;
	macsec->offload = offload;

	/* Check if the device already has rules configured: we do not support
	 * rules migration.
	 */
	if (macsec_is_configured(macsec)) {
		ret = -EBUSY;
		goto rollback;
	}

	ops = __macsec_get_ops(offload == MACSEC_OFFLOAD_OFF ? prev_offload : offload,
			       macsec, &ctx);
	if (!ops) {
		ret = -EOPNOTSUPP;
		goto rollback;
	}

	if (prev_offload == MACSEC_OFFLOAD_OFF)
		func = ops->mdo_add_secy;
	else
		func = ops->mdo_del_secy;

	ctx.secy = &macsec->secy;
	ret = macsec_offload(func, &ctx);
	if (ret)
		goto rollback;

	rtnl_unlock();
	return 0;

rollback:
	macsec->offload = prev_offload;

	rtnl_unlock();
	return ret;
}

static int copy_tx_sa_stats(struct sk_buff *skb,
			    struct macsec_tx_sa_stats __percpu *pstats)
{
	struct macsec_tx_sa_stats sum = {0, };
	int cpu;

	for_each_possible_cpu(cpu) {
		const struct macsec_tx_sa_stats *stats = per_cpu_ptr(pstats, cpu);

		sum.OutPktsProtected += stats->OutPktsProtected;
		sum.OutPktsEncrypted += stats->OutPktsEncrypted;
	}

	if (nla_put_u32(skb, MACSEC_SA_STATS_ATTR_OUT_PKTS_PROTECTED, sum.OutPktsProtected) ||
	    nla_put_u32(skb, MACSEC_SA_STATS_ATTR_OUT_PKTS_ENCRYPTED, sum.OutPktsEncrypted))
		return -EMSGSIZE;

	return 0;
}

static noinline_for_stack int
copy_rx_sa_stats(struct sk_buff *skb,
		 struct macsec_rx_sa_stats __percpu *pstats)
{
	struct macsec_rx_sa_stats sum = {0, };
	int cpu;

	for_each_possible_cpu(cpu) {
		const struct macsec_rx_sa_stats *stats = per_cpu_ptr(pstats, cpu);

		sum.InPktsOK         += stats->InPktsOK;
		sum.InPktsInvalid    += stats->InPktsInvalid;
		sum.InPktsNotValid   += stats->InPktsNotValid;
		sum.InPktsNotUsingSA += stats->InPktsNotUsingSA;
		sum.InPktsUnusedSA   += stats->InPktsUnusedSA;
	}

	if (nla_put_u32(skb, MACSEC_SA_STATS_ATTR_IN_PKTS_OK, sum.InPktsOK) ||
	    nla_put_u32(skb, MACSEC_SA_STATS_ATTR_IN_PKTS_INVALID, sum.InPktsInvalid) ||
	    nla_put_u32(skb, MACSEC_SA_STATS_ATTR_IN_PKTS_NOT_VALID, sum.InPktsNotValid) ||
	    nla_put_u32(skb, MACSEC_SA_STATS_ATTR_IN_PKTS_NOT_USING_SA, sum.InPktsNotUsingSA) ||
	    nla_put_u32(skb, MACSEC_SA_STATS_ATTR_IN_PKTS_UNUSED_SA, sum.InPktsUnusedSA))
		return -EMSGSIZE;

	return 0;
}

static noinline_for_stack int
copy_rx_sc_stats(struct sk_buff *skb, struct pcpu_rx_sc_stats __percpu *pstats)
{
	struct macsec_rx_sc_stats sum = {0, };
	int cpu;

	for_each_possible_cpu(cpu) {
		const struct pcpu_rx_sc_stats *stats;
		struct macsec_rx_sc_stats tmp;
		unsigned int start;

		stats = per_cpu_ptr(pstats, cpu);
		do {
			start = u64_stats_fetch_begin_irq(&stats->syncp);
			memcpy(&tmp, &stats->stats, sizeof(tmp));
		} while (u64_stats_fetch_retry_irq(&stats->syncp, start));

		sum.InOctetsValidated += tmp.InOctetsValidated;
		sum.InOctetsDecrypted += tmp.InOctetsDecrypted;
		sum.InPktsUnchecked   += tmp.InPktsUnchecked;
		sum.InPktsDelayed     += tmp.InPktsDelayed;
		sum.InPktsOK          += tmp.InPktsOK;
		sum.InPktsInvalid     += tmp.InPktsInvalid;
		sum.InPktsLate        += tmp.InPktsLate;
		sum.InPktsNotValid    += tmp.InPktsNotValid;
		sum.InPktsNotUsingSA  += tmp.InPktsNotUsingSA;
		sum.InPktsUnusedSA    += tmp.InPktsUnusedSA;
	}

	if (nla_put_u64_64bit(skb, MACSEC_RXSC_STATS_ATTR_IN_OCTETS_VALIDATED,
			      sum.InOctetsValidated,
			      MACSEC_RXSC_STATS_ATTR_PAD) ||
	    nla_put_u64_64bit(skb, MACSEC_RXSC_STATS_ATTR_IN_OCTETS_DECRYPTED,
			      sum.InOctetsDecrypted,
			      MACSEC_RXSC_STATS_ATTR_PAD) ||
	    nla_put_u64_64bit(skb, MACSEC_RXSC_STATS_ATTR_IN_PKTS_UNCHECKED,
			      sum.InPktsUnchecked,
			      MACSEC_RXSC_STATS_ATTR_PAD) ||
	    nla_put_u64_64bit(skb, MACSEC_RXSC_STATS_ATTR_IN_PKTS_DELAYED,
			      sum.InPktsDelayed,
			      MACSEC_RXSC_STATS_ATTR_PAD) ||
	    nla_put_u64_64bit(skb, MACSEC_RXSC_STATS_ATTR_IN_PKTS_OK,
			      sum.InPktsOK,
			      MACSEC_RXSC_STATS_ATTR_PAD) ||
	    nla_put_u64_64bit(skb, MACSEC_RXSC_STATS_ATTR_IN_PKTS_INVALID,
			      sum.InPktsInvalid,
			      MACSEC_RXSC_STATS_ATTR_PAD) ||
	    nla_put_u64_64bit(skb, MACSEC_RXSC_STATS_ATTR_IN_PKTS_LATE,
			      sum.InPktsLate,
			      MACSEC_RXSC_STATS_ATTR_PAD) ||
	    nla_put_u64_64bit(skb, MACSEC_RXSC_STATS_ATTR_IN_PKTS_NOT_VALID,
			      sum.InPktsNotValid,
			      MACSEC_RXSC_STATS_ATTR_PAD) ||
	    nla_put_u64_64bit(skb, MACSEC_RXSC_STATS_ATTR_IN_PKTS_NOT_USING_SA,
			      sum.InPktsNotUsingSA,
			      MACSEC_RXSC_STATS_ATTR_PAD) ||
	    nla_put_u64_64bit(skb, MACSEC_RXSC_STATS_ATTR_IN_PKTS_UNUSED_SA,
			      sum.InPktsUnusedSA,
			      MACSEC_RXSC_STATS_ATTR_PAD))
		return -EMSGSIZE;

	return 0;
}

static noinline_for_stack int
copy_tx_sc_stats(struct sk_buff *skb, struct pcpu_tx_sc_stats __percpu *pstats)
{
	struct macsec_tx_sc_stats sum = {0, };
	int cpu;

	for_each_possible_cpu(cpu) {
		const struct pcpu_tx_sc_stats *stats;
		struct macsec_tx_sc_stats tmp;
		unsigned int start;

		stats = per_cpu_ptr(pstats, cpu);
		do {
			start = u64_stats_fetch_begin_irq(&stats->syncp);
			memcpy(&tmp, &stats->stats, sizeof(tmp));
		} while (u64_stats_fetch_retry_irq(&stats->syncp, start));

		sum.OutPktsProtected   += tmp.OutPktsProtected;
		sum.OutPktsEncrypted   += tmp.OutPktsEncrypted;
		sum.OutOctetsProtected += tmp.OutOctetsProtected;
		sum.OutOctetsEncrypted += tmp.OutOctetsEncrypted;
	}

	if (nla_put_u64_64bit(skb, MACSEC_TXSC_STATS_ATTR_OUT_PKTS_PROTECTED,
			      sum.OutPktsProtected,
			      MACSEC_TXSC_STATS_ATTR_PAD) ||
	    nla_put_u64_64bit(skb, MACSEC_TXSC_STATS_ATTR_OUT_PKTS_ENCRYPTED,
			      sum.OutPktsEncrypted,
			      MACSEC_TXSC_STATS_ATTR_PAD) ||
	    nla_put_u64_64bit(skb, MACSEC_TXSC_STATS_ATTR_OUT_OCTETS_PROTECTED,
			      sum.OutOctetsProtected,
			      MACSEC_TXSC_STATS_ATTR_PAD) ||
	    nla_put_u64_64bit(skb, MACSEC_TXSC_STATS_ATTR_OUT_OCTETS_ENCRYPTED,
			      sum.OutOctetsEncrypted,
			      MACSEC_TXSC_STATS_ATTR_PAD))
		return -EMSGSIZE;

	return 0;
}

static noinline_for_stack int
copy_secy_stats(struct sk_buff *skb, struct pcpu_secy_stats __percpu *pstats)
{
	struct macsec_dev_stats sum = {0, };
	int cpu;

	for_each_possible_cpu(cpu) {
		const struct pcpu_secy_stats *stats;
		struct macsec_dev_stats tmp;
		unsigned int start;

		stats = per_cpu_ptr(pstats, cpu);
		do {
			start = u64_stats_fetch_begin_irq(&stats->syncp);
			memcpy(&tmp, &stats->stats, sizeof(tmp));
		} while (u64_stats_fetch_retry_irq(&stats->syncp, start));

		sum.OutPktsUntagged  += tmp.OutPktsUntagged;
		sum.InPktsUntagged   += tmp.InPktsUntagged;
		sum.OutPktsTooLong   += tmp.OutPktsTooLong;
		sum.InPktsNoTag      += tmp.InPktsNoTag;
		sum.InPktsBadTag     += tmp.InPktsBadTag;
		sum.InPktsUnknownSCI += tmp.InPktsUnknownSCI;
		sum.InPktsNoSCI      += tmp.InPktsNoSCI;
		sum.InPktsOverrun    += tmp.InPktsOverrun;
	}

	if (nla_put_u64_64bit(skb, MACSEC_SECY_STATS_ATTR_OUT_PKTS_UNTAGGED,
			      sum.OutPktsUntagged,
			      MACSEC_SECY_STATS_ATTR_PAD) ||
	    nla_put_u64_64bit(skb, MACSEC_SECY_STATS_ATTR_IN_PKTS_UNTAGGED,
			      sum.InPktsUntagged,
			      MACSEC_SECY_STATS_ATTR_PAD) ||
	    nla_put_u64_64bit(skb, MACSEC_SECY_STATS_ATTR_OUT_PKTS_TOO_LONG,
			      sum.OutPktsTooLong,
			      MACSEC_SECY_STATS_ATTR_PAD) ||
	    nla_put_u64_64bit(skb, MACSEC_SECY_STATS_ATTR_IN_PKTS_NO_TAG,
			      sum.InPktsNoTag,
			      MACSEC_SECY_STATS_ATTR_PAD) ||
	    nla_put_u64_64bit(skb, MACSEC_SECY_STATS_ATTR_IN_PKTS_BAD_TAG,
			      sum.InPktsBadTag,
			      MACSEC_SECY_STATS_ATTR_PAD) ||
	    nla_put_u64_64bit(skb, MACSEC_SECY_STATS_ATTR_IN_PKTS_UNKNOWN_SCI,
			      sum.InPktsUnknownSCI,
			      MACSEC_SECY_STATS_ATTR_PAD) ||
	    nla_put_u64_64bit(skb, MACSEC_SECY_STATS_ATTR_IN_PKTS_NO_SCI,
			      sum.InPktsNoSCI,
			      MACSEC_SECY_STATS_ATTR_PAD) ||
	    nla_put_u64_64bit(skb, MACSEC_SECY_STATS_ATTR_IN_PKTS_OVERRUN,
			      sum.InPktsOverrun,
			      MACSEC_SECY_STATS_ATTR_PAD))
		return -EMSGSIZE;

	return 0;
}

static int nla_put_secy(struct macsec_secy *secy, struct sk_buff *skb)
{
	struct macsec_tx_sc *tx_sc = &secy->tx_sc;
	struct nlattr *secy_nest = nla_nest_start_noflag(skb,
							 MACSEC_ATTR_SECY);
	u64 csid;

	if (!secy_nest)
		return 1;

	switch (secy->key_len) {
	case MACSEC_GCM_AES_128_SAK_LEN:
		csid = MACSEC_DEFAULT_CIPHER_ID;
		break;
	case MACSEC_GCM_AES_256_SAK_LEN:
		csid = MACSEC_CIPHER_ID_GCM_AES_256;
		break;
	default:
		goto cancel;
	}

	if (nla_put_sci(skb, MACSEC_SECY_ATTR_SCI, secy->sci,
			MACSEC_SECY_ATTR_PAD) ||
	    nla_put_u64_64bit(skb, MACSEC_SECY_ATTR_CIPHER_SUITE,
			      csid, MACSEC_SECY_ATTR_PAD) ||
	    nla_put_u8(skb, MACSEC_SECY_ATTR_ICV_LEN, secy->icv_len) ||
	    nla_put_u8(skb, MACSEC_SECY_ATTR_OPER, secy->operational) ||
	    nla_put_u8(skb, MACSEC_SECY_ATTR_PROTECT, secy->protect_frames) ||
	    nla_put_u8(skb, MACSEC_SECY_ATTR_REPLAY, secy->replay_protect) ||
	    nla_put_u8(skb, MACSEC_SECY_ATTR_VALIDATE, secy->validate_frames) ||
	    nla_put_u8(skb, MACSEC_SECY_ATTR_ENCRYPT, tx_sc->encrypt) ||
	    nla_put_u8(skb, MACSEC_SECY_ATTR_INC_SCI, tx_sc->send_sci) ||
	    nla_put_u8(skb, MACSEC_SECY_ATTR_ES, tx_sc->end_station) ||
	    nla_put_u8(skb, MACSEC_SECY_ATTR_SCB, tx_sc->scb) ||
	    nla_put_u8(skb, MACSEC_SECY_ATTR_ENCODING_SA, tx_sc->encoding_sa))
		goto cancel;

	if (secy->replay_protect) {
		if (nla_put_u32(skb, MACSEC_SECY_ATTR_WINDOW, secy->replay_window))
			goto cancel;
	}

	nla_nest_end(skb, secy_nest);
	return 0;

cancel:
	nla_nest_cancel(skb, secy_nest);
	return 1;
}

static noinline_for_stack int
dump_secy(struct macsec_secy *secy, struct net_device *dev,
	  struct sk_buff *skb, struct netlink_callback *cb)
{
	struct macsec_dev *macsec = netdev_priv(dev);
	struct macsec_tx_sc *tx_sc = &secy->tx_sc;
	struct nlattr *txsa_list, *rxsc_list;
	struct macsec_rx_sc *rx_sc;
	struct nlattr *attr;
	void *hdr;
	int i, j;

	hdr = genlmsg_put(skb, NETLINK_CB(cb->skb).portid, cb->nlh->nlmsg_seq,
			  &macsec_fam, NLM_F_MULTI, MACSEC_CMD_GET_TXSC);
	if (!hdr)
		return -EMSGSIZE;

	genl_dump_check_consistent(cb, hdr);

	if (nla_put_u32(skb, MACSEC_ATTR_IFINDEX, dev->ifindex))
		goto nla_put_failure;

	attr = nla_nest_start_noflag(skb, MACSEC_ATTR_OFFLOAD);
	if (!attr)
		goto nla_put_failure;
	if (nla_put_u8(skb, MACSEC_OFFLOAD_ATTR_TYPE, macsec->offload))
		goto nla_put_failure;
	nla_nest_end(skb, attr);

	if (nla_put_secy(secy, skb))
		goto nla_put_failure;

	attr = nla_nest_start_noflag(skb, MACSEC_ATTR_TXSC_STATS);
	if (!attr)
		goto nla_put_failure;
	if (copy_tx_sc_stats(skb, tx_sc->stats)) {
		nla_nest_cancel(skb, attr);
		goto nla_put_failure;
	}
	nla_nest_end(skb, attr);

	attr = nla_nest_start_noflag(skb, MACSEC_ATTR_SECY_STATS);
	if (!attr)
		goto nla_put_failure;
	if (copy_secy_stats(skb, macsec_priv(dev)->stats)) {
		nla_nest_cancel(skb, attr);
		goto nla_put_failure;
	}
	nla_nest_end(skb, attr);

	txsa_list = nla_nest_start_noflag(skb, MACSEC_ATTR_TXSA_LIST);
	if (!txsa_list)
		goto nla_put_failure;
	for (i = 0, j = 1; i < MACSEC_NUM_AN; i++) {
		struct macsec_tx_sa *tx_sa = rtnl_dereference(tx_sc->sa[i]);
		struct nlattr *txsa_nest;

		if (!tx_sa)
			continue;

		txsa_nest = nla_nest_start_noflag(skb, j++);
		if (!txsa_nest) {
			nla_nest_cancel(skb, txsa_list);
			goto nla_put_failure;
		}

		if (nla_put_u8(skb, MACSEC_SA_ATTR_AN, i) ||
		    nla_put_u32(skb, MACSEC_SA_ATTR_PN, tx_sa->next_pn) ||
		    nla_put(skb, MACSEC_SA_ATTR_KEYID, MACSEC_KEYID_LEN, tx_sa->key.id) ||
		    nla_put_u8(skb, MACSEC_SA_ATTR_ACTIVE, tx_sa->active)) {
			nla_nest_cancel(skb, txsa_nest);
			nla_nest_cancel(skb, txsa_list);
			goto nla_put_failure;
		}

		attr = nla_nest_start_noflag(skb, MACSEC_SA_ATTR_STATS);
		if (!attr) {
			nla_nest_cancel(skb, txsa_nest);
			nla_nest_cancel(skb, txsa_list);
			goto nla_put_failure;
		}
		if (copy_tx_sa_stats(skb, tx_sa->stats)) {
			nla_nest_cancel(skb, attr);
			nla_nest_cancel(skb, txsa_nest);
			nla_nest_cancel(skb, txsa_list);
			goto nla_put_failure;
		}
		nla_nest_end(skb, attr);

		nla_nest_end(skb, txsa_nest);
	}
	nla_nest_end(skb, txsa_list);

	rxsc_list = nla_nest_start_noflag(skb, MACSEC_ATTR_RXSC_LIST);
	if (!rxsc_list)
		goto nla_put_failure;

	j = 1;
	for_each_rxsc_rtnl(secy, rx_sc) {
		int k;
		struct nlattr *rxsa_list;
		struct nlattr *rxsc_nest = nla_nest_start_noflag(skb, j++);

		if (!rxsc_nest) {
			nla_nest_cancel(skb, rxsc_list);
			goto nla_put_failure;
		}

		if (nla_put_u8(skb, MACSEC_RXSC_ATTR_ACTIVE, rx_sc->active) ||
		    nla_put_sci(skb, MACSEC_RXSC_ATTR_SCI, rx_sc->sci,
				MACSEC_RXSC_ATTR_PAD)) {
			nla_nest_cancel(skb, rxsc_nest);
			nla_nest_cancel(skb, rxsc_list);
			goto nla_put_failure;
		}

		attr = nla_nest_start_noflag(skb, MACSEC_RXSC_ATTR_STATS);
		if (!attr) {
			nla_nest_cancel(skb, rxsc_nest);
			nla_nest_cancel(skb, rxsc_list);
			goto nla_put_failure;
		}
		if (copy_rx_sc_stats(skb, rx_sc->stats)) {
			nla_nest_cancel(skb, attr);
			nla_nest_cancel(skb, rxsc_nest);
			nla_nest_cancel(skb, rxsc_list);
			goto nla_put_failure;
		}
		nla_nest_end(skb, attr);

		rxsa_list = nla_nest_start_noflag(skb,
						  MACSEC_RXSC_ATTR_SA_LIST);
		if (!rxsa_list) {
			nla_nest_cancel(skb, rxsc_nest);
			nla_nest_cancel(skb, rxsc_list);
			goto nla_put_failure;
		}

		for (i = 0, k = 1; i < MACSEC_NUM_AN; i++) {
			struct macsec_rx_sa *rx_sa = rtnl_dereference(rx_sc->sa[i]);
			struct nlattr *rxsa_nest;

			if (!rx_sa)
				continue;

			rxsa_nest = nla_nest_start_noflag(skb, k++);
			if (!rxsa_nest) {
				nla_nest_cancel(skb, rxsa_list);
				nla_nest_cancel(skb, rxsc_nest);
				nla_nest_cancel(skb, rxsc_list);
				goto nla_put_failure;
			}

			attr = nla_nest_start_noflag(skb,
						     MACSEC_SA_ATTR_STATS);
			if (!attr) {
				nla_nest_cancel(skb, rxsa_list);
				nla_nest_cancel(skb, rxsc_nest);
				nla_nest_cancel(skb, rxsc_list);
				goto nla_put_failure;
			}
			if (copy_rx_sa_stats(skb, rx_sa->stats)) {
				nla_nest_cancel(skb, attr);
				nla_nest_cancel(skb, rxsa_list);
				nla_nest_cancel(skb, rxsc_nest);
				nla_nest_cancel(skb, rxsc_list);
				goto nla_put_failure;
			}
			nla_nest_end(skb, attr);

			if (nla_put_u8(skb, MACSEC_SA_ATTR_AN, i) ||
			    nla_put_u32(skb, MACSEC_SA_ATTR_PN, rx_sa->next_pn) ||
			    nla_put(skb, MACSEC_SA_ATTR_KEYID, MACSEC_KEYID_LEN, rx_sa->key.id) ||
			    nla_put_u8(skb, MACSEC_SA_ATTR_ACTIVE, rx_sa->active)) {
				nla_nest_cancel(skb, rxsa_nest);
				nla_nest_cancel(skb, rxsc_nest);
				nla_nest_cancel(skb, rxsc_list);
				goto nla_put_failure;
			}
			nla_nest_end(skb, rxsa_nest);
		}

		nla_nest_end(skb, rxsa_list);
		nla_nest_end(skb, rxsc_nest);
	}

	nla_nest_end(skb, rxsc_list);

	genlmsg_end(skb, hdr);

	return 0;

nla_put_failure:
	genlmsg_cancel(skb, hdr);
	return -EMSGSIZE;
}

static int macsec_generation = 1; /* protected by RTNL */

static int macsec_dump_txsc(struct sk_buff *skb, struct netlink_callback *cb)
{
	struct net *net = sock_net(skb->sk);
	struct net_device *dev;
	int dev_idx, d;

	dev_idx = cb->args[0];

	d = 0;
	rtnl_lock();

	cb->seq = macsec_generation;

	for_each_netdev(net, dev) {
		struct macsec_secy *secy;

		if (d < dev_idx)
			goto next;

		if (!netif_is_macsec(dev))
			goto next;

		secy = &macsec_priv(dev)->secy;
		if (dump_secy(secy, dev, skb, cb) < 0)
			goto done;
next:
		d++;
	}

done:
	rtnl_unlock();
	cb->args[0] = d;
	return skb->len;
}

static const struct genl_ops macsec_genl_ops[] = {
	{
		.cmd = MACSEC_CMD_GET_TXSC,
		.validate = GENL_DONT_VALIDATE_STRICT | GENL_DONT_VALIDATE_DUMP,
		.dumpit = macsec_dump_txsc,
	},
	{
		.cmd = MACSEC_CMD_ADD_RXSC,
		.validate = GENL_DONT_VALIDATE_STRICT | GENL_DONT_VALIDATE_DUMP,
		.doit = macsec_add_rxsc,
		.flags = GENL_ADMIN_PERM,
	},
	{
		.cmd = MACSEC_CMD_DEL_RXSC,
		.validate = GENL_DONT_VALIDATE_STRICT | GENL_DONT_VALIDATE_DUMP,
		.doit = macsec_del_rxsc,
		.flags = GENL_ADMIN_PERM,
	},
	{
		.cmd = MACSEC_CMD_UPD_RXSC,
		.validate = GENL_DONT_VALIDATE_STRICT | GENL_DONT_VALIDATE_DUMP,
		.doit = macsec_upd_rxsc,
		.flags = GENL_ADMIN_PERM,
	},
	{
		.cmd = MACSEC_CMD_ADD_TXSA,
		.validate = GENL_DONT_VALIDATE_STRICT | GENL_DONT_VALIDATE_DUMP,
		.doit = macsec_add_txsa,
		.flags = GENL_ADMIN_PERM,
	},
	{
		.cmd = MACSEC_CMD_DEL_TXSA,
		.validate = GENL_DONT_VALIDATE_STRICT | GENL_DONT_VALIDATE_DUMP,
		.doit = macsec_del_txsa,
		.flags = GENL_ADMIN_PERM,
	},
	{
		.cmd = MACSEC_CMD_UPD_TXSA,
		.validate = GENL_DONT_VALIDATE_STRICT | GENL_DONT_VALIDATE_DUMP,
		.doit = macsec_upd_txsa,
		.flags = GENL_ADMIN_PERM,
	},
	{
		.cmd = MACSEC_CMD_ADD_RXSA,
		.validate = GENL_DONT_VALIDATE_STRICT | GENL_DONT_VALIDATE_DUMP,
		.doit = macsec_add_rxsa,
		.flags = GENL_ADMIN_PERM,
	},
	{
		.cmd = MACSEC_CMD_DEL_RXSA,
		.validate = GENL_DONT_VALIDATE_STRICT | GENL_DONT_VALIDATE_DUMP,
		.doit = macsec_del_rxsa,
		.flags = GENL_ADMIN_PERM,
	},
	{
		.cmd = MACSEC_CMD_UPD_RXSA,
		.validate = GENL_DONT_VALIDATE_STRICT | GENL_DONT_VALIDATE_DUMP,
		.doit = macsec_upd_rxsa,
		.flags = GENL_ADMIN_PERM,
	},
	{
		.cmd = MACSEC_CMD_UPD_OFFLOAD,
		.validate = GENL_DONT_VALIDATE_STRICT | GENL_DONT_VALIDATE_DUMP,
		.doit = macsec_upd_offload,
		.flags = GENL_ADMIN_PERM,
	},
};

static struct genl_family macsec_fam __ro_after_init = {
	.name		= MACSEC_GENL_NAME,
	.hdrsize	= 0,
	.version	= MACSEC_GENL_VERSION,
	.maxattr	= MACSEC_ATTR_MAX,
	.policy = macsec_genl_policy,
	.netnsok	= true,
	.module		= THIS_MODULE,
	.ops		= macsec_genl_ops,
	.n_ops		= ARRAY_SIZE(macsec_genl_ops),
};

static netdev_tx_t macsec_start_xmit(struct sk_buff *skb,
				     struct net_device *dev)
{
	struct macsec_dev *macsec = netdev_priv(dev);
	struct macsec_secy *secy = &macsec->secy;
	struct pcpu_secy_stats *secy_stats;
	int ret, len;

	if (macsec_is_offloaded(netdev_priv(dev))) {
		skb->dev = macsec->real_dev;
		return dev_queue_xmit(skb);
	}

	/* 10.5 */
	if (!secy->protect_frames) {
		secy_stats = this_cpu_ptr(macsec->stats);
		u64_stats_update_begin(&secy_stats->syncp);
		secy_stats->stats.OutPktsUntagged++;
		u64_stats_update_end(&secy_stats->syncp);
		skb->dev = macsec->real_dev;
		len = skb->len;
		ret = dev_queue_xmit(skb);
		count_tx(dev, ret, len);
		return ret;
	}

	if (!secy->operational) {
		kfree_skb(skb);
		dev->stats.tx_dropped++;
		return NETDEV_TX_OK;
	}

	skb = macsec_encrypt(skb, dev);
	if (IS_ERR(skb)) {
		if (PTR_ERR(skb) != -EINPROGRESS)
			dev->stats.tx_dropped++;
		return NETDEV_TX_OK;
	}

	macsec_count_tx(skb, &macsec->secy.tx_sc, macsec_skb_cb(skb)->tx_sa);

	macsec_encrypt_finish(skb, dev);
	len = skb->len;
	ret = dev_queue_xmit(skb);
	count_tx(dev, ret, len);
	return ret;
}

#define MACSEC_FEATURES \
	(NETIF_F_SG | NETIF_F_HIGHDMA | NETIF_F_FRAGLIST)

static int macsec_dev_init(struct net_device *dev)
{
	struct macsec_dev *macsec = macsec_priv(dev);
	struct net_device *real_dev = macsec->real_dev;
	int err;

	dev->tstats = netdev_alloc_pcpu_stats(struct pcpu_sw_netstats);
	if (!dev->tstats)
		return -ENOMEM;

	err = gro_cells_init(&macsec->gro_cells, dev);
	if (err) {
		free_percpu(dev->tstats);
		return err;
	}

	dev->features = real_dev->features & MACSEC_FEATURES;
	dev->features |= NETIF_F_LLTX | NETIF_F_GSO_SOFTWARE;

	dev->needed_headroom = real_dev->needed_headroom +
			       MACSEC_NEEDED_HEADROOM;
	dev->needed_tailroom = real_dev->needed_tailroom +
			       MACSEC_NEEDED_TAILROOM;

	if (is_zero_ether_addr(dev->dev_addr))
		eth_hw_addr_inherit(dev, real_dev);
	if (is_zero_ether_addr(dev->broadcast))
		memcpy(dev->broadcast, real_dev->broadcast, dev->addr_len);

	return 0;
}

static void macsec_dev_uninit(struct net_device *dev)
{
	struct macsec_dev *macsec = macsec_priv(dev);

	gro_cells_destroy(&macsec->gro_cells);
	free_percpu(dev->tstats);
}

static netdev_features_t macsec_fix_features(struct net_device *dev,
					     netdev_features_t features)
{
	struct macsec_dev *macsec = macsec_priv(dev);
	struct net_device *real_dev = macsec->real_dev;

	features &= (real_dev->features & MACSEC_FEATURES) |
		    NETIF_F_GSO_SOFTWARE | NETIF_F_SOFT_FEATURES;
	features |= NETIF_F_LLTX;

	return features;
}

static int macsec_dev_open(struct net_device *dev)
{
	struct macsec_dev *macsec = macsec_priv(dev);
	struct net_device *real_dev = macsec->real_dev;
	int err;

	err = dev_uc_add(real_dev, dev->dev_addr);
	if (err < 0)
		return err;

	if (dev->flags & IFF_ALLMULTI) {
		err = dev_set_allmulti(real_dev, 1);
		if (err < 0)
			goto del_unicast;
	}

	if (dev->flags & IFF_PROMISC) {
		err = dev_set_promiscuity(real_dev, 1);
		if (err < 0)
			goto clear_allmulti;
	}

	/* If h/w offloading is available, propagate to the device */
	if (macsec_is_offloaded(macsec)) {
		const struct macsec_ops *ops;
		struct macsec_context ctx;

		ops = macsec_get_ops(netdev_priv(dev), &ctx);
		if (!ops) {
			err = -EOPNOTSUPP;
			goto clear_allmulti;
		}

		err = macsec_offload(ops->mdo_dev_open, &ctx);
		if (err)
			goto clear_allmulti;
	}

	if (netif_carrier_ok(real_dev))
		netif_carrier_on(dev);

	return 0;
clear_allmulti:
	if (dev->flags & IFF_ALLMULTI)
		dev_set_allmulti(real_dev, -1);
del_unicast:
	dev_uc_del(real_dev, dev->dev_addr);
	netif_carrier_off(dev);
	return err;
}

static int macsec_dev_stop(struct net_device *dev)
{
	struct macsec_dev *macsec = macsec_priv(dev);
	struct net_device *real_dev = macsec->real_dev;

	netif_carrier_off(dev);

	/* If h/w offloading is available, propagate to the device */
	if (macsec_is_offloaded(macsec)) {
		const struct macsec_ops *ops;
		struct macsec_context ctx;

		ops = macsec_get_ops(macsec, &ctx);
		if (ops)
			macsec_offload(ops->mdo_dev_stop, &ctx);
	}

	dev_mc_unsync(real_dev, dev);
	dev_uc_unsync(real_dev, dev);

	if (dev->flags & IFF_ALLMULTI)
		dev_set_allmulti(real_dev, -1);

	if (dev->flags & IFF_PROMISC)
		dev_set_promiscuity(real_dev, -1);

	dev_uc_del(real_dev, dev->dev_addr);

	return 0;
}

static void macsec_dev_change_rx_flags(struct net_device *dev, int change)
{
	struct net_device *real_dev = macsec_priv(dev)->real_dev;

	if (!(dev->flags & IFF_UP))
		return;

	if (change & IFF_ALLMULTI)
		dev_set_allmulti(real_dev, dev->flags & IFF_ALLMULTI ? 1 : -1);

	if (change & IFF_PROMISC)
		dev_set_promiscuity(real_dev,
				    dev->flags & IFF_PROMISC ? 1 : -1);
}

static void macsec_dev_set_rx_mode(struct net_device *dev)
{
	struct net_device *real_dev = macsec_priv(dev)->real_dev;

	dev_mc_sync(real_dev, dev);
	dev_uc_sync(real_dev, dev);
}

static int macsec_set_mac_address(struct net_device *dev, void *p)
{
	struct macsec_dev *macsec = macsec_priv(dev);
	struct net_device *real_dev = macsec->real_dev;
	struct sockaddr *addr = p;
	int err;

	if (!is_valid_ether_addr(addr->sa_data))
		return -EADDRNOTAVAIL;

	if (!(dev->flags & IFF_UP))
		goto out;

	err = dev_uc_add(real_dev, addr->sa_data);
	if (err < 0)
		return err;

	dev_uc_del(real_dev, dev->dev_addr);

out:
	ether_addr_copy(dev->dev_addr, addr->sa_data);
	macsec->secy.sci = dev_to_sci(dev, MACSEC_PORT_ES);

	/* If h/w offloading is available, propagate to the device */
	if (macsec_is_offloaded(macsec)) {
		const struct macsec_ops *ops;
		struct macsec_context ctx;

		ops = macsec_get_ops(macsec, &ctx);
		if (ops) {
			ctx.secy = &macsec->secy;
			macsec_offload(ops->mdo_upd_secy, &ctx);
		}
	}

	return 0;
}

static int macsec_change_mtu(struct net_device *dev, int new_mtu)
{
	struct macsec_dev *macsec = macsec_priv(dev);
	unsigned int extra = macsec->secy.icv_len + macsec_extra_len(true);

	if (macsec->real_dev->mtu - extra < new_mtu)
		return -ERANGE;

	dev->mtu = new_mtu;

	return 0;
}

static void macsec_get_stats64(struct net_device *dev,
			       struct rtnl_link_stats64 *s)
{
	int cpu;

	if (!dev->tstats)
		return;

	for_each_possible_cpu(cpu) {
		struct pcpu_sw_netstats *stats;
		struct pcpu_sw_netstats tmp;
		int start;

		stats = per_cpu_ptr(dev->tstats, cpu);
		do {
			start = u64_stats_fetch_begin_irq(&stats->syncp);
			tmp.rx_packets = stats->rx_packets;
			tmp.rx_bytes   = stats->rx_bytes;
			tmp.tx_packets = stats->tx_packets;
			tmp.tx_bytes   = stats->tx_bytes;
		} while (u64_stats_fetch_retry_irq(&stats->syncp, start));

		s->rx_packets += tmp.rx_packets;
		s->rx_bytes   += tmp.rx_bytes;
		s->tx_packets += tmp.tx_packets;
		s->tx_bytes   += tmp.tx_bytes;
	}

	s->rx_dropped = dev->stats.rx_dropped;
	s->tx_dropped = dev->stats.tx_dropped;
}

static int macsec_get_iflink(const struct net_device *dev)
{
	return macsec_priv(dev)->real_dev->ifindex;
}

static const struct net_device_ops macsec_netdev_ops = {
	.ndo_init		= macsec_dev_init,
	.ndo_uninit		= macsec_dev_uninit,
	.ndo_open		= macsec_dev_open,
	.ndo_stop		= macsec_dev_stop,
	.ndo_fix_features	= macsec_fix_features,
	.ndo_change_mtu		= macsec_change_mtu,
	.ndo_set_rx_mode	= macsec_dev_set_rx_mode,
	.ndo_change_rx_flags	= macsec_dev_change_rx_flags,
	.ndo_set_mac_address	= macsec_set_mac_address,
	.ndo_start_xmit		= macsec_start_xmit,
	.ndo_get_stats64	= macsec_get_stats64,
	.ndo_get_iflink		= macsec_get_iflink,
};

static const struct device_type macsec_type = {
	.name = "macsec",
};

static const struct nla_policy macsec_rtnl_policy[IFLA_MACSEC_MAX + 1] = {
	[IFLA_MACSEC_SCI] = { .type = NLA_U64 },
	[IFLA_MACSEC_PORT] = { .type = NLA_U16 },
	[IFLA_MACSEC_ICV_LEN] = { .type = NLA_U8 },
	[IFLA_MACSEC_CIPHER_SUITE] = { .type = NLA_U64 },
	[IFLA_MACSEC_WINDOW] = { .type = NLA_U32 },
	[IFLA_MACSEC_ENCODING_SA] = { .type = NLA_U8 },
	[IFLA_MACSEC_ENCRYPT] = { .type = NLA_U8 },
	[IFLA_MACSEC_PROTECT] = { .type = NLA_U8 },
	[IFLA_MACSEC_INC_SCI] = { .type = NLA_U8 },
	[IFLA_MACSEC_ES] = { .type = NLA_U8 },
	[IFLA_MACSEC_SCB] = { .type = NLA_U8 },
	[IFLA_MACSEC_REPLAY_PROTECT] = { .type = NLA_U8 },
	[IFLA_MACSEC_VALIDATION] = { .type = NLA_U8 },
};

static void macsec_free_netdev(struct net_device *dev)
{
	struct macsec_dev *macsec = macsec_priv(dev);

	free_percpu(macsec->stats);
	free_percpu(macsec->secy.tx_sc.stats);

}

static void macsec_setup(struct net_device *dev)
{
	ether_setup(dev);
	dev->min_mtu = 0;
	dev->max_mtu = ETH_MAX_MTU;
	dev->priv_flags |= IFF_NO_QUEUE;
	dev->netdev_ops = &macsec_netdev_ops;
	dev->needs_free_netdev = true;
	dev->priv_destructor = macsec_free_netdev;
	SET_NETDEV_DEVTYPE(dev, &macsec_type);

	eth_zero_addr(dev->broadcast);
}

static int macsec_changelink_common(struct net_device *dev,
				    struct nlattr *data[])
{
	struct macsec_secy *secy;
	struct macsec_tx_sc *tx_sc;

	secy = &macsec_priv(dev)->secy;
	tx_sc = &secy->tx_sc;

	if (data[IFLA_MACSEC_ENCODING_SA]) {
		struct macsec_tx_sa *tx_sa;

		tx_sc->encoding_sa = nla_get_u8(data[IFLA_MACSEC_ENCODING_SA]);
		tx_sa = rtnl_dereference(tx_sc->sa[tx_sc->encoding_sa]);

		secy->operational = tx_sa && tx_sa->active;
	}

	if (data[IFLA_MACSEC_WINDOW])
		secy->replay_window = nla_get_u32(data[IFLA_MACSEC_WINDOW]);

	if (data[IFLA_MACSEC_ENCRYPT])
		tx_sc->encrypt = !!nla_get_u8(data[IFLA_MACSEC_ENCRYPT]);

	if (data[IFLA_MACSEC_PROTECT])
		secy->protect_frames = !!nla_get_u8(data[IFLA_MACSEC_PROTECT]);

	if (data[IFLA_MACSEC_INC_SCI])
		tx_sc->send_sci = !!nla_get_u8(data[IFLA_MACSEC_INC_SCI]);

	if (data[IFLA_MACSEC_ES])
		tx_sc->end_station = !!nla_get_u8(data[IFLA_MACSEC_ES]);

	if (data[IFLA_MACSEC_SCB])
		tx_sc->scb = !!nla_get_u8(data[IFLA_MACSEC_SCB]);

	if (data[IFLA_MACSEC_REPLAY_PROTECT])
		secy->replay_protect = !!nla_get_u8(data[IFLA_MACSEC_REPLAY_PROTECT]);

	if (data[IFLA_MACSEC_VALIDATION])
		secy->validate_frames = nla_get_u8(data[IFLA_MACSEC_VALIDATION]);

	if (data[IFLA_MACSEC_CIPHER_SUITE]) {
		switch (nla_get_u64(data[IFLA_MACSEC_CIPHER_SUITE])) {
		case MACSEC_CIPHER_ID_GCM_AES_128:
		case MACSEC_DEFAULT_CIPHER_ID:
			secy->key_len = MACSEC_GCM_AES_128_SAK_LEN;
			break;
		case MACSEC_CIPHER_ID_GCM_AES_256:
			secy->key_len = MACSEC_GCM_AES_256_SAK_LEN;
			break;
		default:
			return -EINVAL;
		}
	}

	return 0;
}

static int macsec_changelink(struct net_device *dev, struct nlattr *tb[],
			     struct nlattr *data[],
			     struct netlink_ext_ack *extack)
{
	struct macsec_dev *macsec = macsec_priv(dev);
	struct macsec_tx_sa tx_sc;
	struct macsec_secy secy;
	int ret;

	if (!data)
		return 0;

	if (data[IFLA_MACSEC_CIPHER_SUITE] ||
	    data[IFLA_MACSEC_ICV_LEN] ||
	    data[IFLA_MACSEC_SCI] ||
	    data[IFLA_MACSEC_PORT])
		return -EINVAL;

	/* Keep a copy of unmodified secy and tx_sc, in case the offload
	 * propagation fails, to revert macsec_changelink_common.
	 */
	memcpy(&secy, &macsec->secy, sizeof(secy));
	memcpy(&tx_sc, &macsec->secy.tx_sc, sizeof(tx_sc));

	ret = macsec_changelink_common(dev, data);
	if (ret)
		return ret;

	/* If h/w offloading is available, propagate to the device */
	if (macsec_is_offloaded(macsec)) {
		const struct macsec_ops *ops;
		struct macsec_context ctx;
		int ret;

		ops = macsec_get_ops(netdev_priv(dev), &ctx);
		if (!ops) {
			ret = -EOPNOTSUPP;
			goto cleanup;
		}

		ctx.secy = &macsec->secy;
		ret = macsec_offload(ops->mdo_upd_secy, &ctx);
		if (ret)
			goto cleanup;
	}

	return 0;

cleanup:
	memcpy(&macsec->secy.tx_sc, &tx_sc, sizeof(tx_sc));
	memcpy(&macsec->secy, &secy, sizeof(secy));

	return ret;
}

static void macsec_del_dev(struct macsec_dev *macsec)
{
	int i;

	while (macsec->secy.rx_sc) {
		struct macsec_rx_sc *rx_sc = rtnl_dereference(macsec->secy.rx_sc);

		rcu_assign_pointer(macsec->secy.rx_sc, rx_sc->next);
		free_rx_sc(rx_sc);
	}

	for (i = 0; i < MACSEC_NUM_AN; i++) {
		struct macsec_tx_sa *sa = rtnl_dereference(macsec->secy.tx_sc.sa[i]);

		if (sa) {
			RCU_INIT_POINTER(macsec->secy.tx_sc.sa[i], NULL);
			clear_tx_sa(sa);
		}
	}
}

static void macsec_common_dellink(struct net_device *dev, struct list_head *head)
{
	struct macsec_dev *macsec = macsec_priv(dev);
	struct net_device *real_dev = macsec->real_dev;

	unregister_netdevice_queue(dev, head);
	list_del_rcu(&macsec->secys);
	macsec_del_dev(macsec);
	netdev_upper_dev_unlink(real_dev, dev);

	macsec_generation++;
}

static void macsec_dellink(struct net_device *dev, struct list_head *head)
{
	struct macsec_dev *macsec = macsec_priv(dev);
	struct net_device *real_dev = macsec->real_dev;
	struct macsec_rxh_data *rxd = macsec_data_rtnl(real_dev);

	/* If h/w offloading is available, propagate to the device */
	if (macsec_is_offloaded(macsec)) {
		const struct macsec_ops *ops;
		struct macsec_context ctx;

		ops = macsec_get_ops(netdev_priv(dev), &ctx);
		if (ops) {
			ctx.secy = &macsec->secy;
			macsec_offload(ops->mdo_del_secy, &ctx);
		}
	}

	macsec_common_dellink(dev, head);

	if (list_empty(&rxd->secys)) {
		netdev_rx_handler_unregister(real_dev);
		kfree(rxd);
	}
}

static int register_macsec_dev(struct net_device *real_dev,
			       struct net_device *dev)
{
	struct macsec_dev *macsec = macsec_priv(dev);
	struct macsec_rxh_data *rxd = macsec_data_rtnl(real_dev);

	if (!rxd) {
		int err;

		rxd = kmalloc(sizeof(*rxd), GFP_KERNEL);
		if (!rxd)
			return -ENOMEM;

		INIT_LIST_HEAD(&rxd->secys);

		err = netdev_rx_handler_register(real_dev, macsec_handle_frame,
						 rxd);
		if (err < 0) {
			kfree(rxd);
			return err;
		}
	}

	list_add_tail_rcu(&macsec->secys, &rxd->secys);
	return 0;
}

static bool sci_exists(struct net_device *dev, sci_t sci)
{
	struct macsec_rxh_data *rxd = macsec_data_rtnl(dev);
	struct macsec_dev *macsec;

	list_for_each_entry(macsec, &rxd->secys, secys) {
		if (macsec->secy.sci == sci)
			return true;
	}

	return false;
}

static int macsec_add_dev(struct net_device *dev, sci_t sci, u8 icv_len)
{
	struct macsec_dev *macsec = macsec_priv(dev);
	struct macsec_secy *secy = &macsec->secy;

	macsec->stats = netdev_alloc_pcpu_stats(struct pcpu_secy_stats);
	if (!macsec->stats)
		return -ENOMEM;

	secy->tx_sc.stats = netdev_alloc_pcpu_stats(struct pcpu_tx_sc_stats);
	if (!secy->tx_sc.stats) {
		free_percpu(macsec->stats);
		return -ENOMEM;
	}

	if (sci == MACSEC_UNDEF_SCI)
		sci = dev_to_sci(dev, MACSEC_PORT_ES);

	secy->netdev = dev;
	secy->operational = true;
	secy->key_len = DEFAULT_SAK_LEN;
	secy->icv_len = icv_len;
	secy->validate_frames = MACSEC_VALIDATE_DEFAULT;
	secy->protect_frames = true;
	secy->replay_protect = false;

	secy->sci = sci;
	secy->tx_sc.active = true;
	secy->tx_sc.encoding_sa = DEFAULT_ENCODING_SA;
	secy->tx_sc.encrypt = DEFAULT_ENCRYPT;
	secy->tx_sc.send_sci = DEFAULT_SEND_SCI;
	secy->tx_sc.end_station = false;
	secy->tx_sc.scb = false;

	return 0;
}

static int macsec_newlink(struct net *net, struct net_device *dev,
			  struct nlattr *tb[], struct nlattr *data[],
			  struct netlink_ext_ack *extack)
{
	struct macsec_dev *macsec = macsec_priv(dev);
	struct net_device *real_dev;
	int err;
	sci_t sci;
	u8 icv_len = DEFAULT_ICV_LEN;
	rx_handler_func_t *rx_handler;

	if (!tb[IFLA_LINK])
		return -EINVAL;
	real_dev = __dev_get_by_index(net, nla_get_u32(tb[IFLA_LINK]));
	if (!real_dev)
		return -ENODEV;

	dev->priv_flags |= IFF_MACSEC;

	macsec->real_dev = real_dev;

	/* MACsec offloading is off by default */
	macsec->offload = MACSEC_OFFLOAD_OFF;

	if (data && data[IFLA_MACSEC_ICV_LEN])
		icv_len = nla_get_u8(data[IFLA_MACSEC_ICV_LEN]);
	dev->mtu = real_dev->mtu - icv_len - macsec_extra_len(true);

	rx_handler = rtnl_dereference(real_dev->rx_handler);
	if (rx_handler && rx_handler != macsec_handle_frame)
		return -EBUSY;

	err = register_netdevice(dev);
	if (err < 0)
		return err;

	err = netdev_upper_dev_link(real_dev, dev, extack);
	if (err < 0)
		goto unregister;

	/* need to be already registered so that ->init has run and
	 * the MAC addr is set
	 */
	if (data && data[IFLA_MACSEC_SCI])
		sci = nla_get_sci(data[IFLA_MACSEC_SCI]);
	else if (data && data[IFLA_MACSEC_PORT])
		sci = dev_to_sci(dev, nla_get_be16(data[IFLA_MACSEC_PORT]));
	else
		sci = dev_to_sci(dev, MACSEC_PORT_ES);

	if (rx_handler && sci_exists(real_dev, sci)) {
		err = -EBUSY;
		goto unlink;
	}

	err = macsec_add_dev(dev, sci, icv_len);
	if (err)
		goto unlink;

	if (data) {
		err = macsec_changelink_common(dev, data);
		if (err)
			goto del_dev;
	}

	err = register_macsec_dev(real_dev, dev);
	if (err < 0)
		goto del_dev;

	netif_stacked_transfer_operstate(real_dev, dev);
	linkwatch_fire_event(dev);

	macsec_generation++;

	return 0;

del_dev:
	macsec_del_dev(macsec);
unlink:
	netdev_upper_dev_unlink(real_dev, dev);
unregister:
	unregister_netdevice(dev);
	return err;
}

static int macsec_validate_attr(struct nlattr *tb[], struct nlattr *data[],
				struct netlink_ext_ack *extack)
{
	u64 csid = MACSEC_DEFAULT_CIPHER_ID;
	u8 icv_len = DEFAULT_ICV_LEN;
	int flag;
	bool es, scb, sci;

	if (!data)
		return 0;

	if (data[IFLA_MACSEC_CIPHER_SUITE])
		csid = nla_get_u64(data[IFLA_MACSEC_CIPHER_SUITE]);

	if (data[IFLA_MACSEC_ICV_LEN]) {
		icv_len = nla_get_u8(data[IFLA_MACSEC_ICV_LEN]);
		if (icv_len != DEFAULT_ICV_LEN) {
			char dummy_key[DEFAULT_SAK_LEN] = { 0 };
			struct crypto_aead *dummy_tfm;

			dummy_tfm = macsec_alloc_tfm(dummy_key,
						     DEFAULT_SAK_LEN,
						     icv_len);
			if (IS_ERR(dummy_tfm))
				return PTR_ERR(dummy_tfm);
			crypto_free_aead(dummy_tfm);
		}
	}

	switch (csid) {
	case MACSEC_CIPHER_ID_GCM_AES_128:
	case MACSEC_CIPHER_ID_GCM_AES_256:
	case MACSEC_DEFAULT_CIPHER_ID:
		if (icv_len < MACSEC_MIN_ICV_LEN ||
		    icv_len > MACSEC_STD_ICV_LEN)
			return -EINVAL;
		break;
	default:
		return -EINVAL;
	}

	if (data[IFLA_MACSEC_ENCODING_SA]) {
		if (nla_get_u8(data[IFLA_MACSEC_ENCODING_SA]) >= MACSEC_NUM_AN)
			return -EINVAL;
	}

	for (flag = IFLA_MACSEC_ENCODING_SA + 1;
	     flag < IFLA_MACSEC_VALIDATION;
	     flag++) {
		if (data[flag]) {
			if (nla_get_u8(data[flag]) > 1)
				return -EINVAL;
		}
	}

	es  = data[IFLA_MACSEC_ES] ? nla_get_u8(data[IFLA_MACSEC_ES]) : false;
	sci = data[IFLA_MACSEC_INC_SCI] ? nla_get_u8(data[IFLA_MACSEC_INC_SCI]) : false;
	scb = data[IFLA_MACSEC_SCB] ? nla_get_u8(data[IFLA_MACSEC_SCB]) : false;

	if ((sci && (scb || es)) || (scb && es))
		return -EINVAL;

	if (data[IFLA_MACSEC_VALIDATION] &&
	    nla_get_u8(data[IFLA_MACSEC_VALIDATION]) > MACSEC_VALIDATE_MAX)
		return -EINVAL;

	if ((data[IFLA_MACSEC_REPLAY_PROTECT] &&
	     nla_get_u8(data[IFLA_MACSEC_REPLAY_PROTECT])) &&
	    !data[IFLA_MACSEC_WINDOW])
		return -EINVAL;

	return 0;
}

static struct net *macsec_get_link_net(const struct net_device *dev)
{
	return dev_net(macsec_priv(dev)->real_dev);
}

static size_t macsec_get_size(const struct net_device *dev)
{
	return  nla_total_size_64bit(8) + /* IFLA_MACSEC_SCI */
		nla_total_size(1) + /* IFLA_MACSEC_ICV_LEN */
		nla_total_size_64bit(8) + /* IFLA_MACSEC_CIPHER_SUITE */
		nla_total_size(4) + /* IFLA_MACSEC_WINDOW */
		nla_total_size(1) + /* IFLA_MACSEC_ENCODING_SA */
		nla_total_size(1) + /* IFLA_MACSEC_ENCRYPT */
		nla_total_size(1) + /* IFLA_MACSEC_PROTECT */
		nla_total_size(1) + /* IFLA_MACSEC_INC_SCI */
		nla_total_size(1) + /* IFLA_MACSEC_ES */
		nla_total_size(1) + /* IFLA_MACSEC_SCB */
		nla_total_size(1) + /* IFLA_MACSEC_REPLAY_PROTECT */
		nla_total_size(1) + /* IFLA_MACSEC_VALIDATION */
		0;
}

static int macsec_fill_info(struct sk_buff *skb,
			    const struct net_device *dev)
{
	struct macsec_secy *secy = &macsec_priv(dev)->secy;
	struct macsec_tx_sc *tx_sc = &secy->tx_sc;
	u64 csid;

	switch (secy->key_len) {
	case MACSEC_GCM_AES_128_SAK_LEN:
		csid = MACSEC_DEFAULT_CIPHER_ID;
		break;
	case MACSEC_GCM_AES_256_SAK_LEN:
		csid = MACSEC_CIPHER_ID_GCM_AES_256;
		break;
	default:
		goto nla_put_failure;
	}

	if (nla_put_sci(skb, IFLA_MACSEC_SCI, secy->sci,
			IFLA_MACSEC_PAD) ||
	    nla_put_u8(skb, IFLA_MACSEC_ICV_LEN, secy->icv_len) ||
	    nla_put_u64_64bit(skb, IFLA_MACSEC_CIPHER_SUITE,
			      csid, IFLA_MACSEC_PAD) ||
	    nla_put_u8(skb, IFLA_MACSEC_ENCODING_SA, tx_sc->encoding_sa) ||
	    nla_put_u8(skb, IFLA_MACSEC_ENCRYPT, tx_sc->encrypt) ||
	    nla_put_u8(skb, IFLA_MACSEC_PROTECT, secy->protect_frames) ||
	    nla_put_u8(skb, IFLA_MACSEC_INC_SCI, tx_sc->send_sci) ||
	    nla_put_u8(skb, IFLA_MACSEC_ES, tx_sc->end_station) ||
	    nla_put_u8(skb, IFLA_MACSEC_SCB, tx_sc->scb) ||
	    nla_put_u8(skb, IFLA_MACSEC_REPLAY_PROTECT, secy->replay_protect) ||
	    nla_put_u8(skb, IFLA_MACSEC_VALIDATION, secy->validate_frames) ||
	    0)
		goto nla_put_failure;

	if (secy->replay_protect) {
		if (nla_put_u32(skb, IFLA_MACSEC_WINDOW, secy->replay_window))
			goto nla_put_failure;
	}

	return 0;

nla_put_failure:
	return -EMSGSIZE;
}

static struct rtnl_link_ops macsec_link_ops __read_mostly = {
	.kind		= "macsec",
	.priv_size	= sizeof(struct macsec_dev),
	.maxtype	= IFLA_MACSEC_MAX,
	.policy		= macsec_rtnl_policy,
	.setup		= macsec_setup,
	.validate	= macsec_validate_attr,
	.newlink	= macsec_newlink,
	.changelink	= macsec_changelink,
	.dellink	= macsec_dellink,
	.get_size	= macsec_get_size,
	.fill_info	= macsec_fill_info,
	.get_link_net	= macsec_get_link_net,
};

static bool is_macsec_master(struct net_device *dev)
{
	return rcu_access_pointer(dev->rx_handler) == macsec_handle_frame;
}

static int macsec_notify(struct notifier_block *this, unsigned long event,
			 void *ptr)
{
	struct net_device *real_dev = netdev_notifier_info_to_dev(ptr);
	LIST_HEAD(head);

	if (!is_macsec_master(real_dev))
		return NOTIFY_DONE;

	switch (event) {
	case NETDEV_DOWN:
	case NETDEV_UP:
	case NETDEV_CHANGE: {
		struct macsec_dev *m, *n;
		struct macsec_rxh_data *rxd;

		rxd = macsec_data_rtnl(real_dev);
		list_for_each_entry_safe(m, n, &rxd->secys, secys) {
			struct net_device *dev = m->secy.netdev;

			netif_stacked_transfer_operstate(real_dev, dev);
		}
		break;
	}
	case NETDEV_UNREGISTER: {
		struct macsec_dev *m, *n;
		struct macsec_rxh_data *rxd;

		rxd = macsec_data_rtnl(real_dev);
		list_for_each_entry_safe(m, n, &rxd->secys, secys) {
			macsec_common_dellink(m->secy.netdev, &head);
		}

		netdev_rx_handler_unregister(real_dev);
		kfree(rxd);

		unregister_netdevice_many(&head);
		break;
	}
	case NETDEV_CHANGEMTU: {
		struct macsec_dev *m;
		struct macsec_rxh_data *rxd;

		rxd = macsec_data_rtnl(real_dev);
		list_for_each_entry(m, &rxd->secys, secys) {
			struct net_device *dev = m->secy.netdev;
			unsigned int mtu = real_dev->mtu - (m->secy.icv_len +
							    macsec_extra_len(true));

			if (dev->mtu > mtu)
				dev_set_mtu(dev, mtu);
		}
	}
	}

	return NOTIFY_OK;
}

static struct notifier_block macsec_notifier = {
	.notifier_call = macsec_notify,
};

static int __init macsec_init(void)
{
	int err;

	pr_info("MACsec IEEE 802.1AE\n");
	err = register_netdevice_notifier(&macsec_notifier);
	if (err)
		return err;

	err = rtnl_link_register(&macsec_link_ops);
	if (err)
		goto notifier;

	err = genl_register_family(&macsec_fam);
	if (err)
		goto rtnl;

	return 0;

rtnl:
	rtnl_link_unregister(&macsec_link_ops);
notifier:
	unregister_netdevice_notifier(&macsec_notifier);
	return err;
}

static void __exit macsec_exit(void)
{
	genl_unregister_family(&macsec_fam);
	rtnl_link_unregister(&macsec_link_ops);
	unregister_netdevice_notifier(&macsec_notifier);
	rcu_barrier();
}

module_init(macsec_init);
module_exit(macsec_exit);

MODULE_ALIAS_RTNL_LINK("macsec");
MODULE_ALIAS_GENL_FAMILY("macsec");

MODULE_DESCRIPTION("MACsec IEEE 802.1AE");
MODULE_LICENSE("GPL v2");<|MERGE_RESOLUTION|>--- conflicted
+++ resolved
@@ -424,14 +424,11 @@
 	return (struct macsec_eth_header *)skb_mac_header(skb);
 }
 
-<<<<<<< HEAD
-=======
 static sci_t dev_to_sci(struct net_device *dev, __be16 port)
 {
 	return make_sci(dev->dev_addr, port);
 }
 
->>>>>>> 77a36a3a
 static void __macsec_pn_wrapped(struct macsec_secy *secy,
 				struct macsec_tx_sa *tx_sa)
 {
@@ -2411,7 +2408,6 @@
 
 	if (offload == MACSEC_OFFLOAD_OFF)
 		goto skip_limitation;
-<<<<<<< HEAD
 
 	/* Check the physical interface isn't offloading another interface
 	 * first.
@@ -2438,34 +2434,6 @@
 
 	rtnl_lock();
 
-=======
-
-	/* Check the physical interface isn't offloading another interface
-	 * first.
-	 */
-	for_each_net(loop_net) {
-		for_each_netdev(loop_net, loop_dev) {
-			struct macsec_dev *priv;
-
-			if (!netif_is_macsec(loop_dev))
-				continue;
-
-			priv = macsec_priv(loop_dev);
-
-			if (priv->real_dev == macsec->real_dev &&
-			    priv->offload != MACSEC_OFFLOAD_OFF)
-				return -EBUSY;
-		}
-	}
-
-skip_limitation:
-	/* Check if the net device is busy. */
-	if (netif_running(dev))
-		return -EBUSY;
-
-	rtnl_lock();
-
->>>>>>> 77a36a3a
 	prev_offload = macsec->offload;
 	macsec->offload = offload;
 
