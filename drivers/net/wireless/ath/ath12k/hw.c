// SPDX-License-Identifier: BSD-3-Clause-Clear
/*
 * Copyright (c) 2018-2021 The Linux Foundation. All rights reserved.
 * Copyright (c) 2021-2024 Qualcomm Innovation Center, Inc. All rights reserved.
 */

#include <linux/types.h>
#include <linux/bitops.h>
#include <linux/bitfield.h>

#include "debug.h"
#include "core.h"
#include "ce.h"
#include "hw.h"
#include "mhi.h"
#include "dp_rx.h"

static const guid_t wcn7850_uuid = GUID_INIT(0xf634f534, 0x6147, 0x11ec,
					     0x90, 0xd6, 0x02, 0x42,
					     0xac, 0x12, 0x00, 0x03);

static u8 ath12k_hw_qcn9274_mac_from_pdev_id(int pdev_idx)
{
	return pdev_idx;
}

static int ath12k_hw_mac_id_to_pdev_id_qcn9274(const struct ath12k_hw_params *hw,
					       int mac_id)
{
	return mac_id;
}

static int ath12k_hw_mac_id_to_srng_id_qcn9274(const struct ath12k_hw_params *hw,
					       int mac_id)
{
	return 0;
}

static u8 ath12k_hw_get_ring_selector_qcn9274(struct sk_buff *skb)
{
	return smp_processor_id();
}

static bool ath12k_dp_srng_is_comp_ring_qcn9274(int ring_num)
{
	if (ring_num < 3 || ring_num == 4)
		return true;

	return false;
}

static int ath12k_hw_mac_id_to_pdev_id_wcn7850(const struct ath12k_hw_params *hw,
					       int mac_id)
{
	return 0;
}

static int ath12k_hw_mac_id_to_srng_id_wcn7850(const struct ath12k_hw_params *hw,
					       int mac_id)
{
	return mac_id;
}

static u8 ath12k_hw_get_ring_selector_wcn7850(struct sk_buff *skb)
{
	return skb_get_queue_mapping(skb);
}

static bool ath12k_dp_srng_is_comp_ring_wcn7850(int ring_num)
{
	if (ring_num == 0 || ring_num == 2 || ring_num == 4)
		return true;

	return false;
}

static const struct ath12k_hw_ops qcn9274_ops = {
	.get_hw_mac_from_pdev_id = ath12k_hw_qcn9274_mac_from_pdev_id,
	.mac_id_to_pdev_id = ath12k_hw_mac_id_to_pdev_id_qcn9274,
	.mac_id_to_srng_id = ath12k_hw_mac_id_to_srng_id_qcn9274,
	.rxdma_ring_sel_config = ath12k_dp_rxdma_ring_sel_config_qcn9274,
	.get_ring_selector = ath12k_hw_get_ring_selector_qcn9274,
	.dp_srng_is_tx_comp_ring = ath12k_dp_srng_is_comp_ring_qcn9274,
};

static const struct ath12k_hw_ops wcn7850_ops = {
	.get_hw_mac_from_pdev_id = ath12k_hw_qcn9274_mac_from_pdev_id,
	.mac_id_to_pdev_id = ath12k_hw_mac_id_to_pdev_id_wcn7850,
	.mac_id_to_srng_id = ath12k_hw_mac_id_to_srng_id_wcn7850,
	.rxdma_ring_sel_config = ath12k_dp_rxdma_ring_sel_config_wcn7850,
	.get_ring_selector = ath12k_hw_get_ring_selector_wcn7850,
	.dp_srng_is_tx_comp_ring = ath12k_dp_srng_is_comp_ring_wcn7850,
};

#define ATH12K_TX_RING_MASK_0 0x1
#define ATH12K_TX_RING_MASK_1 0x2
#define ATH12K_TX_RING_MASK_2 0x4
#define ATH12K_TX_RING_MASK_3 0x8
#define ATH12K_TX_RING_MASK_4 0x10

#define ATH12K_RX_RING_MASK_0 0x1
#define ATH12K_RX_RING_MASK_1 0x2
#define ATH12K_RX_RING_MASK_2 0x4
#define ATH12K_RX_RING_MASK_3 0x8

#define ATH12K_RX_ERR_RING_MASK_0 0x1

#define ATH12K_RX_WBM_REL_RING_MASK_0 0x1

#define ATH12K_REO_STATUS_RING_MASK_0 0x1

#define ATH12K_HOST2RXDMA_RING_MASK_0 0x1

#define ATH12K_RX_MON_RING_MASK_0 0x1
#define ATH12K_RX_MON_RING_MASK_1 0x2
#define ATH12K_RX_MON_RING_MASK_2 0x4

#define ATH12K_TX_MON_RING_MASK_0 0x1
#define ATH12K_TX_MON_RING_MASK_1 0x2

/* Target firmware's Copy Engine configuration. */
static const struct ce_pipe_config ath12k_target_ce_config_wlan_qcn9274[] = {
	/* CE0: host->target HTC control and raw streams */
	{
		.pipenum = __cpu_to_le32(0),
		.pipedir = __cpu_to_le32(PIPEDIR_OUT),
		.nentries = __cpu_to_le32(32),
		.nbytes_max = __cpu_to_le32(2048),
		.flags = __cpu_to_le32(CE_ATTR_FLAGS),
		.reserved = __cpu_to_le32(0),
	},

	/* CE1: target->host HTT + HTC control */
	{
		.pipenum = __cpu_to_le32(1),
		.pipedir = __cpu_to_le32(PIPEDIR_IN),
		.nentries = __cpu_to_le32(32),
		.nbytes_max = __cpu_to_le32(2048),
		.flags = __cpu_to_le32(CE_ATTR_FLAGS),
		.reserved = __cpu_to_le32(0),
	},

	/* CE2: target->host WMI */
	{
		.pipenum = __cpu_to_le32(2),
		.pipedir = __cpu_to_le32(PIPEDIR_IN),
		.nentries = __cpu_to_le32(32),
		.nbytes_max = __cpu_to_le32(2048),
		.flags = __cpu_to_le32(CE_ATTR_FLAGS),
		.reserved = __cpu_to_le32(0),
	},

	/* CE3: host->target WMI (mac0) */
	{
		.pipenum = __cpu_to_le32(3),
		.pipedir = __cpu_to_le32(PIPEDIR_OUT),
		.nentries = __cpu_to_le32(32),
		.nbytes_max = __cpu_to_le32(2048),
		.flags = __cpu_to_le32(CE_ATTR_FLAGS),
		.reserved = __cpu_to_le32(0),
	},

	/* CE4: host->target HTT */
	{
		.pipenum = __cpu_to_le32(4),
		.pipedir = __cpu_to_le32(PIPEDIR_OUT),
		.nentries = __cpu_to_le32(256),
		.nbytes_max = __cpu_to_le32(256),
		.flags = __cpu_to_le32(CE_ATTR_FLAGS | CE_ATTR_DIS_INTR),
		.reserved = __cpu_to_le32(0),
	},

	/* CE5: target->host Pktlog */
	{
		.pipenum = __cpu_to_le32(5),
		.pipedir = __cpu_to_le32(PIPEDIR_IN),
		.nentries = __cpu_to_le32(32),
		.nbytes_max = __cpu_to_le32(2048),
		.flags = __cpu_to_le32(CE_ATTR_FLAGS),
		.reserved = __cpu_to_le32(0),
	},

	/* CE6: Reserved for target autonomous hif_memcpy */
	{
		.pipenum = __cpu_to_le32(6),
		.pipedir = __cpu_to_le32(PIPEDIR_INOUT),
		.nentries = __cpu_to_le32(32),
		.nbytes_max = __cpu_to_le32(16384),
		.flags = __cpu_to_le32(CE_ATTR_FLAGS),
		.reserved = __cpu_to_le32(0),
	},

	/* CE7: host->target WMI (mac1) */
	{
		.pipenum = __cpu_to_le32(7),
		.pipedir = __cpu_to_le32(PIPEDIR_OUT),
		.nentries = __cpu_to_le32(32),
		.nbytes_max = __cpu_to_le32(2048),
		.flags = __cpu_to_le32(CE_ATTR_FLAGS),
		.reserved = __cpu_to_le32(0),
	},

	/* CE8: Reserved for target autonomous hif_memcpy */
	{
		.pipenum = __cpu_to_le32(8),
		.pipedir = __cpu_to_le32(PIPEDIR_INOUT),
		.nentries = __cpu_to_le32(32),
		.nbytes_max = __cpu_to_le32(16384),
		.flags = __cpu_to_le32(CE_ATTR_FLAGS),
		.reserved = __cpu_to_le32(0),
	},

	/* CE9, 10 and 11: Reserved for MHI */

	/* CE12: Target CV prefetch */
	{
		.pipenum = __cpu_to_le32(12),
		.pipedir = __cpu_to_le32(PIPEDIR_OUT),
		.nentries = __cpu_to_le32(32),
		.nbytes_max = __cpu_to_le32(2048),
		.flags = __cpu_to_le32(CE_ATTR_FLAGS),
		.reserved = __cpu_to_le32(0),
	},

	/* CE13: Target CV prefetch */
	{
		.pipenum = __cpu_to_le32(13),
		.pipedir = __cpu_to_le32(PIPEDIR_OUT),
		.nentries = __cpu_to_le32(32),
		.nbytes_max = __cpu_to_le32(2048),
		.flags = __cpu_to_le32(CE_ATTR_FLAGS),
		.reserved = __cpu_to_le32(0),
	},

	/* CE14: WMI logging/CFR/Spectral/Radar */
	{
		.pipenum = __cpu_to_le32(14),
		.pipedir = __cpu_to_le32(PIPEDIR_IN),
		.nentries = __cpu_to_le32(32),
		.nbytes_max = __cpu_to_le32(2048),
		.flags = __cpu_to_le32(CE_ATTR_FLAGS),
		.reserved = __cpu_to_le32(0),
	},

	/* CE15: Reserved */
};

/* Target firmware's Copy Engine configuration. */
static const struct ce_pipe_config ath12k_target_ce_config_wlan_wcn7850[] = {
	/* CE0: host->target HTC control and raw streams */
	{
		.pipenum = __cpu_to_le32(0),
		.pipedir = __cpu_to_le32(PIPEDIR_OUT),
		.nentries = __cpu_to_le32(32),
		.nbytes_max = __cpu_to_le32(2048),
		.flags = __cpu_to_le32(CE_ATTR_FLAGS),
		.reserved = __cpu_to_le32(0),
	},

	/* CE1: target->host HTT + HTC control */
	{
		.pipenum = __cpu_to_le32(1),
		.pipedir = __cpu_to_le32(PIPEDIR_IN),
		.nentries = __cpu_to_le32(32),
		.nbytes_max = __cpu_to_le32(2048),
		.flags = __cpu_to_le32(CE_ATTR_FLAGS),
		.reserved = __cpu_to_le32(0),
	},

	/* CE2: target->host WMI */
	{
		.pipenum = __cpu_to_le32(2),
		.pipedir = __cpu_to_le32(PIPEDIR_IN),
		.nentries = __cpu_to_le32(32),
		.nbytes_max = __cpu_to_le32(2048),
		.flags = __cpu_to_le32(CE_ATTR_FLAGS),
		.reserved = __cpu_to_le32(0),
	},

	/* CE3: host->target WMI */
	{
		.pipenum = __cpu_to_le32(3),
		.pipedir = __cpu_to_le32(PIPEDIR_OUT),
		.nentries = __cpu_to_le32(32),
		.nbytes_max = __cpu_to_le32(2048),
		.flags = __cpu_to_le32(CE_ATTR_FLAGS),
		.reserved = __cpu_to_le32(0),
	},

	/* CE4: host->target HTT */
	{
		.pipenum = __cpu_to_le32(4),
		.pipedir = __cpu_to_le32(PIPEDIR_OUT),
		.nentries = __cpu_to_le32(256),
		.nbytes_max = __cpu_to_le32(256),
		.flags = __cpu_to_le32(CE_ATTR_FLAGS | CE_ATTR_DIS_INTR),
		.reserved = __cpu_to_le32(0),
	},

	/* CE5: target->host Pktlog */
	{
		.pipenum = __cpu_to_le32(5),
		.pipedir = __cpu_to_le32(PIPEDIR_IN),
		.nentries = __cpu_to_le32(32),
		.nbytes_max = __cpu_to_le32(2048),
		.flags = __cpu_to_le32(CE_ATTR_FLAGS),
		.reserved = __cpu_to_le32(0),
	},

	/* CE6: Reserved for target autonomous hif_memcpy */
	{
		.pipenum = __cpu_to_le32(6),
		.pipedir = __cpu_to_le32(PIPEDIR_INOUT),
		.nentries = __cpu_to_le32(32),
		.nbytes_max = __cpu_to_le32(16384),
		.flags = __cpu_to_le32(CE_ATTR_FLAGS),
		.reserved = __cpu_to_le32(0),
	},

	/* CE7 used only by Host */
	{
		.pipenum = __cpu_to_le32(7),
		.pipedir = __cpu_to_le32(PIPEDIR_INOUT_H2H),
		.nentries = __cpu_to_le32(0),
		.nbytes_max = __cpu_to_le32(0),
		.flags = __cpu_to_le32(CE_ATTR_FLAGS | CE_ATTR_DIS_INTR),
		.reserved = __cpu_to_le32(0),
	},

	/* CE8 target->host used only by IPA */
	{
		.pipenum = __cpu_to_le32(8),
		.pipedir = __cpu_to_le32(PIPEDIR_INOUT),
		.nentries = __cpu_to_le32(32),
		.nbytes_max = __cpu_to_le32(16384),
		.flags = __cpu_to_le32(CE_ATTR_FLAGS),
		.reserved = __cpu_to_le32(0),
	},
	/* CE 9, 10, 11 are used by MHI driver */
};

/* Map from service/endpoint to Copy Engine.
 * This table is derived from the CE_PCI TABLE, above.
 * It is passed to the Target at startup for use by firmware.
 */
static const struct service_to_pipe ath12k_target_service_to_ce_map_wlan_qcn9274[] = {
	{
		__cpu_to_le32(ATH12K_HTC_SVC_ID_WMI_DATA_VO),
		__cpu_to_le32(PIPEDIR_OUT),	/* out = UL = host -> target */
		__cpu_to_le32(3),
	},
	{
		__cpu_to_le32(ATH12K_HTC_SVC_ID_WMI_DATA_VO),
		__cpu_to_le32(PIPEDIR_IN),	/* in = DL = target -> host */
		__cpu_to_le32(2),
	},
	{
		__cpu_to_le32(ATH12K_HTC_SVC_ID_WMI_DATA_BK),
		__cpu_to_le32(PIPEDIR_OUT),	/* out = UL = host -> target */
		__cpu_to_le32(3),
	},
	{
		__cpu_to_le32(ATH12K_HTC_SVC_ID_WMI_DATA_BK),
		__cpu_to_le32(PIPEDIR_IN),	/* in = DL = target -> host */
		__cpu_to_le32(2),
	},
	{
		__cpu_to_le32(ATH12K_HTC_SVC_ID_WMI_DATA_BE),
		__cpu_to_le32(PIPEDIR_OUT),	/* out = UL = host -> target */
		__cpu_to_le32(3),
	},
	{
		__cpu_to_le32(ATH12K_HTC_SVC_ID_WMI_DATA_BE),
		__cpu_to_le32(PIPEDIR_IN),	/* in = DL = target -> host */
		__cpu_to_le32(2),
	},
	{
		__cpu_to_le32(ATH12K_HTC_SVC_ID_WMI_DATA_VI),
		__cpu_to_le32(PIPEDIR_OUT),	/* out = UL = host -> target */
		__cpu_to_le32(3),
	},
	{
		__cpu_to_le32(ATH12K_HTC_SVC_ID_WMI_DATA_VI),
		__cpu_to_le32(PIPEDIR_IN),	/* in = DL = target -> host */
		__cpu_to_le32(2),
	},
	{
		__cpu_to_le32(ATH12K_HTC_SVC_ID_WMI_CONTROL),
		__cpu_to_le32(PIPEDIR_OUT),	/* out = UL = host -> target */
		__cpu_to_le32(3),
	},
	{
		__cpu_to_le32(ATH12K_HTC_SVC_ID_WMI_CONTROL),
		__cpu_to_le32(PIPEDIR_IN),	/* in = DL = target -> host */
		__cpu_to_le32(2),
	},
	{
		__cpu_to_le32(ATH12K_HTC_SVC_ID_RSVD_CTRL),
		__cpu_to_le32(PIPEDIR_OUT),	/* out = UL = host -> target */
		__cpu_to_le32(0),
	},
	{
		__cpu_to_le32(ATH12K_HTC_SVC_ID_RSVD_CTRL),
		__cpu_to_le32(PIPEDIR_IN),	/* in = DL = target -> host */
		__cpu_to_le32(1),
	},
	{
		__cpu_to_le32(ATH12K_HTC_SVC_ID_TEST_RAW_STREAMS),
		__cpu_to_le32(PIPEDIR_OUT),	/* out = UL = host -> target */
		__cpu_to_le32(0),
	},
	{
		__cpu_to_le32(ATH12K_HTC_SVC_ID_TEST_RAW_STREAMS),
		__cpu_to_le32(PIPEDIR_IN),	/* in = DL = target -> host */
		__cpu_to_le32(1),
	},
	{
		__cpu_to_le32(ATH12K_HTC_SVC_ID_HTT_DATA_MSG),
		__cpu_to_le32(PIPEDIR_OUT),	/* out = UL = host -> target */
		__cpu_to_le32(4),
	},
	{
		__cpu_to_le32(ATH12K_HTC_SVC_ID_HTT_DATA_MSG),
		__cpu_to_le32(PIPEDIR_IN),	/* in = DL = target -> host */
		__cpu_to_le32(1),
	},
	{
		__cpu_to_le32(ATH12K_HTC_SVC_ID_WMI_CONTROL_MAC1),
		__cpu_to_le32(PIPEDIR_OUT),	/* out = UL = host -> target */
		__cpu_to_le32(7),
	},
	{
		__cpu_to_le32(ATH12K_HTC_SVC_ID_WMI_CONTROL_MAC1),
		__cpu_to_le32(PIPEDIR_IN),	/* in = DL = target -> host */
		__cpu_to_le32(2),
	},
	{
		__cpu_to_le32(ATH12K_HTC_SVC_ID_PKT_LOG),
		__cpu_to_le32(PIPEDIR_IN),	/* in = DL = target -> host */
		__cpu_to_le32(5),
	},
	{
		__cpu_to_le32(ATH12K_HTC_SVC_ID_WMI_CONTROL_DIAG),
		__cpu_to_le32(PIPEDIR_IN),	/* in = DL = target -> host */
		__cpu_to_le32(14),
	},

	/* (Additions here) */

	{ /* must be last */
		__cpu_to_le32(0),
		__cpu_to_le32(0),
		__cpu_to_le32(0),
	},
};

static const struct service_to_pipe ath12k_target_service_to_ce_map_wlan_wcn7850[] = {
	{
		__cpu_to_le32(ATH12K_HTC_SVC_ID_WMI_DATA_VO),
		__cpu_to_le32(PIPEDIR_OUT),	/* out = UL = host -> target */
		__cpu_to_le32(3),
	},
	{
		__cpu_to_le32(ATH12K_HTC_SVC_ID_WMI_DATA_VO),
		__cpu_to_le32(PIPEDIR_IN),	/* in = DL = target -> host */
		__cpu_to_le32(2),
	},
	{
		__cpu_to_le32(ATH12K_HTC_SVC_ID_WMI_DATA_BK),
		__cpu_to_le32(PIPEDIR_OUT),	/* out = UL = host -> target */
		__cpu_to_le32(3),
	},
	{
		__cpu_to_le32(ATH12K_HTC_SVC_ID_WMI_DATA_BK),
		__cpu_to_le32(PIPEDIR_IN),	/* in = DL = target -> host */
		__cpu_to_le32(2),
	},
	{
		__cpu_to_le32(ATH12K_HTC_SVC_ID_WMI_DATA_BE),
		__cpu_to_le32(PIPEDIR_OUT),	/* out = UL = host -> target */
		__cpu_to_le32(3),
	},
	{
		__cpu_to_le32(ATH12K_HTC_SVC_ID_WMI_DATA_BE),
		__cpu_to_le32(PIPEDIR_IN),	/* in = DL = target -> host */
		__cpu_to_le32(2),
	},
	{
		__cpu_to_le32(ATH12K_HTC_SVC_ID_WMI_DATA_VI),
		__cpu_to_le32(PIPEDIR_OUT),	/* out = UL = host -> target */
		__cpu_to_le32(3),
	},
	{
		__cpu_to_le32(ATH12K_HTC_SVC_ID_WMI_DATA_VI),
		__cpu_to_le32(PIPEDIR_IN),	/* in = DL = target -> host */
		__cpu_to_le32(2),
	},
	{
		__cpu_to_le32(ATH12K_HTC_SVC_ID_WMI_CONTROL),
		__cpu_to_le32(PIPEDIR_OUT),	/* out = UL = host -> target */
		__cpu_to_le32(3),
	},
	{
		__cpu_to_le32(ATH12K_HTC_SVC_ID_WMI_CONTROL),
		__cpu_to_le32(PIPEDIR_IN),	/* in = DL = target -> host */
		__cpu_to_le32(2),
	},
	{
		__cpu_to_le32(ATH12K_HTC_SVC_ID_RSVD_CTRL),
		__cpu_to_le32(PIPEDIR_OUT),	/* out = UL = host -> target */
		__cpu_to_le32(0),
	},
	{
		__cpu_to_le32(ATH12K_HTC_SVC_ID_RSVD_CTRL),
		__cpu_to_le32(PIPEDIR_IN),	/* in = DL = target -> host */
		__cpu_to_le32(2),
	},
	{
		__cpu_to_le32(ATH12K_HTC_SVC_ID_HTT_DATA_MSG),
		__cpu_to_le32(PIPEDIR_OUT),	/* out = UL = host -> target */
		__cpu_to_le32(4),
	},
	{
		__cpu_to_le32(ATH12K_HTC_SVC_ID_HTT_DATA_MSG),
		__cpu_to_le32(PIPEDIR_IN),	/* in = DL = target -> host */
		__cpu_to_le32(1),
	},

	/* (Additions here) */

	{ /* must be last */
		__cpu_to_le32(0),
		__cpu_to_le32(0),
		__cpu_to_le32(0),
	},
};

static const struct ath12k_hw_ring_mask ath12k_hw_ring_mask_qcn9274 = {
	.tx  = {
		ATH12K_TX_RING_MASK_0,
		ATH12K_TX_RING_MASK_1,
		ATH12K_TX_RING_MASK_2,
		ATH12K_TX_RING_MASK_3,
	},
	.rx_mon_dest = {
		0, 0, 0,
		ATH12K_RX_MON_RING_MASK_0,
		ATH12K_RX_MON_RING_MASK_1,
		ATH12K_RX_MON_RING_MASK_2,
	},
	.rx = {
		0, 0, 0, 0,
		ATH12K_RX_RING_MASK_0,
		ATH12K_RX_RING_MASK_1,
		ATH12K_RX_RING_MASK_2,
		ATH12K_RX_RING_MASK_3,
	},
	.rx_err = {
		0, 0, 0,
		ATH12K_RX_ERR_RING_MASK_0,
	},
	.rx_wbm_rel = {
		0, 0, 0,
		ATH12K_RX_WBM_REL_RING_MASK_0,
	},
	.reo_status = {
		0, 0, 0,
		ATH12K_REO_STATUS_RING_MASK_0,
	},
	.host2rxdma = {
		0, 0, 0,
		ATH12K_HOST2RXDMA_RING_MASK_0,
	},
	.tx_mon_dest = {
		ATH12K_TX_MON_RING_MASK_0,
		ATH12K_TX_MON_RING_MASK_1,
	},
};

static const struct ath12k_hw_ring_mask ath12k_hw_ring_mask_wcn7850 = {
	.tx  = {
		ATH12K_TX_RING_MASK_0,
		ATH12K_TX_RING_MASK_2,
		ATH12K_TX_RING_MASK_4,
	},
	.rx_mon_dest = {
	},
	.rx = {
		0, 0, 0,
		ATH12K_RX_RING_MASK_0,
		ATH12K_RX_RING_MASK_1,
		ATH12K_RX_RING_MASK_2,
		ATH12K_RX_RING_MASK_3,
	},
	.rx_err = {
		ATH12K_RX_ERR_RING_MASK_0,
	},
	.rx_wbm_rel = {
		ATH12K_RX_WBM_REL_RING_MASK_0,
	},
	.reo_status = {
		ATH12K_REO_STATUS_RING_MASK_0,
	},
	.host2rxdma = {
	},
	.tx_mon_dest = {
	},
};

static const struct ath12k_hw_regs qcn9274_v1_regs = {
	/* SW2TCL(x) R0 ring configuration address */
	.hal_tcl1_ring_id = 0x00000908,
	.hal_tcl1_ring_misc = 0x00000910,
	.hal_tcl1_ring_tp_addr_lsb = 0x0000091c,
	.hal_tcl1_ring_tp_addr_msb = 0x00000920,
	.hal_tcl1_ring_consumer_int_setup_ix0 = 0x00000930,
	.hal_tcl1_ring_consumer_int_setup_ix1 = 0x00000934,
	.hal_tcl1_ring_msi1_base_lsb = 0x00000948,
	.hal_tcl1_ring_msi1_base_msb = 0x0000094c,
	.hal_tcl1_ring_msi1_data = 0x00000950,
	.hal_tcl_ring_base_lsb = 0x00000b58,

	/* TCL STATUS ring address */
	.hal_tcl_status_ring_base_lsb = 0x00000d38,

	.hal_wbm_idle_ring_base_lsb = 0x00000d0c,
	.hal_wbm_idle_ring_misc_addr = 0x00000d1c,
	.hal_wbm_r0_idle_list_cntl_addr = 0x00000210,
	.hal_wbm_r0_idle_list_size_addr = 0x00000214,
	.hal_wbm_scattered_ring_base_lsb = 0x00000220,
	.hal_wbm_scattered_ring_base_msb = 0x00000224,
	.hal_wbm_scattered_desc_head_info_ix0 = 0x00000230,
	.hal_wbm_scattered_desc_head_info_ix1 = 0x00000234,
	.hal_wbm_scattered_desc_tail_info_ix0 = 0x00000240,
	.hal_wbm_scattered_desc_tail_info_ix1 = 0x00000244,
	.hal_wbm_scattered_desc_ptr_hp_addr = 0x0000024c,

	.hal_wbm_sw_release_ring_base_lsb = 0x0000034c,
	.hal_wbm_sw1_release_ring_base_lsb = 0x000003c4,
	.hal_wbm0_release_ring_base_lsb = 0x00000dd8,
	.hal_wbm1_release_ring_base_lsb = 0x00000e50,

	/* PCIe base address */
	.pcie_qserdes_sysclk_en_sel = 0x01e0c0a8,
	.pcie_pcs_osc_dtct_config_base = 0x01e0d45c,

	/* PPE release ring address */
	.hal_ppe_rel_ring_base = 0x0000043c,

	/* REO DEST ring address */
	.hal_reo2_ring_base = 0x0000055c,
	.hal_reo1_misc_ctrl_addr = 0x00000b7c,
	.hal_reo1_sw_cookie_cfg0 = 0x00000050,
	.hal_reo1_sw_cookie_cfg1 = 0x00000054,
	.hal_reo1_qdesc_lut_base0 = 0x00000058,
	.hal_reo1_qdesc_lut_base1 = 0x0000005c,
	.hal_reo1_ring_base_lsb = 0x000004e4,
	.hal_reo1_ring_base_msb = 0x000004e8,
	.hal_reo1_ring_id = 0x000004ec,
	.hal_reo1_ring_misc = 0x000004f4,
	.hal_reo1_ring_hp_addr_lsb = 0x000004f8,
	.hal_reo1_ring_hp_addr_msb = 0x000004fc,
	.hal_reo1_ring_producer_int_setup = 0x00000508,
	.hal_reo1_ring_msi1_base_lsb = 0x0000052C,
	.hal_reo1_ring_msi1_base_msb = 0x00000530,
	.hal_reo1_ring_msi1_data = 0x00000534,
	.hal_reo1_aging_thres_ix0 = 0x00000b08,
	.hal_reo1_aging_thres_ix1 = 0x00000b0c,
	.hal_reo1_aging_thres_ix2 = 0x00000b10,
	.hal_reo1_aging_thres_ix3 = 0x00000b14,

	/* REO Exception ring address */
	.hal_reo2_sw0_ring_base = 0x000008a4,

	/* REO Reinject ring address */
	.hal_sw2reo_ring_base = 0x00000304,
	.hal_sw2reo1_ring_base = 0x0000037c,

	/* REO cmd ring address */
	.hal_reo_cmd_ring_base = 0x0000028c,

	/* REO status ring address */
	.hal_reo_status_ring_base = 0x00000a84,
};

static const struct ath12k_hw_regs qcn9274_v2_regs = {
	/* SW2TCL(x) R0 ring configuration address */
	.hal_tcl1_ring_id = 0x00000908,
	.hal_tcl1_ring_misc = 0x00000910,
	.hal_tcl1_ring_tp_addr_lsb = 0x0000091c,
	.hal_tcl1_ring_tp_addr_msb = 0x00000920,
	.hal_tcl1_ring_consumer_int_setup_ix0 = 0x00000930,
	.hal_tcl1_ring_consumer_int_setup_ix1 = 0x00000934,
	.hal_tcl1_ring_msi1_base_lsb = 0x00000948,
	.hal_tcl1_ring_msi1_base_msb = 0x0000094c,
	.hal_tcl1_ring_msi1_data = 0x00000950,
	.hal_tcl_ring_base_lsb = 0x00000b58,

	/* TCL STATUS ring address */
	.hal_tcl_status_ring_base_lsb = 0x00000d38,

	/* WBM idle link ring address */
	.hal_wbm_idle_ring_base_lsb = 0x00000d3c,
	.hal_wbm_idle_ring_misc_addr = 0x00000d4c,
	.hal_wbm_r0_idle_list_cntl_addr = 0x00000240,
	.hal_wbm_r0_idle_list_size_addr = 0x00000244,
	.hal_wbm_scattered_ring_base_lsb = 0x00000250,
	.hal_wbm_scattered_ring_base_msb = 0x00000254,
	.hal_wbm_scattered_desc_head_info_ix0 = 0x00000260,
	.hal_wbm_scattered_desc_head_info_ix1 = 0x00000264,
	.hal_wbm_scattered_desc_tail_info_ix0 = 0x00000270,
	.hal_wbm_scattered_desc_tail_info_ix1 = 0x00000274,
	.hal_wbm_scattered_desc_ptr_hp_addr = 0x0000027c,

	/* SW2WBM release ring address */
	.hal_wbm_sw_release_ring_base_lsb = 0x0000037c,
	.hal_wbm_sw1_release_ring_base_lsb = 0x000003f4,

	/* WBM2SW release ring address */
	.hal_wbm0_release_ring_base_lsb = 0x00000e08,
	.hal_wbm1_release_ring_base_lsb = 0x00000e80,

	/* PCIe base address */
	.pcie_qserdes_sysclk_en_sel = 0x01e0c0a8,
	.pcie_pcs_osc_dtct_config_base = 0x01e0d45c,

	/* PPE release ring address */
	.hal_ppe_rel_ring_base = 0x0000046c,

	/* REO DEST ring address */
	.hal_reo2_ring_base = 0x00000578,
	.hal_reo1_misc_ctrl_addr = 0x00000b9c,
	.hal_reo1_sw_cookie_cfg0 = 0x0000006c,
	.hal_reo1_sw_cookie_cfg1 = 0x00000070,
	.hal_reo1_qdesc_lut_base0 = 0x00000074,
	.hal_reo1_qdesc_lut_base1 = 0x00000078,
	.hal_reo1_ring_base_lsb = 0x00000500,
	.hal_reo1_ring_base_msb = 0x00000504,
	.hal_reo1_ring_id = 0x00000508,
	.hal_reo1_ring_misc = 0x00000510,
	.hal_reo1_ring_hp_addr_lsb = 0x00000514,
	.hal_reo1_ring_hp_addr_msb = 0x00000518,
	.hal_reo1_ring_producer_int_setup = 0x00000524,
	.hal_reo1_ring_msi1_base_lsb = 0x00000548,
	.hal_reo1_ring_msi1_base_msb = 0x0000054C,
	.hal_reo1_ring_msi1_data = 0x00000550,
	.hal_reo1_aging_thres_ix0 = 0x00000B28,
	.hal_reo1_aging_thres_ix1 = 0x00000B2C,
	.hal_reo1_aging_thres_ix2 = 0x00000B30,
	.hal_reo1_aging_thres_ix3 = 0x00000B34,

	/* REO Exception ring address */
	.hal_reo2_sw0_ring_base = 0x000008c0,

	/* REO Reinject ring address */
	.hal_sw2reo_ring_base = 0x00000320,
	.hal_sw2reo1_ring_base = 0x00000398,

	/* REO cmd ring address */
	.hal_reo_cmd_ring_base = 0x000002A8,

	/* REO status ring address */
	.hal_reo_status_ring_base = 0x00000aa0,
};

static const struct ath12k_hw_regs wcn7850_regs = {
	/* SW2TCL(x) R0 ring configuration address */
	.hal_tcl1_ring_id = 0x00000908,
	.hal_tcl1_ring_misc = 0x00000910,
	.hal_tcl1_ring_tp_addr_lsb = 0x0000091c,
	.hal_tcl1_ring_tp_addr_msb = 0x00000920,
	.hal_tcl1_ring_consumer_int_setup_ix0 = 0x00000930,
	.hal_tcl1_ring_consumer_int_setup_ix1 = 0x00000934,
	.hal_tcl1_ring_msi1_base_lsb = 0x00000948,
	.hal_tcl1_ring_msi1_base_msb = 0x0000094c,
	.hal_tcl1_ring_msi1_data = 0x00000950,
	.hal_tcl_ring_base_lsb = 0x00000b58,

	/* TCL STATUS ring address */
	.hal_tcl_status_ring_base_lsb = 0x00000d38,

	.hal_wbm_idle_ring_base_lsb = 0x00000d3c,
	.hal_wbm_idle_ring_misc_addr = 0x00000d4c,
	.hal_wbm_r0_idle_list_cntl_addr = 0x00000240,
	.hal_wbm_r0_idle_list_size_addr = 0x00000244,
	.hal_wbm_scattered_ring_base_lsb = 0x00000250,
	.hal_wbm_scattered_ring_base_msb = 0x00000254,
	.hal_wbm_scattered_desc_head_info_ix0 = 0x00000260,
	.hal_wbm_scattered_desc_head_info_ix1 = 0x00000264,
	.hal_wbm_scattered_desc_tail_info_ix0 = 0x00000270,
	.hal_wbm_scattered_desc_tail_info_ix1 = 0x00000274,
	.hal_wbm_scattered_desc_ptr_hp_addr = 0x00000027c,

	.hal_wbm_sw_release_ring_base_lsb = 0x0000037c,
	.hal_wbm_sw1_release_ring_base_lsb = 0x00000284,
	.hal_wbm0_release_ring_base_lsb = 0x00000e08,
	.hal_wbm1_release_ring_base_lsb = 0x00000e80,

	/* PCIe base address */
	.pcie_qserdes_sysclk_en_sel = 0x01e0e0a8,
	.pcie_pcs_osc_dtct_config_base = 0x01e0f45c,

	/* PPE release ring address */
	.hal_ppe_rel_ring_base = 0x0000043c,

	/* REO DEST ring address */
	.hal_reo2_ring_base = 0x0000055c,
	.hal_reo1_misc_ctrl_addr = 0x00000b7c,
	.hal_reo1_sw_cookie_cfg0 = 0x00000050,
	.hal_reo1_sw_cookie_cfg1 = 0x00000054,
	.hal_reo1_qdesc_lut_base0 = 0x00000058,
	.hal_reo1_qdesc_lut_base1 = 0x0000005c,
	.hal_reo1_ring_base_lsb = 0x000004e4,
	.hal_reo1_ring_base_msb = 0x000004e8,
	.hal_reo1_ring_id = 0x000004ec,
	.hal_reo1_ring_misc = 0x000004f4,
	.hal_reo1_ring_hp_addr_lsb = 0x000004f8,
	.hal_reo1_ring_hp_addr_msb = 0x000004fc,
	.hal_reo1_ring_producer_int_setup = 0x00000508,
	.hal_reo1_ring_msi1_base_lsb = 0x0000052C,
	.hal_reo1_ring_msi1_base_msb = 0x00000530,
	.hal_reo1_ring_msi1_data = 0x00000534,
	.hal_reo1_aging_thres_ix0 = 0x00000b08,
	.hal_reo1_aging_thres_ix1 = 0x00000b0c,
	.hal_reo1_aging_thres_ix2 = 0x00000b10,
	.hal_reo1_aging_thres_ix3 = 0x00000b14,

	/* REO Exception ring address */
	.hal_reo2_sw0_ring_base = 0x000008a4,

	/* REO Reinject ring address */
	.hal_sw2reo_ring_base = 0x00000304,
	.hal_sw2reo1_ring_base = 0x0000037c,

	/* REO cmd ring address */
	.hal_reo_cmd_ring_base = 0x0000028c,

	/* REO status ring address */
	.hal_reo_status_ring_base = 0x00000a84,
};

static const struct ath12k_hw_hal_params ath12k_hw_hal_params_qcn9274 = {
	.rx_buf_rbm = HAL_RX_BUF_RBM_SW3_BM,
	.wbm2sw_cc_enable = HAL_WBM_SW_COOKIE_CONV_CFG_WBM2SW0_EN |
			    HAL_WBM_SW_COOKIE_CONV_CFG_WBM2SW1_EN |
			    HAL_WBM_SW_COOKIE_CONV_CFG_WBM2SW2_EN |
			    HAL_WBM_SW_COOKIE_CONV_CFG_WBM2SW3_EN |
			    HAL_WBM_SW_COOKIE_CONV_CFG_WBM2SW4_EN,
};

static const struct ath12k_hw_hal_params ath12k_hw_hal_params_wcn7850 = {
	.rx_buf_rbm = HAL_RX_BUF_RBM_SW1_BM,
	.wbm2sw_cc_enable = HAL_WBM_SW_COOKIE_CONV_CFG_WBM2SW0_EN |
			    HAL_WBM_SW_COOKIE_CONV_CFG_WBM2SW2_EN |
			    HAL_WBM_SW_COOKIE_CONV_CFG_WBM2SW3_EN |
			    HAL_WBM_SW_COOKIE_CONV_CFG_WBM2SW4_EN,
};

static const struct ath12k_hw_params ath12k_hw_params[] = {
	{
		.name = "qcn9274 hw1.0",
		.hw_rev = ATH12K_HW_QCN9274_HW10,
		.fw = {
			.dir = "QCN9274/hw1.0",
			.board_size = 256 * 1024,
			.cal_offset = 128 * 1024,
		},
		.max_radios = 1,
		.single_pdev_only = false,
		.qmi_service_ins_id = ATH12K_QMI_WLFW_SERVICE_INS_ID_V01_QCN9274,
		.internal_sleep_clock = false,

		.hw_ops = &qcn9274_ops,
		.ring_mask = &ath12k_hw_ring_mask_qcn9274,
		.regs = &qcn9274_v1_regs,

		.host_ce_config = ath12k_host_ce_config_qcn9274,
		.ce_count = 16,
		.target_ce_config = ath12k_target_ce_config_wlan_qcn9274,
		.target_ce_count = 12,
		.svc_to_ce_map = ath12k_target_service_to_ce_map_wlan_qcn9274,
		.svc_to_ce_map_len = 18,

		.hal_params = &ath12k_hw_hal_params_qcn9274,

		.rxdma1_enable = false,
		.num_rxmda_per_pdev = 1,
		.num_rxdma_dst_ring = 0,
		.rx_mac_buf_ring = false,
		.vdev_start_delay = false,

		.interface_modes = BIT(NL80211_IFTYPE_STATION) |
					BIT(NL80211_IFTYPE_AP) |
					BIT(NL80211_IFTYPE_MESH_POINT),
		.supports_monitor = false,

		.idle_ps = false,
		.download_calib = true,
		.supports_suspend = false,
		.tcl_ring_retry = true,
		.reoq_lut_support = false,
		.supports_shadow_regs = false,

		.num_tcl_banks = 48,
		.max_tx_ring = 4,

		.mhi_config = &ath12k_mhi_config_qcn9274,

		.wmi_init = ath12k_wmi_init_qcn9274,

		.hal_ops = &hal_qcn9274_ops,

		.qmi_cnss_feature_bitmap = BIT(CNSS_QDSS_CFG_MISS_V01),

		.rfkill_pin = 0,
		.rfkill_cfg = 0,
		.rfkill_on_level = 0,

		.rddm_size = 0,

		.def_num_link = 0,
		.max_mlo_peer = 256,

		.otp_board_id_register = QCN9274_QFPROM_RAW_RFA_PDET_ROW13_LSB,

		.supports_sta_ps = false,
<<<<<<< HEAD
=======

		.acpi_guid = NULL,
>>>>>>> 0c383648
	},
	{
		.name = "wcn7850 hw2.0",
		.hw_rev = ATH12K_HW_WCN7850_HW20,

		.fw = {
			.dir = "WCN7850/hw2.0",
			.board_size = 256 * 1024,
			.cal_offset = 256 * 1024,
		},

		.max_radios = 1,
		.single_pdev_only = true,
		.qmi_service_ins_id = ATH12K_QMI_WLFW_SERVICE_INS_ID_V01_WCN7850,
		.internal_sleep_clock = true,

		.hw_ops = &wcn7850_ops,
		.ring_mask = &ath12k_hw_ring_mask_wcn7850,
		.regs = &wcn7850_regs,

		.host_ce_config = ath12k_host_ce_config_wcn7850,
		.ce_count = 9,
		.target_ce_config = ath12k_target_ce_config_wlan_wcn7850,
		.target_ce_count = 9,
		.svc_to_ce_map = ath12k_target_service_to_ce_map_wlan_wcn7850,
		.svc_to_ce_map_len = 14,

		.hal_params = &ath12k_hw_hal_params_wcn7850,

		.rxdma1_enable = false,
		.num_rxmda_per_pdev = 2,
		.num_rxdma_dst_ring = 1,
		.rx_mac_buf_ring = true,
		.vdev_start_delay = true,

		.interface_modes = BIT(NL80211_IFTYPE_STATION) |
				   BIT(NL80211_IFTYPE_AP) |
				   BIT(NL80211_IFTYPE_P2P_DEVICE) |
				   BIT(NL80211_IFTYPE_P2P_CLIENT) |
				   BIT(NL80211_IFTYPE_P2P_GO),
		.supports_monitor = false,

		.idle_ps = true,
		.download_calib = false,
		.supports_suspend = true,
		.tcl_ring_retry = false,
		.reoq_lut_support = false,
		.supports_shadow_regs = true,

		.num_tcl_banks = 7,
		.max_tx_ring = 3,

		.mhi_config = &ath12k_mhi_config_wcn7850,

		.wmi_init = ath12k_wmi_init_wcn7850,

		.hal_ops = &hal_wcn7850_ops,

		.qmi_cnss_feature_bitmap = BIT(CNSS_QDSS_CFG_MISS_V01) |
					   BIT(CNSS_PCIE_PERST_NO_PULL_V01),

		.rfkill_pin = 48,
		.rfkill_cfg = 0,
		.rfkill_on_level = 1,

		.rddm_size = 0x780000,

		.def_num_link = 2,
		.max_mlo_peer = 32,

		.otp_board_id_register = 0,

		.supports_sta_ps = true,
<<<<<<< HEAD
=======

		.acpi_guid = &wcn7850_uuid,
>>>>>>> 0c383648
	},
	{
		.name = "qcn9274 hw2.0",
		.hw_rev = ATH12K_HW_QCN9274_HW20,
		.fw = {
			.dir = "QCN9274/hw2.0",
			.board_size = 256 * 1024,
			.cal_offset = 128 * 1024,
		},
		.max_radios = 2,
		.single_pdev_only = false,
		.qmi_service_ins_id = ATH12K_QMI_WLFW_SERVICE_INS_ID_V01_QCN9274,
		.internal_sleep_clock = false,

		.hw_ops = &qcn9274_ops,
		.ring_mask = &ath12k_hw_ring_mask_qcn9274,
		.regs = &qcn9274_v2_regs,

		.host_ce_config = ath12k_host_ce_config_qcn9274,
		.ce_count = 16,
		.target_ce_config = ath12k_target_ce_config_wlan_qcn9274,
		.target_ce_count = 12,
		.svc_to_ce_map = ath12k_target_service_to_ce_map_wlan_qcn9274,
		.svc_to_ce_map_len = 18,

		.hal_params = &ath12k_hw_hal_params_qcn9274,

		.rxdma1_enable = false,
		.num_rxmda_per_pdev = 1,
		.num_rxdma_dst_ring = 0,
		.rx_mac_buf_ring = false,
		.vdev_start_delay = false,

		.interface_modes = BIT(NL80211_IFTYPE_STATION) |
					BIT(NL80211_IFTYPE_AP) |
					BIT(NL80211_IFTYPE_MESH_POINT),
		.supports_monitor = false,

		.idle_ps = false,
		.download_calib = true,
		.supports_suspend = false,
		.tcl_ring_retry = true,
		.reoq_lut_support = false,
		.supports_shadow_regs = false,

		.num_tcl_banks = 48,
		.max_tx_ring = 4,

		.mhi_config = &ath12k_mhi_config_qcn9274,

		.wmi_init = ath12k_wmi_init_qcn9274,

		.hal_ops = &hal_qcn9274_ops,

		.qmi_cnss_feature_bitmap = BIT(CNSS_QDSS_CFG_MISS_V01),

		.rfkill_pin = 0,
		.rfkill_cfg = 0,
		.rfkill_on_level = 0,

		.rddm_size = 0,

		.def_num_link = 0,
		.max_mlo_peer = 256,

		.otp_board_id_register = QCN9274_QFPROM_RAW_RFA_PDET_ROW13_LSB,

		.supports_sta_ps = false,
<<<<<<< HEAD
=======

		.acpi_guid = NULL,
>>>>>>> 0c383648
	},
};

int ath12k_hw_init(struct ath12k_base *ab)
{
	const struct ath12k_hw_params *hw_params = NULL;
	int i;

	for (i = 0; i < ARRAY_SIZE(ath12k_hw_params); i++) {
		hw_params = &ath12k_hw_params[i];

		if (hw_params->hw_rev == ab->hw_rev)
			break;
	}

	if (i == ARRAY_SIZE(ath12k_hw_params)) {
		ath12k_err(ab, "Unsupported hardware version: 0x%x\n", ab->hw_rev);
		return -EINVAL;
	}

	ab->hw_params = hw_params;

	ath12k_info(ab, "Hardware name: %s\n", ab->hw_params->name);

	return 0;
}<|MERGE_RESOLUTION|>--- conflicted
+++ resolved
@@ -924,11 +924,8 @@
 		.otp_board_id_register = QCN9274_QFPROM_RAW_RFA_PDET_ROW13_LSB,
 
 		.supports_sta_ps = false,
-<<<<<<< HEAD
-=======
 
 		.acpi_guid = NULL,
->>>>>>> 0c383648
 	},
 	{
 		.name = "wcn7850 hw2.0",
@@ -1002,11 +999,8 @@
 		.otp_board_id_register = 0,
 
 		.supports_sta_ps = true,
-<<<<<<< HEAD
-=======
 
 		.acpi_guid = &wcn7850_uuid,
->>>>>>> 0c383648
 	},
 	{
 		.name = "qcn9274 hw2.0",
@@ -1075,11 +1069,8 @@
 		.otp_board_id_register = QCN9274_QFPROM_RAW_RFA_PDET_ROW13_LSB,
 
 		.supports_sta_ps = false,
-<<<<<<< HEAD
-=======
 
 		.acpi_guid = NULL,
->>>>>>> 0c383648
 	},
 };
 
