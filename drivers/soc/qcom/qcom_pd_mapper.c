// SPDX-License-Identifier: GPL-2.0-only
/*
 * Qualcomm Protection Domain mapper
 *
 * Copyright (c) 2023 Linaro Ltd.
 */

#include <linux/auxiliary_bus.h>
#include <linux/kernel.h>
#include <linux/mod_devicetable.h>
#include <linux/module.h>
#include <linux/of.h>
#include <linux/refcount.h>
#include <linux/slab.h>
#include <linux/soc/qcom/qmi.h>

#include "pdr_internal.h"

#define SERVREG_QMI_VERSION 0x101
#define SERVREG_QMI_INSTANCE 0

#define TMS_SERVREG_SERVICE "tms/servreg"

struct qcom_pdm_domain_data {
	const char *domain;
	u32 instance_id;
	/* NULL-terminated array */
	const char * services[];
};

struct qcom_pdm_domain {
	struct list_head list;
	const char *name;
	u32 instance_id;
};

struct qcom_pdm_service {
	struct list_head list;
	struct list_head domains;
	const char *name;
};

struct qcom_pdm_data {
	refcount_t refcnt;
	struct qmi_handle handle;
	struct list_head services;
};

static DEFINE_MUTEX(qcom_pdm_mutex); /* protects __qcom_pdm_data */
static struct qcom_pdm_data *__qcom_pdm_data;

static struct qcom_pdm_service *qcom_pdm_find(struct qcom_pdm_data *data,
					      const char *name)
{
	struct qcom_pdm_service *service;

	list_for_each_entry(service, &data->services, list) {
		if (!strcmp(service->name, name))
			return service;
	}

	return NULL;
}

static int qcom_pdm_add_service_domain(struct qcom_pdm_data *data,
				       const char *service_name,
				       const char *domain_name,
				       u32 instance_id)
{
	struct qcom_pdm_service *service;
	struct qcom_pdm_domain *domain;

	service = qcom_pdm_find(data, service_name);
	if (service) {
		list_for_each_entry(domain, &service->domains, list) {
			if (!strcmp(domain->name, domain_name))
				return -EBUSY;
		}
	} else {
		service = kzalloc(sizeof(*service), GFP_KERNEL);
		if (!service)
			return -ENOMEM;

		INIT_LIST_HEAD(&service->domains);
		service->name = service_name;

		list_add_tail(&service->list, &data->services);
	}

	domain = kzalloc(sizeof(*domain), GFP_KERNEL);
	if (!domain) {
		if (list_empty(&service->domains)) {
			list_del(&service->list);
			kfree(service);
		}

		return -ENOMEM;
	}

	domain->name = domain_name;
	domain->instance_id = instance_id;
	list_add_tail(&domain->list, &service->domains);

	return 0;
}

static int qcom_pdm_add_domain(struct qcom_pdm_data *data,
			       const struct qcom_pdm_domain_data *domain)
{
	int ret;
	int i;

	ret = qcom_pdm_add_service_domain(data,
					  TMS_SERVREG_SERVICE,
					  domain->domain,
					  domain->instance_id);
	if (ret)
		return ret;

	for (i = 0; domain->services[i]; i++) {
		ret = qcom_pdm_add_service_domain(data,
						  domain->services[i],
						  domain->domain,
						  domain->instance_id);
		if (ret)
			return ret;
	}

	return 0;

}

static void qcom_pdm_free_domains(struct qcom_pdm_data *data)
{
	struct qcom_pdm_service *service, *tservice;
	struct qcom_pdm_domain *domain, *tdomain;

	list_for_each_entry_safe(service, tservice, &data->services, list) {
		list_for_each_entry_safe(domain, tdomain, &service->domains, list) {
			list_del(&domain->list);
			kfree(domain);
		}

		list_del(&service->list);
		kfree(service);
	}
}

static void qcom_pdm_get_domain_list(struct qmi_handle *qmi,
				     struct sockaddr_qrtr *sq,
				     struct qmi_txn *txn,
				     const void *decoded)
{
	struct qcom_pdm_data *data = container_of(qmi, struct qcom_pdm_data, handle);
	const struct servreg_get_domain_list_req *req = decoded;
	struct servreg_get_domain_list_resp *rsp;
	struct qcom_pdm_service *service;
	u32 offset;
	int ret;

	rsp = kzalloc(sizeof(*rsp), GFP_KERNEL);
	if (!rsp)
		return;

	offset = req->domain_offset_valid ? req->domain_offset : 0;

	rsp->resp.result = QMI_RESULT_SUCCESS_V01;
	rsp->resp.error = QMI_ERR_NONE_V01;

	rsp->db_rev_count_valid = true;
	rsp->db_rev_count = 1;

	rsp->total_domains_valid = true;
	rsp->total_domains = 0;

	mutex_lock(&qcom_pdm_mutex);

	service = qcom_pdm_find(data, req->service_name);
	if (service) {
		struct qcom_pdm_domain *domain;

		rsp->domain_list_valid = true;
		rsp->domain_list_len = 0;

		list_for_each_entry(domain, &service->domains, list) {
			u32 i = rsp->total_domains++;

			if (i >= offset && i < SERVREG_DOMAIN_LIST_LENGTH) {
				u32 j = rsp->domain_list_len++;

				strscpy(rsp->domain_list[j].name, domain->name,
					sizeof(rsp->domain_list[i].name));
				rsp->domain_list[j].instance = domain->instance_id;

				pr_debug("PDM: found %s / %d\n", domain->name,
					 domain->instance_id);
			}
		}
	}

	pr_debug("PDM: service '%s' offset %d returning %d domains (of %d)\n", req->service_name,
		 req->domain_offset_valid ? req->domain_offset : -1, rsp->domain_list_len, rsp->total_domains);

	ret = qmi_send_response(qmi, sq, txn, SERVREG_GET_DOMAIN_LIST_REQ,
				SERVREG_GET_DOMAIN_LIST_RESP_MAX_LEN,
				servreg_get_domain_list_resp_ei, rsp);
	if (ret)
		pr_err("Error sending servreg response: %d\n", ret);

	mutex_unlock(&qcom_pdm_mutex);

	kfree(rsp);
}

static void qcom_pdm_pfr(struct qmi_handle *qmi,
			 struct sockaddr_qrtr *sq,
			 struct qmi_txn *txn,
			 const void *decoded)
{
	const struct servreg_loc_pfr_req *req = decoded;
	struct servreg_loc_pfr_resp rsp = {};
	int ret;

	pr_warn_ratelimited("PDM: service '%s' crash: '%s'\n", req->service, req->reason);

	rsp.rsp.result = QMI_RESULT_SUCCESS_V01;
	rsp.rsp.error = QMI_ERR_NONE_V01;

	ret = qmi_send_response(qmi, sq, txn, SERVREG_LOC_PFR_REQ,
				SERVREG_LOC_PFR_RESP_MAX_LEN,
				servreg_loc_pfr_resp_ei, &rsp);
	if (ret)
		pr_err("Error sending servreg response: %d\n", ret);
}

static const struct qmi_msg_handler qcom_pdm_msg_handlers[] = {
	{
		.type = QMI_REQUEST,
		.msg_id = SERVREG_GET_DOMAIN_LIST_REQ,
		.ei = servreg_get_domain_list_req_ei,
		.decoded_size = sizeof(struct servreg_get_domain_list_req),
		.fn = qcom_pdm_get_domain_list,
	},
	{
		.type = QMI_REQUEST,
		.msg_id = SERVREG_LOC_PFR_REQ,
		.ei = servreg_loc_pfr_req_ei,
		.decoded_size = sizeof(struct servreg_loc_pfr_req),
		.fn = qcom_pdm_pfr,
	},
	{ },
};

static const struct qcom_pdm_domain_data adsp_audio_pd = {
	.domain = "msm/adsp/audio_pd",
	.instance_id = 74,
	.services = {
		"avs/audio",
		NULL,
	},
};

static const struct qcom_pdm_domain_data adsp_charger_pd = {
	.domain = "msm/adsp/charger_pd",
	.instance_id = 74,
	.services = { NULL },
};

static const struct qcom_pdm_domain_data adsp_root_pd = {
	.domain = "msm/adsp/root_pd",
	.instance_id = 74,
	.services = { NULL },
};

static const struct qcom_pdm_domain_data adsp_root_pd_pdr = {
	.domain = "msm/adsp/root_pd",
	.instance_id = 74,
	.services = {
		"tms/pdr_enabled",
		NULL,
	},
};

static const struct qcom_pdm_domain_data adsp_sensor_pd = {
	.domain = "msm/adsp/sensor_pd",
	.instance_id = 74,
	.services = { NULL },
};

static const struct qcom_pdm_domain_data msm8996_adsp_audio_pd = {
	.domain = "msm/adsp/audio_pd",
	.instance_id = 4,
	.services = { NULL },
};

static const struct qcom_pdm_domain_data msm8996_adsp_root_pd = {
	.domain = "msm/adsp/root_pd",
	.instance_id = 4,
	.services = { NULL },
};

static const struct qcom_pdm_domain_data cdsp_root_pd = {
	.domain = "msm/cdsp/root_pd",
	.instance_id = 76,
	.services = { NULL },
};

static const struct qcom_pdm_domain_data slpi_root_pd = {
	.domain = "msm/slpi/root_pd",
	.instance_id = 90,
	.services = { NULL },
};

static const struct qcom_pdm_domain_data slpi_sensor_pd = {
	.domain = "msm/slpi/sensor_pd",
	.instance_id = 90,
	.services = { NULL },
};

static const struct qcom_pdm_domain_data mpss_root_pd = {
	.domain = "msm/modem/root_pd",
	.instance_id = 180,
	.services = {
		NULL,
	},
};

static const struct qcom_pdm_domain_data mpss_root_pd_gps = {
	.domain = "msm/modem/root_pd",
	.instance_id = 180,
	.services = {
		"gps/gps_service",
		NULL,
	},
};

static const struct qcom_pdm_domain_data mpss_root_pd_gps_pdr = {
	.domain = "msm/modem/root_pd",
	.instance_id = 180,
	.services = {
		"gps/gps_service",
		"tms/pdr_enabled",
		NULL,
	},
};

static const struct qcom_pdm_domain_data msm8996_mpss_root_pd = {
	.domain = "msm/modem/root_pd",
	.instance_id = 100,
	.services = { NULL },
};

static const struct qcom_pdm_domain_data mpss_wlan_pd = {
	.domain = "msm/modem/wlan_pd",
	.instance_id = 180,
	.services = {
		"kernel/elf_loader",
		"wlan/fw",
		NULL,
	},
};

static const struct qcom_pdm_domain_data *msm8996_domains[] = {
	&msm8996_adsp_audio_pd,
	&msm8996_adsp_root_pd,
	&msm8996_mpss_root_pd,
	NULL,
};

static const struct qcom_pdm_domain_data *msm8998_domains[] = {
	&mpss_root_pd,
	&mpss_wlan_pd,
	NULL,
};

static const struct qcom_pdm_domain_data *qcm2290_domains[] = {
	&adsp_audio_pd,
	&adsp_root_pd,
	&adsp_sensor_pd,
	&mpss_root_pd_gps,
	&mpss_wlan_pd,
	NULL,
};

static const struct qcom_pdm_domain_data *qcs404_domains[] = {
	&adsp_audio_pd,
	&adsp_root_pd,
	&adsp_sensor_pd,
	&cdsp_root_pd,
	&mpss_root_pd,
	&mpss_wlan_pd,
	NULL,
};

static const struct qcom_pdm_domain_data *sc7180_domains[] = {
	&adsp_audio_pd,
	&adsp_root_pd_pdr,
	&adsp_sensor_pd,
	&mpss_root_pd_gps_pdr,
	&mpss_wlan_pd,
	NULL,
};

static const struct qcom_pdm_domain_data *sc7280_domains[] = {
	&adsp_audio_pd,
	&adsp_root_pd_pdr,
	&adsp_charger_pd,
	&adsp_sensor_pd,
	&cdsp_root_pd,
	&mpss_root_pd_gps_pdr,
	NULL,
};

static const struct qcom_pdm_domain_data *sc8180x_domains[] = {
	&adsp_audio_pd,
	&adsp_root_pd,
	&adsp_charger_pd,
	&cdsp_root_pd,
	&mpss_root_pd_gps,
	&mpss_wlan_pd,
	NULL,
};

static const struct qcom_pdm_domain_data *sc8280xp_domains[] = {
	&adsp_audio_pd,
	&adsp_root_pd_pdr,
	&adsp_charger_pd,
	&cdsp_root_pd,
	NULL,
};

static const struct qcom_pdm_domain_data *sdm660_domains[] = {
	&adsp_audio_pd,
	&adsp_root_pd,
	&adsp_sensor_pd,
	&cdsp_root_pd,
	&mpss_root_pd,
	&mpss_wlan_pd,
	NULL,
};

static const struct qcom_pdm_domain_data *sdm670_domains[] = {
	&adsp_audio_pd,
	&adsp_root_pd,
	&cdsp_root_pd,
	&mpss_root_pd,
	&mpss_wlan_pd,
	NULL,
};

static const struct qcom_pdm_domain_data *sdm845_domains[] = {
	&adsp_audio_pd,
	&adsp_root_pd,
	&cdsp_root_pd,
	&mpss_root_pd,
	&mpss_wlan_pd,
	&slpi_root_pd,
	&slpi_sensor_pd,
	NULL,
};

static const struct qcom_pdm_domain_data *sm6115_domains[] = {
	&adsp_audio_pd,
	&adsp_root_pd,
	&adsp_sensor_pd,
	&cdsp_root_pd,
	&mpss_root_pd_gps,
	&mpss_wlan_pd,
	NULL,
};

static const struct qcom_pdm_domain_data *sm6350_domains[] = {
	&adsp_audio_pd,
	&adsp_root_pd,
	&adsp_sensor_pd,
	&cdsp_root_pd,
	&mpss_wlan_pd,
	NULL,
};

static const struct qcom_pdm_domain_data *sm8150_domains[] = {
	&adsp_audio_pd,
	&adsp_root_pd,
	&cdsp_root_pd,
	&mpss_root_pd_gps,
	&mpss_wlan_pd,
	NULL,
};

static const struct qcom_pdm_domain_data *sm8250_domains[] = {
	&adsp_audio_pd,
	&adsp_root_pd,
	&cdsp_root_pd,
	&slpi_root_pd,
	&slpi_sensor_pd,
	NULL,
};

static const struct qcom_pdm_domain_data *sm8350_domains[] = {
	&adsp_audio_pd,
	&adsp_root_pd_pdr,
	&adsp_charger_pd,
	&cdsp_root_pd,
	&mpss_root_pd_gps,
	&slpi_root_pd,
	&slpi_sensor_pd,
	NULL,
};

static const struct qcom_pdm_domain_data *sm8550_domains[] = {
	&adsp_audio_pd,
	&adsp_root_pd,
	&adsp_charger_pd,
	&adsp_sensor_pd,
	&cdsp_root_pd,
	&mpss_root_pd_gps,
	NULL,
};

<<<<<<< HEAD
static const struct of_device_id qcom_pdm_domains[] __maybe_unused = {
=======
static const struct qcom_pdm_domain_data *x1e80100_domains[] = {
	&adsp_audio_pd,
	&adsp_root_pd,
	&adsp_charger_pd,
	&adsp_sensor_pd,
	&cdsp_root_pd,
	NULL,
};

static const struct of_device_id qcom_pdm_domains[] __maybe_unused = {
	{ .compatible = "qcom,apq8016", .data = NULL, },
>>>>>>> b6280073
	{ .compatible = "qcom,apq8064", .data = NULL, },
	{ .compatible = "qcom,apq8074", .data = NULL, },
	{ .compatible = "qcom,apq8084", .data = NULL, },
	{ .compatible = "qcom,apq8096", .data = msm8996_domains, },
	{ .compatible = "qcom,msm8226", .data = NULL, },
	{ .compatible = "qcom,msm8909", .data = NULL, },
	{ .compatible = "qcom,msm8916", .data = NULL, },
	{ .compatible = "qcom,msm8939", .data = NULL, },
	{ .compatible = "qcom,msm8974", .data = NULL, },
	{ .compatible = "qcom,msm8996", .data = msm8996_domains, },
	{ .compatible = "qcom,msm8998", .data = msm8998_domains, },
	{ .compatible = "qcom,qcm2290", .data = qcm2290_domains, },
	{ .compatible = "qcom,qcs404", .data = qcs404_domains, },
	{ .compatible = "qcom,sc7180", .data = sc7180_domains, },
	{ .compatible = "qcom,sc7280", .data = sc7280_domains, },
	{ .compatible = "qcom,sc8180x", .data = sc8180x_domains, },
	{ .compatible = "qcom,sc8280xp", .data = sc8280xp_domains, },
	{ .compatible = "qcom,sda660", .data = sdm660_domains, },
	{ .compatible = "qcom,sdm660", .data = sdm660_domains, },
	{ .compatible = "qcom,sdm670", .data = sdm670_domains, },
	{ .compatible = "qcom,sdm845", .data = sdm845_domains, },
	{ .compatible = "qcom,sm4250", .data = sm6115_domains, },
	{ .compatible = "qcom,sm6115", .data = sm6115_domains, },
	{ .compatible = "qcom,sm6350", .data = sm6350_domains, },
	{ .compatible = "qcom,sm7325", .data = sc7280_domains, },
	{ .compatible = "qcom,sm8150", .data = sm8150_domains, },
	{ .compatible = "qcom,sm8250", .data = sm8250_domains, },
	{ .compatible = "qcom,sm8350", .data = sm8350_domains, },
	{ .compatible = "qcom,sm8450", .data = sm8350_domains, },
	{ .compatible = "qcom,sm8550", .data = sm8550_domains, },
	{ .compatible = "qcom,sm8650", .data = sm8550_domains, },
	{ .compatible = "qcom,x1e80100", .data = x1e80100_domains, },
	{},
};

static void qcom_pdm_stop(struct qcom_pdm_data *data)
{
	qcom_pdm_free_domains(data);

	/* The server is removed automatically */
	qmi_handle_release(&data->handle);

	kfree(data);
}

static struct qcom_pdm_data *qcom_pdm_start(void)
{
	const struct qcom_pdm_domain_data * const *domains;
	const struct of_device_id *match;
	struct qcom_pdm_data *data;
	struct device_node *root;
	int ret, i;

	root = of_find_node_by_path("/");
	if (!root)
		return ERR_PTR(-ENODEV);

	match = of_match_node(qcom_pdm_domains, root);
	of_node_put(root);
	if (!match) {
		pr_notice("PDM: no support for the platform, userspace daemon might be required.\n");
		return ERR_PTR(-ENODEV);
	}

	domains = match->data;
	if (!domains) {
		pr_debug("PDM: no domains\n");
		return ERR_PTR(-ENODEV);
	}

	data = kzalloc(sizeof(*data), GFP_KERNEL);
	if (!data)
		return ERR_PTR(-ENOMEM);

	INIT_LIST_HEAD(&data->services);

	ret = qmi_handle_init(&data->handle, SERVREG_GET_DOMAIN_LIST_REQ_MAX_LEN,
			      NULL, qcom_pdm_msg_handlers);
	if (ret) {
		kfree(data);
		return ERR_PTR(ret);
	}

	refcount_set(&data->refcnt, 1);

	for (i = 0; domains[i]; i++) {
		ret = qcom_pdm_add_domain(data, domains[i]);
		if (ret)
			goto err_stop;
	}

	ret = qmi_add_server(&data->handle, SERVREG_LOCATOR_SERVICE,
			     SERVREG_QMI_VERSION, SERVREG_QMI_INSTANCE);
	if (ret) {
		pr_err("PDM: error adding server %d\n", ret);
		goto err_stop;
	}

	return data;

err_stop:
	qcom_pdm_stop(data);

	return ERR_PTR(ret);
}

static int qcom_pdm_probe(struct auxiliary_device *auxdev,
			  const struct auxiliary_device_id *id)

{
	struct qcom_pdm_data *data;
	int ret = 0;

	mutex_lock(&qcom_pdm_mutex);

	if (!__qcom_pdm_data) {
		data = qcom_pdm_start();

		if (IS_ERR(data))
			ret = PTR_ERR(data);
		else
			__qcom_pdm_data = data;
	} else {
		refcount_inc(&__qcom_pdm_data->refcnt);
	}

	auxiliary_set_drvdata(auxdev, __qcom_pdm_data);

	mutex_unlock(&qcom_pdm_mutex);

	return ret;
}

static void qcom_pdm_remove(struct auxiliary_device *auxdev)
{
	struct qcom_pdm_data *data;

	data = auxiliary_get_drvdata(auxdev);
	if (!data)
		return;

	if (refcount_dec_and_mutex_lock(&data->refcnt, &qcom_pdm_mutex)) {
		__qcom_pdm_data = NULL;
		qcom_pdm_stop(data);
		mutex_unlock(&qcom_pdm_mutex);
	}
}

static const struct auxiliary_device_id qcom_pdm_table[] = {
	{ .name = "qcom_common.pd-mapper" },
	{},
};
MODULE_DEVICE_TABLE(auxiliary, qcom_pdm_table);

static struct auxiliary_driver qcom_pdm_drv = {
	.name = "qcom-pdm-mapper",
	.id_table = qcom_pdm_table,
	.probe = qcom_pdm_probe,
	.remove = qcom_pdm_remove,
};
module_auxiliary_driver(qcom_pdm_drv);

MODULE_DESCRIPTION("Qualcomm Protection Domain Mapper");
MODULE_LICENSE("GPL");<|MERGE_RESOLUTION|>--- conflicted
+++ resolved
@@ -517,9 +517,6 @@
 	NULL,
 };
 
-<<<<<<< HEAD
-static const struct of_device_id qcom_pdm_domains[] __maybe_unused = {
-=======
 static const struct qcom_pdm_domain_data *x1e80100_domains[] = {
 	&adsp_audio_pd,
 	&adsp_root_pd,
@@ -531,7 +528,6 @@
 
 static const struct of_device_id qcom_pdm_domains[] __maybe_unused = {
 	{ .compatible = "qcom,apq8016", .data = NULL, },
->>>>>>> b6280073
 	{ .compatible = "qcom,apq8064", .data = NULL, },
 	{ .compatible = "qcom,apq8074", .data = NULL, },
 	{ .compatible = "qcom,apq8084", .data = NULL, },
