/*
 * Compressed RAM block device
 *
 * Copyright (C) 2008, 2009, 2010  Nitin Gupta
 *               2012, 2013 Minchan Kim
 *
 * This code is released using a dual license strategy: BSD/GPL
 * You can choose the licence that better fits your requirements.
 *
 * Released under the terms of 3-clause BSD License
 * Released under the terms of GNU General Public License Version 2.0
 *
 */

#define KMSG_COMPONENT "zram"
#define pr_fmt(fmt) KMSG_COMPONENT ": " fmt

#include <linux/module.h>
#include <linux/kernel.h>
#include <linux/bio.h>
#include <linux/bitops.h>
#include <linux/blkdev.h>
#include <linux/buffer_head.h>
#include <linux/device.h>
#include <linux/genhd.h>
#include <linux/highmem.h>
#include <linux/slab.h>
#include <linux/backing-dev.h>
#include <linux/string.h>
#include <linux/vmalloc.h>
#include <linux/err.h>
#include <linux/idr.h>
#include <linux/sysfs.h>
#include <linux/debugfs.h>
#include <linux/cpuhotplug.h>

#include "zram_drv.h"

static DEFINE_IDR(zram_index_idr);
/* idr index must be protected */
static DEFINE_MUTEX(zram_index_mutex);

static int zram_major;
static const char *default_compressor = "lzo";

/* Module params (documentation at end) */
static unsigned int num_devices = 1;
/*
 * Pages that compress to sizes equals or greater than this are stored
 * uncompressed in memory.
 */
static size_t huge_class_size;

static void zram_free_page(struct zram *zram, size_t index);
static int zram_bvec_read(struct zram *zram, struct bio_vec *bvec,
				u32 index, int offset, struct bio *bio);


static int zram_slot_trylock(struct zram *zram, u32 index)
{
	return bit_spin_trylock(ZRAM_LOCK, &zram->table[index].flags);
}

static void zram_slot_lock(struct zram *zram, u32 index)
{
	bit_spin_lock(ZRAM_LOCK, &zram->table[index].flags);
}

static void zram_slot_unlock(struct zram *zram, u32 index)
{
	bit_spin_unlock(ZRAM_LOCK, &zram->table[index].flags);
}

static inline bool init_done(struct zram *zram)
{
	return zram->disksize;
}

static inline struct zram *dev_to_zram(struct device *dev)
{
	return (struct zram *)dev_to_disk(dev)->private_data;
}

static unsigned long zram_get_handle(struct zram *zram, u32 index)
{
	return zram->table[index].handle;
}

static void zram_set_handle(struct zram *zram, u32 index, unsigned long handle)
{
	zram->table[index].handle = handle;
}

/* flag operations require table entry bit_spin_lock() being held */
static bool zram_test_flag(struct zram *zram, u32 index,
			enum zram_pageflags flag)
{
	return zram->table[index].flags & BIT(flag);
}

static void zram_set_flag(struct zram *zram, u32 index,
			enum zram_pageflags flag)
{
	zram->table[index].flags |= BIT(flag);
}

static void zram_clear_flag(struct zram *zram, u32 index,
			enum zram_pageflags flag)
{
	zram->table[index].flags &= ~BIT(flag);
}

static inline void zram_set_element(struct zram *zram, u32 index,
			unsigned long element)
{
	zram->table[index].element = element;
}

static unsigned long zram_get_element(struct zram *zram, u32 index)
{
	return zram->table[index].element;
}

static size_t zram_get_obj_size(struct zram *zram, u32 index)
{
	return zram->table[index].flags & (BIT(ZRAM_FLAG_SHIFT) - 1);
}

static void zram_set_obj_size(struct zram *zram,
					u32 index, size_t size)
{
	unsigned long flags = zram->table[index].flags >> ZRAM_FLAG_SHIFT;
<<<<<<< HEAD

	zram->table[index].flags = (flags << ZRAM_FLAG_SHIFT) | size;
}

=======

	zram->table[index].flags = (flags << ZRAM_FLAG_SHIFT) | size;
}

>>>>>>> f17b5f06
static inline bool zram_allocated(struct zram *zram, u32 index)
{
	return zram_get_obj_size(zram, index) ||
			zram_test_flag(zram, index, ZRAM_SAME) ||
			zram_test_flag(zram, index, ZRAM_WB);
}

#if PAGE_SIZE != 4096
static inline bool is_partial_io(struct bio_vec *bvec)
{
	return bvec->bv_len != PAGE_SIZE;
}
#else
static inline bool is_partial_io(struct bio_vec *bvec)
{
	return false;
}
#endif

/*
 * Check if request is within bounds and aligned on zram logical blocks.
 */
static inline bool valid_io_request(struct zram *zram,
		sector_t start, unsigned int size)
{
	u64 end, bound;

	/* unaligned request */
	if (unlikely(start & (ZRAM_SECTOR_PER_LOGICAL_BLOCK - 1)))
		return false;
	if (unlikely(size & (ZRAM_LOGICAL_BLOCK_SIZE - 1)))
		return false;

	end = start + (size >> SECTOR_SHIFT);
	bound = zram->disksize >> SECTOR_SHIFT;
	/* out of range range */
	if (unlikely(start >= bound || end > bound || start > end))
		return false;

	/* I/O request is valid */
	return true;
}

static void update_position(u32 *index, int *offset, struct bio_vec *bvec)
{
	*index  += (*offset + bvec->bv_len) / PAGE_SIZE;
	*offset = (*offset + bvec->bv_len) % PAGE_SIZE;
}

static inline void update_used_max(struct zram *zram,
					const unsigned long pages)
{
	unsigned long old_max, cur_max;

	old_max = atomic_long_read(&zram->stats.max_used_pages);

	do {
		cur_max = old_max;
		if (pages > cur_max)
			old_max = atomic_long_cmpxchg(
				&zram->stats.max_used_pages, cur_max, pages);
	} while (old_max != cur_max);
}

static inline void zram_fill_page(void *ptr, unsigned long len,
					unsigned long value)
{
	WARN_ON_ONCE(!IS_ALIGNED(len, sizeof(unsigned long)));
	memset_l(ptr, value, len / sizeof(unsigned long));
}

static bool page_same_filled(void *ptr, unsigned long *element)
{
	unsigned int pos;
	unsigned long *page;
	unsigned long val;

	page = (unsigned long *)ptr;
	val = page[0];

	for (pos = 1; pos < PAGE_SIZE / sizeof(*page); pos++) {
		if (val != page[pos])
			return false;
	}

	*element = val;

	return true;
}

static ssize_t initstate_show(struct device *dev,
		struct device_attribute *attr, char *buf)
{
	u32 val;
	struct zram *zram = dev_to_zram(dev);

	down_read(&zram->init_lock);
	val = init_done(zram);
	up_read(&zram->init_lock);

	return scnprintf(buf, PAGE_SIZE, "%u\n", val);
}

static ssize_t disksize_show(struct device *dev,
		struct device_attribute *attr, char *buf)
{
	struct zram *zram = dev_to_zram(dev);

	return scnprintf(buf, PAGE_SIZE, "%llu\n", zram->disksize);
}

static ssize_t mem_limit_store(struct device *dev,
		struct device_attribute *attr, const char *buf, size_t len)
{
	u64 limit;
	char *tmp;
	struct zram *zram = dev_to_zram(dev);

	limit = memparse(buf, &tmp);
	if (buf == tmp) /* no chars parsed, invalid input */
		return -EINVAL;

	down_write(&zram->init_lock);
	zram->limit_pages = PAGE_ALIGN(limit) >> PAGE_SHIFT;
	up_write(&zram->init_lock);

	return len;
}

static ssize_t mem_used_max_store(struct device *dev,
		struct device_attribute *attr, const char *buf, size_t len)
{
	int err;
	unsigned long val;
	struct zram *zram = dev_to_zram(dev);

	err = kstrtoul(buf, 10, &val);
	if (err || val != 0)
		return -EINVAL;

	down_read(&zram->init_lock);
	if (init_done(zram)) {
		atomic_long_set(&zram->stats.max_used_pages,
				zs_get_total_pages(zram->mem_pool));
	}
	up_read(&zram->init_lock);

	return len;
}

static ssize_t idle_store(struct device *dev,
		struct device_attribute *attr, const char *buf, size_t len)
{
	struct zram *zram = dev_to_zram(dev);
	unsigned long nr_pages = zram->disksize >> PAGE_SHIFT;
	int index;
	char mode_buf[8];
	ssize_t sz;

	sz = strscpy(mode_buf, buf, sizeof(mode_buf));
	if (sz <= 0)
		return -EINVAL;

	/* ignore trailing new line */
	if (mode_buf[sz - 1] == '\n')
		mode_buf[sz - 1] = 0x00;

	if (strcmp(mode_buf, "all"))
		return -EINVAL;

	down_read(&zram->init_lock);
	if (!init_done(zram)) {
		up_read(&zram->init_lock);
		return -EINVAL;
	}

	for (index = 0; index < nr_pages; index++) {
		/*
		 * Do not mark ZRAM_UNDER_WB slot as ZRAM_IDLE to close race.
		 * See the comment in writeback_store.
		 */
		zram_slot_lock(zram, index);
<<<<<<< HEAD
		if (!zram_allocated(zram, index) ||
				zram_test_flag(zram, index, ZRAM_UNDER_WB))
			goto next;
		zram_set_flag(zram, index, ZRAM_IDLE);
next:
=======
		if (zram_allocated(zram, index) &&
				!zram_test_flag(zram, index, ZRAM_UNDER_WB))
			zram_set_flag(zram, index, ZRAM_IDLE);
>>>>>>> f17b5f06
		zram_slot_unlock(zram, index);
	}

	up_read(&zram->init_lock);

	return len;
}

#ifdef CONFIG_ZRAM_WRITEBACK
<<<<<<< HEAD
static ssize_t writeback_limit_store(struct device *dev,
		struct device_attribute *attr, const char *buf, size_t len)
{
	struct zram *zram = dev_to_zram(dev);
	u64 val;
	ssize_t ret = -EINVAL;

	if (kstrtoull(buf, 10, &val))
		return ret;

	down_read(&zram->init_lock);
	atomic64_set(&zram->stats.bd_wb_limit, val);
	if (val == 0)
		zram->stop_writeback = false;
	up_read(&zram->init_lock);
	ret = len;

	return ret;
}

static ssize_t writeback_limit_show(struct device *dev,
		struct device_attribute *attr, char *buf)
{
=======
static ssize_t writeback_limit_enable_store(struct device *dev,
		struct device_attribute *attr, const char *buf, size_t len)
{
	struct zram *zram = dev_to_zram(dev);
	u64 val;
	ssize_t ret = -EINVAL;

	if (kstrtoull(buf, 10, &val))
		return ret;

	down_read(&zram->init_lock);
	spin_lock(&zram->wb_limit_lock);
	zram->wb_limit_enable = val;
	spin_unlock(&zram->wb_limit_lock);
	up_read(&zram->init_lock);
	ret = len;

	return ret;
}

static ssize_t writeback_limit_enable_show(struct device *dev,
		struct device_attribute *attr, char *buf)
{
	bool val;
	struct zram *zram = dev_to_zram(dev);

	down_read(&zram->init_lock);
	spin_lock(&zram->wb_limit_lock);
	val = zram->wb_limit_enable;
	spin_unlock(&zram->wb_limit_lock);
	up_read(&zram->init_lock);

	return scnprintf(buf, PAGE_SIZE, "%d\n", val);
}

static ssize_t writeback_limit_store(struct device *dev,
		struct device_attribute *attr, const char *buf, size_t len)
{
	struct zram *zram = dev_to_zram(dev);
	u64 val;
	ssize_t ret = -EINVAL;

	if (kstrtoull(buf, 10, &val))
		return ret;

	down_read(&zram->init_lock);
	spin_lock(&zram->wb_limit_lock);
	zram->bd_wb_limit = val;
	spin_unlock(&zram->wb_limit_lock);
	up_read(&zram->init_lock);
	ret = len;

	return ret;
}

static ssize_t writeback_limit_show(struct device *dev,
		struct device_attribute *attr, char *buf)
{
>>>>>>> f17b5f06
	u64 val;
	struct zram *zram = dev_to_zram(dev);

	down_read(&zram->init_lock);
<<<<<<< HEAD
	val = atomic64_read(&zram->stats.bd_wb_limit);
=======
	spin_lock(&zram->wb_limit_lock);
	val = zram->bd_wb_limit;
	spin_unlock(&zram->wb_limit_lock);
>>>>>>> f17b5f06
	up_read(&zram->init_lock);

	return scnprintf(buf, PAGE_SIZE, "%llu\n", val);
}

static void reset_bdev(struct zram *zram)
{
	struct block_device *bdev;

	if (!zram->backing_dev)
		return;

	bdev = zram->bdev;
	if (zram->old_block_size)
		set_blocksize(bdev, zram->old_block_size);
	blkdev_put(bdev, FMODE_READ|FMODE_WRITE|FMODE_EXCL);
	/* hope filp_close flush all of IO */
	filp_close(zram->backing_dev, NULL);
	zram->backing_dev = NULL;
	zram->old_block_size = 0;
	zram->bdev = NULL;
	zram->disk->queue->backing_dev_info->capabilities |=
				BDI_CAP_SYNCHRONOUS_IO;
	kvfree(zram->bitmap);
	zram->bitmap = NULL;
}

static ssize_t backing_dev_show(struct device *dev,
		struct device_attribute *attr, char *buf)
{
	struct zram *zram = dev_to_zram(dev);
	struct file *file = zram->backing_dev;
	char *p;
	ssize_t ret;

	down_read(&zram->init_lock);
	if (!zram->backing_dev) {
		memcpy(buf, "none\n", 5);
		up_read(&zram->init_lock);
		return 5;
	}

	p = file_path(file, buf, PAGE_SIZE - 1);
	if (IS_ERR(p)) {
		ret = PTR_ERR(p);
		goto out;
	}

	ret = strlen(p);
	memmove(buf, p, ret);
	buf[ret++] = '\n';
out:
	up_read(&zram->init_lock);
	return ret;
}

static ssize_t backing_dev_store(struct device *dev,
		struct device_attribute *attr, const char *buf, size_t len)
{
	char *file_name;
	size_t sz;
	struct file *backing_dev = NULL;
	struct inode *inode;
	struct address_space *mapping;
	unsigned int bitmap_sz, old_block_size = 0;
	unsigned long nr_pages, *bitmap = NULL;
	struct block_device *bdev = NULL;
	int err;
	struct zram *zram = dev_to_zram(dev);

	file_name = kmalloc(PATH_MAX, GFP_KERNEL);
	if (!file_name)
		return -ENOMEM;

	down_write(&zram->init_lock);
	if (init_done(zram)) {
		pr_info("Can't setup backing device for initialized device\n");
		err = -EBUSY;
		goto out;
	}

	strlcpy(file_name, buf, PATH_MAX);
	/* ignore trailing newline */
	sz = strlen(file_name);
	if (sz > 0 && file_name[sz - 1] == '\n')
		file_name[sz - 1] = 0x00;

	backing_dev = filp_open(file_name, O_RDWR|O_LARGEFILE, 0);
	if (IS_ERR(backing_dev)) {
		err = PTR_ERR(backing_dev);
		backing_dev = NULL;
		goto out;
	}

	mapping = backing_dev->f_mapping;
	inode = mapping->host;

	/* Support only block device in this moment */
	if (!S_ISBLK(inode->i_mode)) {
		err = -ENOTBLK;
		goto out;
	}

	bdev = bdgrab(I_BDEV(inode));
	err = blkdev_get(bdev, FMODE_READ | FMODE_WRITE | FMODE_EXCL, zram);
	if (err < 0) {
		bdev = NULL;
		goto out;
	}

	nr_pages = i_size_read(inode) >> PAGE_SHIFT;
	bitmap_sz = BITS_TO_LONGS(nr_pages) * sizeof(long);
	bitmap = kvzalloc(bitmap_sz, GFP_KERNEL);
	if (!bitmap) {
		err = -ENOMEM;
		goto out;
	}

	old_block_size = block_size(bdev);
	err = set_blocksize(bdev, PAGE_SIZE);
	if (err)
		goto out;

	reset_bdev(zram);

	zram->old_block_size = old_block_size;
	zram->bdev = bdev;
	zram->backing_dev = backing_dev;
	zram->bitmap = bitmap;
	zram->nr_pages = nr_pages;
	/*
	 * With writeback feature, zram does asynchronous IO so it's no longer
	 * synchronous device so let's remove synchronous io flag. Othewise,
	 * upper layer(e.g., swap) could wait IO completion rather than
	 * (submit and return), which will cause system sluggish.
	 * Furthermore, when the IO function returns(e.g., swap_readpage),
	 * upper layer expects IO was done so it could deallocate the page
	 * freely but in fact, IO is going on so finally could cause
	 * use-after-free when the IO is really done.
	 */
	zram->disk->queue->backing_dev_info->capabilities &=
			~BDI_CAP_SYNCHRONOUS_IO;
	up_write(&zram->init_lock);

	pr_info("setup backing device %s\n", file_name);
	kfree(file_name);

	return len;
out:
	if (bitmap)
		kvfree(bitmap);

	if (bdev)
		blkdev_put(bdev, FMODE_READ | FMODE_WRITE | FMODE_EXCL);

	if (backing_dev)
		filp_close(backing_dev, NULL);

	up_write(&zram->init_lock);

	kfree(file_name);

	return err;
}

static unsigned long alloc_block_bdev(struct zram *zram)
{
	unsigned long blk_idx = 1;
retry:
	/* skip 0 bit to confuse zram.handle = 0 */
	blk_idx = find_next_zero_bit(zram->bitmap, zram->nr_pages, blk_idx);
	if (blk_idx == zram->nr_pages)
		return 0;

	if (test_and_set_bit(blk_idx, zram->bitmap))
		goto retry;

	atomic64_inc(&zram->stats.bd_count);
	return blk_idx;
}

static void free_block_bdev(struct zram *zram, unsigned long blk_idx)
{
	int was_set;

	was_set = test_and_clear_bit(blk_idx, zram->bitmap);
	WARN_ON_ONCE(!was_set);
	atomic64_dec(&zram->stats.bd_count);
}

static void zram_page_end_io(struct bio *bio)
{
	struct page *page = bio_first_page_all(bio);

	page_endio(page, op_is_write(bio_op(bio)),
			blk_status_to_errno(bio->bi_status));
	bio_put(bio);
}

/*
 * Returns 1 if the submission is successful.
 */
static int read_from_bdev_async(struct zram *zram, struct bio_vec *bvec,
			unsigned long entry, struct bio *parent)
{
	struct bio *bio;

	bio = bio_alloc(GFP_ATOMIC, 1);
	if (!bio)
		return -ENOMEM;

	bio->bi_iter.bi_sector = entry * (PAGE_SIZE >> 9);
	bio_set_dev(bio, zram->bdev);
	if (!bio_add_page(bio, bvec->bv_page, bvec->bv_len, bvec->bv_offset)) {
		bio_put(bio);
		return -EIO;
	}

	if (!parent) {
		bio->bi_opf = REQ_OP_READ;
		bio->bi_end_io = zram_page_end_io;
	} else {
		bio->bi_opf = parent->bi_opf;
		bio_chain(bio, parent);
	}

	submit_bio(bio);
	return 1;
}

<<<<<<< HEAD
#define HUGE_WRITEBACK 0x1
#define IDLE_WRITEBACK 0x2
=======
#define HUGE_WRITEBACK 1
#define IDLE_WRITEBACK 2
>>>>>>> f17b5f06

static ssize_t writeback_store(struct device *dev,
		struct device_attribute *attr, const char *buf, size_t len)
{
	struct zram *zram = dev_to_zram(dev);
	unsigned long nr_pages = zram->disksize >> PAGE_SHIFT;
	unsigned long index;
	struct bio bio;
	struct bio_vec bio_vec;
	struct page *page;
	ssize_t ret, sz;
	char mode_buf[8];
<<<<<<< HEAD
	unsigned long mode = -1UL;
=======
	int mode = -1;
>>>>>>> f17b5f06
	unsigned long blk_idx = 0;

	sz = strscpy(mode_buf, buf, sizeof(mode_buf));
	if (sz <= 0)
		return -EINVAL;

	/* ignore trailing newline */
	if (mode_buf[sz - 1] == '\n')
		mode_buf[sz - 1] = 0x00;

	if (!strcmp(mode_buf, "idle"))
		mode = IDLE_WRITEBACK;
	else if (!strcmp(mode_buf, "huge"))
		mode = HUGE_WRITEBACK;

<<<<<<< HEAD
	if (mode == -1UL)
=======
	if (mode == -1)
>>>>>>> f17b5f06
		return -EINVAL;

	down_read(&zram->init_lock);
	if (!init_done(zram)) {
		ret = -EINVAL;
		goto release_init_lock;
	}

	if (!zram->backing_dev) {
		ret = -ENODEV;
		goto release_init_lock;
	}

	page = alloc_page(GFP_KERNEL);
	if (!page) {
		ret = -ENOMEM;
		goto release_init_lock;
	}

	for (index = 0; index < nr_pages; index++) {
		struct bio_vec bvec;

		bvec.bv_page = page;
		bvec.bv_len = PAGE_SIZE;
		bvec.bv_offset = 0;

<<<<<<< HEAD
		if (zram->stop_writeback) {
			ret = -EIO;
			break;
		}
=======
		spin_lock(&zram->wb_limit_lock);
		if (zram->wb_limit_enable && !zram->bd_wb_limit) {
			spin_unlock(&zram->wb_limit_lock);
			ret = -EIO;
			break;
		}
		spin_unlock(&zram->wb_limit_lock);
>>>>>>> f17b5f06

		if (!blk_idx) {
			blk_idx = alloc_block_bdev(zram);
			if (!blk_idx) {
				ret = -ENOSPC;
				break;
			}
		}

		zram_slot_lock(zram, index);
		if (!zram_allocated(zram, index))
			goto next;

		if (zram_test_flag(zram, index, ZRAM_WB) ||
				zram_test_flag(zram, index, ZRAM_SAME) ||
				zram_test_flag(zram, index, ZRAM_UNDER_WB))
			goto next;

<<<<<<< HEAD
		if ((mode & IDLE_WRITEBACK &&
			  !zram_test_flag(zram, index, ZRAM_IDLE)) &&
		    (mode & HUGE_WRITEBACK &&
			  !zram_test_flag(zram, index, ZRAM_HUGE)))
=======
		if (mode == IDLE_WRITEBACK &&
			  !zram_test_flag(zram, index, ZRAM_IDLE))
			goto next;
		if (mode == HUGE_WRITEBACK &&
			  !zram_test_flag(zram, index, ZRAM_HUGE))
>>>>>>> f17b5f06
			goto next;
		/*
		 * Clearing ZRAM_UNDER_WB is duty of caller.
		 * IOW, zram_free_page never clear it.
		 */
		zram_set_flag(zram, index, ZRAM_UNDER_WB);
		/* Need for hugepage writeback racing */
		zram_set_flag(zram, index, ZRAM_IDLE);
		zram_slot_unlock(zram, index);
		if (zram_bvec_read(zram, &bvec, index, 0, NULL)) {
			zram_slot_lock(zram, index);
			zram_clear_flag(zram, index, ZRAM_UNDER_WB);
			zram_clear_flag(zram, index, ZRAM_IDLE);
			zram_slot_unlock(zram, index);
			continue;
		}

		bio_init(&bio, &bio_vec, 1);
		bio_set_dev(&bio, zram->bdev);
		bio.bi_iter.bi_sector = blk_idx * (PAGE_SIZE >> 9);
		bio.bi_opf = REQ_OP_WRITE | REQ_SYNC;

		bio_add_page(&bio, bvec.bv_page, bvec.bv_len,
				bvec.bv_offset);
		/*
		 * XXX: A single page IO would be inefficient for write
		 * but it would be not bad as starter.
		 */
		ret = submit_bio_wait(&bio);
		if (ret) {
			zram_slot_lock(zram, index);
			zram_clear_flag(zram, index, ZRAM_UNDER_WB);
			zram_clear_flag(zram, index, ZRAM_IDLE);
			zram_slot_unlock(zram, index);
			continue;
		}

		atomic64_inc(&zram->stats.bd_writes);
		/*
		 * We released zram_slot_lock so need to check if the slot was
		 * changed. If there is freeing for the slot, we can catch it
		 * easily by zram_allocated.
		 * A subtle case is the slot is freed/reallocated/marked as
		 * ZRAM_IDLE again. To close the race, idle_store doesn't
		 * mark ZRAM_IDLE once it found the slot was ZRAM_UNDER_WB.
		 * Thus, we could close the race by checking ZRAM_IDLE bit.
		 */
		zram_slot_lock(zram, index);
		if (!zram_allocated(zram, index) ||
			  !zram_test_flag(zram, index, ZRAM_IDLE)) {
			zram_clear_flag(zram, index, ZRAM_UNDER_WB);
			zram_clear_flag(zram, index, ZRAM_IDLE);
			goto next;
		}

		zram_free_page(zram, index);
		zram_clear_flag(zram, index, ZRAM_UNDER_WB);
		zram_set_flag(zram, index, ZRAM_WB);
		zram_set_element(zram, index, blk_idx);
		blk_idx = 0;
		atomic64_inc(&zram->stats.pages_stored);
<<<<<<< HEAD
		if (atomic64_add_unless(&zram->stats.bd_wb_limit,
					-1 << (PAGE_SHIFT - 12), 0)) {
			if (atomic64_read(&zram->stats.bd_wb_limit) == 0)
				zram->stop_writeback = true;
		}
=======
		spin_lock(&zram->wb_limit_lock);
		if (zram->wb_limit_enable && zram->bd_wb_limit > 0)
			zram->bd_wb_limit -=  1UL << (PAGE_SHIFT - 12);
		spin_unlock(&zram->wb_limit_lock);
>>>>>>> f17b5f06
next:
		zram_slot_unlock(zram, index);
	}

	if (blk_idx)
		free_block_bdev(zram, blk_idx);
	ret = len;
	__free_page(page);
release_init_lock:
	up_read(&zram->init_lock);

	return ret;
}

struct zram_work {
	struct work_struct work;
	struct zram *zram;
	unsigned long entry;
	struct bio *bio;
};

#if PAGE_SIZE != 4096
static void zram_sync_read(struct work_struct *work)
{
	struct bio_vec bvec;
	struct zram_work *zw = container_of(work, struct zram_work, work);
	struct zram *zram = zw->zram;
	unsigned long entry = zw->entry;
	struct bio *bio = zw->bio;

	read_from_bdev_async(zram, &bvec, entry, bio);
}

/*
 * Block layer want one ->make_request_fn to be active at a time
 * so if we use chained IO with parent IO in same context,
 * it's a deadlock. To avoid, it, it uses worker thread context.
 */
static int read_from_bdev_sync(struct zram *zram, struct bio_vec *bvec,
				unsigned long entry, struct bio *bio)
{
	struct zram_work work;

	work.zram = zram;
	work.entry = entry;
	work.bio = bio;

	INIT_WORK_ONSTACK(&work.work, zram_sync_read);
	queue_work(system_unbound_wq, &work.work);
	flush_work(&work.work);
	destroy_work_on_stack(&work.work);

	return 1;
}
#else
static int read_from_bdev_sync(struct zram *zram, struct bio_vec *bvec,
				unsigned long entry, struct bio *bio)
{
	WARN_ON(1);
	return -EIO;
}
#endif

static int read_from_bdev(struct zram *zram, struct bio_vec *bvec,
			unsigned long entry, struct bio *parent, bool sync)
{
	atomic64_inc(&zram->stats.bd_reads);
	if (sync)
		return read_from_bdev_sync(zram, bvec, entry, parent);
	else
		return read_from_bdev_async(zram, bvec, entry, parent);
}
#else
static inline void reset_bdev(struct zram *zram) {};
static int read_from_bdev(struct zram *zram, struct bio_vec *bvec,
			unsigned long entry, struct bio *parent, bool sync)
{
	return -EIO;
}

static void free_block_bdev(struct zram *zram, unsigned long blk_idx) {};
#endif

#ifdef CONFIG_ZRAM_MEMORY_TRACKING

static struct dentry *zram_debugfs_root;

static void zram_debugfs_create(void)
{
	zram_debugfs_root = debugfs_create_dir("zram", NULL);
}

static void zram_debugfs_destroy(void)
{
	debugfs_remove_recursive(zram_debugfs_root);
}

static void zram_accessed(struct zram *zram, u32 index)
{
	zram_clear_flag(zram, index, ZRAM_IDLE);
	zram->table[index].ac_time = ktime_get_boottime();
}

static ssize_t read_block_state(struct file *file, char __user *buf,
				size_t count, loff_t *ppos)
{
	char *kbuf;
	ssize_t index, written = 0;
	struct zram *zram = file->private_data;
	unsigned long nr_pages = zram->disksize >> PAGE_SHIFT;
	struct timespec64 ts;

	kbuf = kvmalloc(count, GFP_KERNEL);
	if (!kbuf)
		return -ENOMEM;

	down_read(&zram->init_lock);
	if (!init_done(zram)) {
		up_read(&zram->init_lock);
		kvfree(kbuf);
		return -EINVAL;
	}

	for (index = *ppos; index < nr_pages; index++) {
		int copied;

		zram_slot_lock(zram, index);
		if (!zram_allocated(zram, index))
			goto next;

		ts = ktime_to_timespec64(zram->table[index].ac_time);
		copied = snprintf(kbuf + written, count,
			"%12zd %12lld.%06lu %c%c%c%c\n",
			index, (s64)ts.tv_sec,
			ts.tv_nsec / NSEC_PER_USEC,
			zram_test_flag(zram, index, ZRAM_SAME) ? 's' : '.',
			zram_test_flag(zram, index, ZRAM_WB) ? 'w' : '.',
			zram_test_flag(zram, index, ZRAM_HUGE) ? 'h' : '.',
			zram_test_flag(zram, index, ZRAM_IDLE) ? 'i' : '.');

		if (count < copied) {
			zram_slot_unlock(zram, index);
			break;
		}
		written += copied;
		count -= copied;
next:
		zram_slot_unlock(zram, index);
		*ppos += 1;
	}

	up_read(&zram->init_lock);
	if (copy_to_user(buf, kbuf, written))
		written = -EFAULT;
	kvfree(kbuf);

	return written;
}

static const struct file_operations proc_zram_block_state_op = {
	.open = simple_open,
	.read = read_block_state,
	.llseek = default_llseek,
};

static void zram_debugfs_register(struct zram *zram)
{
	if (!zram_debugfs_root)
		return;

	zram->debugfs_dir = debugfs_create_dir(zram->disk->disk_name,
						zram_debugfs_root);
	debugfs_create_file("block_state", 0400, zram->debugfs_dir,
				zram, &proc_zram_block_state_op);
}

static void zram_debugfs_unregister(struct zram *zram)
{
	debugfs_remove_recursive(zram->debugfs_dir);
}
#else
static void zram_debugfs_create(void) {};
static void zram_debugfs_destroy(void) {};
static void zram_accessed(struct zram *zram, u32 index)
{
	zram_clear_flag(zram, index, ZRAM_IDLE);
};
static void zram_debugfs_register(struct zram *zram) {};
static void zram_debugfs_unregister(struct zram *zram) {};
#endif

/*
 * We switched to per-cpu streams and this attr is not needed anymore.
 * However, we will keep it around for some time, because:
 * a) we may revert per-cpu streams in the future
 * b) it's visible to user space and we need to follow our 2 years
 *    retirement rule; but we already have a number of 'soon to be
 *    altered' attrs, so max_comp_streams need to wait for the next
 *    layoff cycle.
 */
static ssize_t max_comp_streams_show(struct device *dev,
		struct device_attribute *attr, char *buf)
{
	return scnprintf(buf, PAGE_SIZE, "%d\n", num_online_cpus());
}

static ssize_t max_comp_streams_store(struct device *dev,
		struct device_attribute *attr, const char *buf, size_t len)
{
	return len;
}

static ssize_t comp_algorithm_show(struct device *dev,
		struct device_attribute *attr, char *buf)
{
	size_t sz;
	struct zram *zram = dev_to_zram(dev);

	down_read(&zram->init_lock);
	sz = zcomp_available_show(zram->compressor, buf);
	up_read(&zram->init_lock);

	return sz;
}

static ssize_t comp_algorithm_store(struct device *dev,
		struct device_attribute *attr, const char *buf, size_t len)
{
	struct zram *zram = dev_to_zram(dev);
	char compressor[ARRAY_SIZE(zram->compressor)];
	size_t sz;

	strlcpy(compressor, buf, sizeof(compressor));
	/* ignore trailing newline */
	sz = strlen(compressor);
	if (sz > 0 && compressor[sz - 1] == '\n')
		compressor[sz - 1] = 0x00;

	if (!zcomp_available_algorithm(compressor))
		return -EINVAL;

	down_write(&zram->init_lock);
	if (init_done(zram)) {
		up_write(&zram->init_lock);
		pr_info("Can't change algorithm for initialized device\n");
		return -EBUSY;
	}

	strcpy(zram->compressor, compressor);
	up_write(&zram->init_lock);
	return len;
}

static ssize_t compact_store(struct device *dev,
		struct device_attribute *attr, const char *buf, size_t len)
{
	struct zram *zram = dev_to_zram(dev);

	down_read(&zram->init_lock);
	if (!init_done(zram)) {
		up_read(&zram->init_lock);
		return -EINVAL;
	}

	zs_compact(zram->mem_pool);
	up_read(&zram->init_lock);

	return len;
}

static ssize_t io_stat_show(struct device *dev,
		struct device_attribute *attr, char *buf)
{
	struct zram *zram = dev_to_zram(dev);
	ssize_t ret;

	down_read(&zram->init_lock);
	ret = scnprintf(buf, PAGE_SIZE,
			"%8llu %8llu %8llu %8llu\n",
			(u64)atomic64_read(&zram->stats.failed_reads),
			(u64)atomic64_read(&zram->stats.failed_writes),
			(u64)atomic64_read(&zram->stats.invalid_io),
			(u64)atomic64_read(&zram->stats.notify_free));
	up_read(&zram->init_lock);

	return ret;
}

static ssize_t mm_stat_show(struct device *dev,
		struct device_attribute *attr, char *buf)
{
	struct zram *zram = dev_to_zram(dev);
	struct zs_pool_stats pool_stats;
	u64 orig_size, mem_used = 0;
	long max_used;
	ssize_t ret;

	memset(&pool_stats, 0x00, sizeof(struct zs_pool_stats));

	down_read(&zram->init_lock);
	if (init_done(zram)) {
		mem_used = zs_get_total_pages(zram->mem_pool);
		zs_pool_stats(zram->mem_pool, &pool_stats);
	}

	orig_size = atomic64_read(&zram->stats.pages_stored);
	max_used = atomic_long_read(&zram->stats.max_used_pages);

	ret = scnprintf(buf, PAGE_SIZE,
			"%8llu %8llu %8llu %8lu %8ld %8llu %8lu %8llu\n",
			orig_size << PAGE_SHIFT,
			(u64)atomic64_read(&zram->stats.compr_data_size),
			mem_used << PAGE_SHIFT,
			zram->limit_pages << PAGE_SHIFT,
			max_used << PAGE_SHIFT,
			(u64)atomic64_read(&zram->stats.same_pages),
			pool_stats.pages_compacted,
			(u64)atomic64_read(&zram->stats.huge_pages));
	up_read(&zram->init_lock);

	return ret;
}

#ifdef CONFIG_ZRAM_WRITEBACK
#define FOUR_K(x) ((x) * (1 << (PAGE_SHIFT - 12)))
static ssize_t bd_stat_show(struct device *dev,
		struct device_attribute *attr, char *buf)
{
	struct zram *zram = dev_to_zram(dev);
	ssize_t ret;

	down_read(&zram->init_lock);
	ret = scnprintf(buf, PAGE_SIZE,
		"%8llu %8llu %8llu\n",
			FOUR_K((u64)atomic64_read(&zram->stats.bd_count)),
			FOUR_K((u64)atomic64_read(&zram->stats.bd_reads)),
			FOUR_K((u64)atomic64_read(&zram->stats.bd_writes)));
	up_read(&zram->init_lock);

	return ret;
}
#endif

static ssize_t debug_stat_show(struct device *dev,
		struct device_attribute *attr, char *buf)
{
	int version = 1;
	struct zram *zram = dev_to_zram(dev);
	ssize_t ret;

	down_read(&zram->init_lock);
	ret = scnprintf(buf, PAGE_SIZE,
			"version: %d\n%8llu %8llu\n",
			version,
			(u64)atomic64_read(&zram->stats.writestall),
			(u64)atomic64_read(&zram->stats.miss_free));
	up_read(&zram->init_lock);

	return ret;
}

static DEVICE_ATTR_RO(io_stat);
static DEVICE_ATTR_RO(mm_stat);
#ifdef CONFIG_ZRAM_WRITEBACK
static DEVICE_ATTR_RO(bd_stat);
#endif
static DEVICE_ATTR_RO(debug_stat);

static void zram_meta_free(struct zram *zram, u64 disksize)
{
	size_t num_pages = disksize >> PAGE_SHIFT;
	size_t index;

	/* Free all pages that are still in this zram device */
	for (index = 0; index < num_pages; index++)
		zram_free_page(zram, index);

	zs_destroy_pool(zram->mem_pool);
	vfree(zram->table);
}

static bool zram_meta_alloc(struct zram *zram, u64 disksize)
{
	size_t num_pages;

	num_pages = disksize >> PAGE_SHIFT;
	zram->table = vzalloc(array_size(num_pages, sizeof(*zram->table)));
	if (!zram->table)
		return false;

	zram->mem_pool = zs_create_pool(zram->disk->disk_name);
	if (!zram->mem_pool) {
		vfree(zram->table);
		return false;
	}

	if (!huge_class_size)
		huge_class_size = zs_huge_class_size(zram->mem_pool);
	return true;
}

/*
 * To protect concurrent access to the same index entry,
 * caller should hold this table index entry's bit_spinlock to
 * indicate this index entry is accessing.
 */
static void zram_free_page(struct zram *zram, size_t index)
{
	unsigned long handle;

#ifdef CONFIG_ZRAM_MEMORY_TRACKING
	zram->table[index].ac_time = 0;
#endif
	if (zram_test_flag(zram, index, ZRAM_IDLE))
		zram_clear_flag(zram, index, ZRAM_IDLE);

	if (zram_test_flag(zram, index, ZRAM_HUGE)) {
		zram_clear_flag(zram, index, ZRAM_HUGE);
		atomic64_dec(&zram->stats.huge_pages);
	}

	if (zram_test_flag(zram, index, ZRAM_WB)) {
		zram_clear_flag(zram, index, ZRAM_WB);
		free_block_bdev(zram, zram_get_element(zram, index));
		goto out;
	}

	/*
	 * No memory is allocated for same element filled pages.
	 * Simply clear same page flag.
	 */
	if (zram_test_flag(zram, index, ZRAM_SAME)) {
		zram_clear_flag(zram, index, ZRAM_SAME);
		atomic64_dec(&zram->stats.same_pages);
		goto out;
	}

	handle = zram_get_handle(zram, index);
	if (!handle)
		return;

	zs_free(zram->mem_pool, handle);

	atomic64_sub(zram_get_obj_size(zram, index),
			&zram->stats.compr_data_size);
out:
	atomic64_dec(&zram->stats.pages_stored);
	zram_set_handle(zram, index, 0);
	zram_set_obj_size(zram, index, 0);
	WARN_ON_ONCE(zram->table[index].flags &
		~(1UL << ZRAM_LOCK | 1UL << ZRAM_UNDER_WB));
}

static int __zram_bvec_read(struct zram *zram, struct page *page, u32 index,
				struct bio *bio, bool partial_io)
{
	int ret;
	unsigned long handle;
	unsigned int size;
	void *src, *dst;

	zram_slot_lock(zram, index);
	if (zram_test_flag(zram, index, ZRAM_WB)) {
		struct bio_vec bvec;

		zram_slot_unlock(zram, index);

		bvec.bv_page = page;
		bvec.bv_len = PAGE_SIZE;
		bvec.bv_offset = 0;
		return read_from_bdev(zram, &bvec,
				zram_get_element(zram, index),
				bio, partial_io);
	}

	handle = zram_get_handle(zram, index);
	if (!handle || zram_test_flag(zram, index, ZRAM_SAME)) {
		unsigned long value;
		void *mem;

		value = handle ? zram_get_element(zram, index) : 0;
		mem = kmap_atomic(page);
		zram_fill_page(mem, PAGE_SIZE, value);
		kunmap_atomic(mem);
		zram_slot_unlock(zram, index);
		return 0;
	}

	size = zram_get_obj_size(zram, index);

	src = zs_map_object(zram->mem_pool, handle, ZS_MM_RO);
	if (size == PAGE_SIZE) {
		dst = kmap_atomic(page);
		memcpy(dst, src, PAGE_SIZE);
		kunmap_atomic(dst);
		ret = 0;
	} else {
		struct zcomp_strm *zstrm = zcomp_stream_get(zram->comp);

		dst = kmap_atomic(page);
		ret = zcomp_decompress(zstrm, src, size, dst);
		kunmap_atomic(dst);
		zcomp_stream_put(zram->comp);
	}
	zs_unmap_object(zram->mem_pool, handle);
	zram_slot_unlock(zram, index);

	/* Should NEVER happen. Return bio error if it does. */
	if (unlikely(ret))
		pr_err("Decompression failed! err=%d, page=%u\n", ret, index);

	return ret;
}

static int zram_bvec_read(struct zram *zram, struct bio_vec *bvec,
				u32 index, int offset, struct bio *bio)
{
	int ret;
	struct page *page;

	page = bvec->bv_page;
	if (is_partial_io(bvec)) {
		/* Use a temporary buffer to decompress the page */
		page = alloc_page(GFP_NOIO|__GFP_HIGHMEM);
		if (!page)
			return -ENOMEM;
	}

	ret = __zram_bvec_read(zram, page, index, bio, is_partial_io(bvec));
	if (unlikely(ret))
		goto out;

	if (is_partial_io(bvec)) {
		void *dst = kmap_atomic(bvec->bv_page);
		void *src = kmap_atomic(page);

		memcpy(dst + bvec->bv_offset, src + offset, bvec->bv_len);
		kunmap_atomic(src);
		kunmap_atomic(dst);
	}
out:
	if (is_partial_io(bvec))
		__free_page(page);

	return ret;
}

static int __zram_bvec_write(struct zram *zram, struct bio_vec *bvec,
				u32 index, struct bio *bio)
{
	int ret = 0;
	unsigned long alloced_pages;
	unsigned long handle = 0;
	unsigned int comp_len = 0;
	void *src, *dst, *mem;
	struct zcomp_strm *zstrm;
	struct page *page = bvec->bv_page;
	unsigned long element = 0;
	enum zram_pageflags flags = 0;

	mem = kmap_atomic(page);
	if (page_same_filled(mem, &element)) {
		kunmap_atomic(mem);
		/* Free memory associated with this sector now. */
		flags = ZRAM_SAME;
		atomic64_inc(&zram->stats.same_pages);
		goto out;
	}
	kunmap_atomic(mem);

compress_again:
	zstrm = zcomp_stream_get(zram->comp);
	src = kmap_atomic(page);
	ret = zcomp_compress(zstrm, src, &comp_len);
	kunmap_atomic(src);

	if (unlikely(ret)) {
		zcomp_stream_put(zram->comp);
		pr_err("Compression failed! err=%d\n", ret);
		zs_free(zram->mem_pool, handle);
		return ret;
	}

	if (comp_len >= huge_class_size)
		comp_len = PAGE_SIZE;
	/*
	 * handle allocation has 2 paths:
	 * a) fast path is executed with preemption disabled (for
	 *  per-cpu streams) and has __GFP_DIRECT_RECLAIM bit clear,
	 *  since we can't sleep;
	 * b) slow path enables preemption and attempts to allocate
	 *  the page with __GFP_DIRECT_RECLAIM bit set. we have to
	 *  put per-cpu compression stream and, thus, to re-do
	 *  the compression once handle is allocated.
	 *
	 * if we have a 'non-null' handle here then we are coming
	 * from the slow path and handle has already been allocated.
	 */
	if (!handle)
		handle = zs_malloc(zram->mem_pool, comp_len,
				__GFP_KSWAPD_RECLAIM |
				__GFP_NOWARN |
				__GFP_HIGHMEM |
				__GFP_MOVABLE);
	if (!handle) {
		zcomp_stream_put(zram->comp);
		atomic64_inc(&zram->stats.writestall);
		handle = zs_malloc(zram->mem_pool, comp_len,
				GFP_NOIO | __GFP_HIGHMEM |
				__GFP_MOVABLE);
		if (handle)
			goto compress_again;
		return -ENOMEM;
	}

	alloced_pages = zs_get_total_pages(zram->mem_pool);
	update_used_max(zram, alloced_pages);

	if (zram->limit_pages && alloced_pages > zram->limit_pages) {
		zcomp_stream_put(zram->comp);
		zs_free(zram->mem_pool, handle);
		return -ENOMEM;
	}

	dst = zs_map_object(zram->mem_pool, handle, ZS_MM_WO);

	src = zstrm->buffer;
	if (comp_len == PAGE_SIZE)
		src = kmap_atomic(page);
	memcpy(dst, src, comp_len);
	if (comp_len == PAGE_SIZE)
		kunmap_atomic(src);

	zcomp_stream_put(zram->comp);
	zs_unmap_object(zram->mem_pool, handle);
	atomic64_add(comp_len, &zram->stats.compr_data_size);
out:
	/*
	 * Free memory associated with this sector
	 * before overwriting unused sectors.
	 */
	zram_slot_lock(zram, index);
	zram_free_page(zram, index);

	if (comp_len == PAGE_SIZE) {
		zram_set_flag(zram, index, ZRAM_HUGE);
		atomic64_inc(&zram->stats.huge_pages);
	}

	if (flags) {
		zram_set_flag(zram, index, flags);
		zram_set_element(zram, index, element);
	}  else {
		zram_set_handle(zram, index, handle);
		zram_set_obj_size(zram, index, comp_len);
	}
	zram_slot_unlock(zram, index);

	/* Update stats */
	atomic64_inc(&zram->stats.pages_stored);
	return ret;
}

static int zram_bvec_write(struct zram *zram, struct bio_vec *bvec,
				u32 index, int offset, struct bio *bio)
{
	int ret;
	struct page *page = NULL;
	void *src;
	struct bio_vec vec;

	vec = *bvec;
	if (is_partial_io(bvec)) {
		void *dst;
		/*
		 * This is a partial IO. We need to read the full page
		 * before to write the changes.
		 */
		page = alloc_page(GFP_NOIO|__GFP_HIGHMEM);
		if (!page)
			return -ENOMEM;

		ret = __zram_bvec_read(zram, page, index, bio, true);
		if (ret)
			goto out;

		src = kmap_atomic(bvec->bv_page);
		dst = kmap_atomic(page);
		memcpy(dst + offset, src + bvec->bv_offset, bvec->bv_len);
		kunmap_atomic(dst);
		kunmap_atomic(src);

		vec.bv_page = page;
		vec.bv_len = PAGE_SIZE;
		vec.bv_offset = 0;
	}

	ret = __zram_bvec_write(zram, &vec, index, bio);
out:
	if (is_partial_io(bvec))
		__free_page(page);
	return ret;
}

/*
 * zram_bio_discard - handler on discard request
 * @index: physical block index in PAGE_SIZE units
 * @offset: byte offset within physical block
 */
static void zram_bio_discard(struct zram *zram, u32 index,
			     int offset, struct bio *bio)
{
	size_t n = bio->bi_iter.bi_size;

	/*
	 * zram manages data in physical block size units. Because logical block
	 * size isn't identical with physical block size on some arch, we
	 * could get a discard request pointing to a specific offset within a
	 * certain physical block.  Although we can handle this request by
	 * reading that physiclal block and decompressing and partially zeroing
	 * and re-compressing and then re-storing it, this isn't reasonable
	 * because our intent with a discard request is to save memory.  So
	 * skipping this logical block is appropriate here.
	 */
	if (offset) {
		if (n <= (PAGE_SIZE - offset))
			return;

		n -= (PAGE_SIZE - offset);
		index++;
	}

	while (n >= PAGE_SIZE) {
		zram_slot_lock(zram, index);
		zram_free_page(zram, index);
		zram_slot_unlock(zram, index);
		atomic64_inc(&zram->stats.notify_free);
		index++;
		n -= PAGE_SIZE;
	}
}

/*
 * Returns errno if it has some problem. Otherwise return 0 or 1.
 * Returns 0 if IO request was done synchronously
 * Returns 1 if IO request was successfully submitted.
 */
static int zram_bvec_rw(struct zram *zram, struct bio_vec *bvec, u32 index,
			int offset, unsigned int op, struct bio *bio)
{
	unsigned long start_time = jiffies;
	struct request_queue *q = zram->disk->queue;
	int ret;

	generic_start_io_acct(q, op, bvec->bv_len >> SECTOR_SHIFT,
			&zram->disk->part0);

	if (!op_is_write(op)) {
		atomic64_inc(&zram->stats.num_reads);
		ret = zram_bvec_read(zram, bvec, index, offset, bio);
		flush_dcache_page(bvec->bv_page);
	} else {
		atomic64_inc(&zram->stats.num_writes);
		ret = zram_bvec_write(zram, bvec, index, offset, bio);
	}

	generic_end_io_acct(q, op, &zram->disk->part0, start_time);

	zram_slot_lock(zram, index);
	zram_accessed(zram, index);
	zram_slot_unlock(zram, index);

	if (unlikely(ret < 0)) {
		if (!op_is_write(op))
			atomic64_inc(&zram->stats.failed_reads);
		else
			atomic64_inc(&zram->stats.failed_writes);
	}

	return ret;
}

static void __zram_make_request(struct zram *zram, struct bio *bio)
{
	int offset;
	u32 index;
	struct bio_vec bvec;
	struct bvec_iter iter;

	index = bio->bi_iter.bi_sector >> SECTORS_PER_PAGE_SHIFT;
	offset = (bio->bi_iter.bi_sector &
		  (SECTORS_PER_PAGE - 1)) << SECTOR_SHIFT;

	switch (bio_op(bio)) {
	case REQ_OP_DISCARD:
	case REQ_OP_WRITE_ZEROES:
		zram_bio_discard(zram, index, offset, bio);
		bio_endio(bio);
		return;
	default:
		break;
	}

	bio_for_each_segment(bvec, bio, iter) {
		struct bio_vec bv = bvec;
		unsigned int unwritten = bvec.bv_len;

		do {
			bv.bv_len = min_t(unsigned int, PAGE_SIZE - offset,
							unwritten);
			if (zram_bvec_rw(zram, &bv, index, offset,
					 bio_op(bio), bio) < 0)
				goto out;

			bv.bv_offset += bv.bv_len;
			unwritten -= bv.bv_len;

			update_position(&index, &offset, &bv);
		} while (unwritten);
	}

	bio_endio(bio);
	return;

out:
	bio_io_error(bio);
}

/*
 * Handler function for all zram I/O requests.
 */
static blk_qc_t zram_make_request(struct request_queue *queue, struct bio *bio)
{
	struct zram *zram = queue->queuedata;

	if (!valid_io_request(zram, bio->bi_iter.bi_sector,
					bio->bi_iter.bi_size)) {
		atomic64_inc(&zram->stats.invalid_io);
		goto error;
	}

	__zram_make_request(zram, bio);
	return BLK_QC_T_NONE;

error:
	bio_io_error(bio);
	return BLK_QC_T_NONE;
}

static void zram_slot_free_notify(struct block_device *bdev,
				unsigned long index)
{
	struct zram *zram;

	zram = bdev->bd_disk->private_data;

	atomic64_inc(&zram->stats.notify_free);
	if (!zram_slot_trylock(zram, index)) {
		atomic64_inc(&zram->stats.miss_free);
		return;
	}

	zram_free_page(zram, index);
	zram_slot_unlock(zram, index);
}

static int zram_rw_page(struct block_device *bdev, sector_t sector,
		       struct page *page, unsigned int op)
{
	int offset, ret;
	u32 index;
	struct zram *zram;
	struct bio_vec bv;

	if (PageTransHuge(page))
		return -ENOTSUPP;
	zram = bdev->bd_disk->private_data;

	if (!valid_io_request(zram, sector, PAGE_SIZE)) {
		atomic64_inc(&zram->stats.invalid_io);
		ret = -EINVAL;
		goto out;
	}

	index = sector >> SECTORS_PER_PAGE_SHIFT;
	offset = (sector & (SECTORS_PER_PAGE - 1)) << SECTOR_SHIFT;

	bv.bv_page = page;
	bv.bv_len = PAGE_SIZE;
	bv.bv_offset = 0;

	ret = zram_bvec_rw(zram, &bv, index, offset, op, NULL);
out:
	/*
	 * If I/O fails, just return error(ie, non-zero) without
	 * calling page_endio.
	 * It causes resubmit the I/O with bio request by upper functions
	 * of rw_page(e.g., swap_readpage, __swap_writepage) and
	 * bio->bi_end_io does things to handle the error
	 * (e.g., SetPageError, set_page_dirty and extra works).
	 */
	if (unlikely(ret < 0))
		return ret;

	switch (ret) {
	case 0:
		page_endio(page, op_is_write(op), 0);
		break;
	case 1:
		ret = 0;
		break;
	default:
		WARN_ON(1);
	}
	return ret;
}

static void zram_reset_device(struct zram *zram)
{
	struct zcomp *comp;
	u64 disksize;

	down_write(&zram->init_lock);

	zram->limit_pages = 0;

	if (!init_done(zram)) {
		up_write(&zram->init_lock);
		return;
	}

	comp = zram->comp;
	disksize = zram->disksize;
	zram->disksize = 0;

	set_capacity(zram->disk, 0);
	part_stat_set_all(&zram->disk->part0, 0);

	up_write(&zram->init_lock);
	/* I/O operation under all of CPU are done so let's free */
	zram_meta_free(zram, disksize);
	memset(&zram->stats, 0, sizeof(zram->stats));
	zcomp_destroy(comp);
	reset_bdev(zram);
}

static ssize_t disksize_store(struct device *dev,
		struct device_attribute *attr, const char *buf, size_t len)
{
	u64 disksize;
	struct zcomp *comp;
	struct zram *zram = dev_to_zram(dev);
	int err;

	disksize = memparse(buf, NULL);
	if (!disksize)
		return -EINVAL;

	down_write(&zram->init_lock);
	if (init_done(zram)) {
		pr_info("Cannot change disksize for initialized device\n");
		err = -EBUSY;
		goto out_unlock;
	}

	disksize = PAGE_ALIGN(disksize);
	if (!zram_meta_alloc(zram, disksize)) {
		err = -ENOMEM;
		goto out_unlock;
	}

	comp = zcomp_create(zram->compressor);
	if (IS_ERR(comp)) {
		pr_err("Cannot initialise %s compressing backend\n",
				zram->compressor);
		err = PTR_ERR(comp);
		goto out_free_meta;
	}

	zram->comp = comp;
	zram->disksize = disksize;
	set_capacity(zram->disk, zram->disksize >> SECTOR_SHIFT);

	revalidate_disk(zram->disk);
	up_write(&zram->init_lock);

	return len;

out_free_meta:
	zram_meta_free(zram, disksize);
out_unlock:
	up_write(&zram->init_lock);
	return err;
}

static ssize_t reset_store(struct device *dev,
		struct device_attribute *attr, const char *buf, size_t len)
{
	int ret;
	unsigned short do_reset;
	struct zram *zram;
	struct block_device *bdev;

	ret = kstrtou16(buf, 10, &do_reset);
	if (ret)
		return ret;

	if (!do_reset)
		return -EINVAL;

	zram = dev_to_zram(dev);
	bdev = bdget_disk(zram->disk, 0);
	if (!bdev)
		return -ENOMEM;

	mutex_lock(&bdev->bd_mutex);
	/* Do not reset an active device or claimed device */
	if (bdev->bd_openers || zram->claim) {
		mutex_unlock(&bdev->bd_mutex);
		bdput(bdev);
		return -EBUSY;
	}

	/* From now on, anyone can't open /dev/zram[0-9] */
	zram->claim = true;
	mutex_unlock(&bdev->bd_mutex);

	/* Make sure all the pending I/O are finished */
	fsync_bdev(bdev);
	zram_reset_device(zram);
	revalidate_disk(zram->disk);
	bdput(bdev);

	mutex_lock(&bdev->bd_mutex);
	zram->claim = false;
	mutex_unlock(&bdev->bd_mutex);

	return len;
}

static int zram_open(struct block_device *bdev, fmode_t mode)
{
	int ret = 0;
	struct zram *zram;

	WARN_ON(!mutex_is_locked(&bdev->bd_mutex));

	zram = bdev->bd_disk->private_data;
	/* zram was claimed to reset so open request fails */
	if (zram->claim)
		ret = -EBUSY;

	return ret;
}

static const struct block_device_operations zram_devops = {
	.open = zram_open,
	.swap_slot_free_notify = zram_slot_free_notify,
	.rw_page = zram_rw_page,
	.owner = THIS_MODULE
};

static DEVICE_ATTR_WO(compact);
static DEVICE_ATTR_RW(disksize);
static DEVICE_ATTR_RO(initstate);
static DEVICE_ATTR_WO(reset);
static DEVICE_ATTR_WO(mem_limit);
static DEVICE_ATTR_WO(mem_used_max);
static DEVICE_ATTR_WO(idle);
static DEVICE_ATTR_RW(max_comp_streams);
static DEVICE_ATTR_RW(comp_algorithm);
#ifdef CONFIG_ZRAM_WRITEBACK
static DEVICE_ATTR_RW(backing_dev);
static DEVICE_ATTR_WO(writeback);
static DEVICE_ATTR_RW(writeback_limit);
<<<<<<< HEAD
=======
static DEVICE_ATTR_RW(writeback_limit_enable);
>>>>>>> f17b5f06
#endif

static struct attribute *zram_disk_attrs[] = {
	&dev_attr_disksize.attr,
	&dev_attr_initstate.attr,
	&dev_attr_reset.attr,
	&dev_attr_compact.attr,
	&dev_attr_mem_limit.attr,
	&dev_attr_mem_used_max.attr,
	&dev_attr_idle.attr,
	&dev_attr_max_comp_streams.attr,
	&dev_attr_comp_algorithm.attr,
#ifdef CONFIG_ZRAM_WRITEBACK
	&dev_attr_backing_dev.attr,
	&dev_attr_writeback.attr,
	&dev_attr_writeback_limit.attr,
<<<<<<< HEAD
=======
	&dev_attr_writeback_limit_enable.attr,
>>>>>>> f17b5f06
#endif
	&dev_attr_io_stat.attr,
	&dev_attr_mm_stat.attr,
#ifdef CONFIG_ZRAM_WRITEBACK
	&dev_attr_bd_stat.attr,
#endif
	&dev_attr_debug_stat.attr,
	NULL,
};

static const struct attribute_group zram_disk_attr_group = {
	.attrs = zram_disk_attrs,
};

static const struct attribute_group *zram_disk_attr_groups[] = {
	&zram_disk_attr_group,
	NULL,
};

/*
 * Allocate and initialize new zram device. the function returns
 * '>= 0' device_id upon success, and negative value otherwise.
 */
static int zram_add(void)
{
	struct zram *zram;
	struct request_queue *queue;
	int ret, device_id;

	zram = kzalloc(sizeof(struct zram), GFP_KERNEL);
	if (!zram)
		return -ENOMEM;

	ret = idr_alloc(&zram_index_idr, zram, 0, 0, GFP_KERNEL);
	if (ret < 0)
		goto out_free_dev;
	device_id = ret;

	init_rwsem(&zram->init_lock);
#ifdef CONFIG_ZRAM_WRITEBACK
	spin_lock_init(&zram->wb_limit_lock);
#endif
	queue = blk_alloc_queue(GFP_KERNEL);
	if (!queue) {
		pr_err("Error allocating disk queue for device %d\n",
			device_id);
		ret = -ENOMEM;
		goto out_free_idr;
	}

	blk_queue_make_request(queue, zram_make_request);

	/* gendisk structure */
	zram->disk = alloc_disk(1);
	if (!zram->disk) {
		pr_err("Error allocating disk structure for device %d\n",
			device_id);
		ret = -ENOMEM;
		goto out_free_queue;
	}

	zram->disk->major = zram_major;
	zram->disk->first_minor = device_id;
	zram->disk->fops = &zram_devops;
	zram->disk->queue = queue;
	zram->disk->queue->queuedata = zram;
	zram->disk->private_data = zram;
	snprintf(zram->disk->disk_name, 16, "zram%d", device_id);

	/* Actual capacity set using syfs (/sys/block/zram<id>/disksize */
	set_capacity(zram->disk, 0);
	/* zram devices sort of resembles non-rotational disks */
	blk_queue_flag_set(QUEUE_FLAG_NONROT, zram->disk->queue);
	blk_queue_flag_clear(QUEUE_FLAG_ADD_RANDOM, zram->disk->queue);

	/*
	 * To ensure that we always get PAGE_SIZE aligned
	 * and n*PAGE_SIZED sized I/O requests.
	 */
	blk_queue_physical_block_size(zram->disk->queue, PAGE_SIZE);
	blk_queue_logical_block_size(zram->disk->queue,
					ZRAM_LOGICAL_BLOCK_SIZE);
	blk_queue_io_min(zram->disk->queue, PAGE_SIZE);
	blk_queue_io_opt(zram->disk->queue, PAGE_SIZE);
	zram->disk->queue->limits.discard_granularity = PAGE_SIZE;
	blk_queue_max_discard_sectors(zram->disk->queue, UINT_MAX);
	blk_queue_flag_set(QUEUE_FLAG_DISCARD, zram->disk->queue);

	/*
	 * zram_bio_discard() will clear all logical blocks if logical block
	 * size is identical with physical block size(PAGE_SIZE). But if it is
	 * different, we will skip discarding some parts of logical blocks in
	 * the part of the request range which isn't aligned to physical block
	 * size.  So we can't ensure that all discarded logical blocks are
	 * zeroed.
	 */
	if (ZRAM_LOGICAL_BLOCK_SIZE == PAGE_SIZE)
		blk_queue_max_write_zeroes_sectors(zram->disk->queue, UINT_MAX);

	zram->disk->queue->backing_dev_info->capabilities |=
			(BDI_CAP_STABLE_WRITES | BDI_CAP_SYNCHRONOUS_IO);
	device_add_disk(NULL, zram->disk, zram_disk_attr_groups);

	strlcpy(zram->compressor, default_compressor, sizeof(zram->compressor));

	zram_debugfs_register(zram);
	pr_info("Added device: %s\n", zram->disk->disk_name);
	return device_id;

out_free_queue:
	blk_cleanup_queue(queue);
out_free_idr:
	idr_remove(&zram_index_idr, device_id);
out_free_dev:
	kfree(zram);
	return ret;
}

static int zram_remove(struct zram *zram)
{
	struct block_device *bdev;

	bdev = bdget_disk(zram->disk, 0);
	if (!bdev)
		return -ENOMEM;

	mutex_lock(&bdev->bd_mutex);
	if (bdev->bd_openers || zram->claim) {
		mutex_unlock(&bdev->bd_mutex);
		bdput(bdev);
		return -EBUSY;
	}

	zram->claim = true;
	mutex_unlock(&bdev->bd_mutex);

	zram_debugfs_unregister(zram);

	/* Make sure all the pending I/O are finished */
	fsync_bdev(bdev);
	zram_reset_device(zram);
	bdput(bdev);

	pr_info("Removed device: %s\n", zram->disk->disk_name);

	del_gendisk(zram->disk);
	blk_cleanup_queue(zram->disk->queue);
	put_disk(zram->disk);
	kfree(zram);
	return 0;
}

/* zram-control sysfs attributes */

/*
 * NOTE: hot_add attribute is not the usual read-only sysfs attribute. In a
 * sense that reading from this file does alter the state of your system -- it
 * creates a new un-initialized zram device and returns back this device's
 * device_id (or an error code if it fails to create a new device).
 */
static ssize_t hot_add_show(struct class *class,
			struct class_attribute *attr,
			char *buf)
{
	int ret;

	mutex_lock(&zram_index_mutex);
	ret = zram_add();
	mutex_unlock(&zram_index_mutex);

	if (ret < 0)
		return ret;
	return scnprintf(buf, PAGE_SIZE, "%d\n", ret);
}
static CLASS_ATTR_RO(hot_add);

static ssize_t hot_remove_store(struct class *class,
			struct class_attribute *attr,
			const char *buf,
			size_t count)
{
	struct zram *zram;
	int ret, dev_id;

	/* dev_id is gendisk->first_minor, which is `int' */
	ret = kstrtoint(buf, 10, &dev_id);
	if (ret)
		return ret;
	if (dev_id < 0)
		return -EINVAL;

	mutex_lock(&zram_index_mutex);

	zram = idr_find(&zram_index_idr, dev_id);
	if (zram) {
		ret = zram_remove(zram);
		if (!ret)
			idr_remove(&zram_index_idr, dev_id);
	} else {
		ret = -ENODEV;
	}

	mutex_unlock(&zram_index_mutex);
	return ret ? ret : count;
}
static CLASS_ATTR_WO(hot_remove);

static struct attribute *zram_control_class_attrs[] = {
	&class_attr_hot_add.attr,
	&class_attr_hot_remove.attr,
	NULL,
};
ATTRIBUTE_GROUPS(zram_control_class);

static struct class zram_control_class = {
	.name		= "zram-control",
	.owner		= THIS_MODULE,
	.class_groups	= zram_control_class_groups,
};

static int zram_remove_cb(int id, void *ptr, void *data)
{
	zram_remove(ptr);
	return 0;
}

static void destroy_devices(void)
{
	class_unregister(&zram_control_class);
	idr_for_each(&zram_index_idr, &zram_remove_cb, NULL);
	zram_debugfs_destroy();
	idr_destroy(&zram_index_idr);
	unregister_blkdev(zram_major, "zram");
	cpuhp_remove_multi_state(CPUHP_ZCOMP_PREPARE);
}

static int __init zram_init(void)
{
	int ret;

	ret = cpuhp_setup_state_multi(CPUHP_ZCOMP_PREPARE, "block/zram:prepare",
				      zcomp_cpu_up_prepare, zcomp_cpu_dead);
	if (ret < 0)
		return ret;

	ret = class_register(&zram_control_class);
	if (ret) {
		pr_err("Unable to register zram-control class\n");
		cpuhp_remove_multi_state(CPUHP_ZCOMP_PREPARE);
		return ret;
	}

	zram_debugfs_create();
	zram_major = register_blkdev(0, "zram");
	if (zram_major <= 0) {
		pr_err("Unable to get major number\n");
		class_unregister(&zram_control_class);
		cpuhp_remove_multi_state(CPUHP_ZCOMP_PREPARE);
		return -EBUSY;
	}

	while (num_devices != 0) {
		mutex_lock(&zram_index_mutex);
		ret = zram_add();
		mutex_unlock(&zram_index_mutex);
		if (ret < 0)
			goto out_error;
		num_devices--;
	}

	return 0;

out_error:
	destroy_devices();
	return ret;
}

static void __exit zram_exit(void)
{
	destroy_devices();
}

module_init(zram_init);
module_exit(zram_exit);

module_param(num_devices, uint, 0);
MODULE_PARM_DESC(num_devices, "Number of pre-created zram devices");

MODULE_LICENSE("Dual BSD/GPL");
MODULE_AUTHOR("Nitin Gupta <ngupta@vflare.org>");
MODULE_DESCRIPTION("Compressed RAM Block Device");<|MERGE_RESOLUTION|>--- conflicted
+++ resolved
@@ -130,17 +130,10 @@
 					u32 index, size_t size)
 {
 	unsigned long flags = zram->table[index].flags >> ZRAM_FLAG_SHIFT;
-<<<<<<< HEAD
 
 	zram->table[index].flags = (flags << ZRAM_FLAG_SHIFT) | size;
 }
 
-=======
-
-	zram->table[index].flags = (flags << ZRAM_FLAG_SHIFT) | size;
-}
-
->>>>>>> f17b5f06
 static inline bool zram_allocated(struct zram *zram, u32 index)
 {
 	return zram_get_obj_size(zram, index) ||
@@ -323,17 +316,9 @@
 		 * See the comment in writeback_store.
 		 */
 		zram_slot_lock(zram, index);
-<<<<<<< HEAD
-		if (!zram_allocated(zram, index) ||
-				zram_test_flag(zram, index, ZRAM_UNDER_WB))
-			goto next;
-		zram_set_flag(zram, index, ZRAM_IDLE);
-next:
-=======
 		if (zram_allocated(zram, index) &&
 				!zram_test_flag(zram, index, ZRAM_UNDER_WB))
 			zram_set_flag(zram, index, ZRAM_IDLE);
->>>>>>> f17b5f06
 		zram_slot_unlock(zram, index);
 	}
 
@@ -343,31 +328,6 @@
 }
 
 #ifdef CONFIG_ZRAM_WRITEBACK
-<<<<<<< HEAD
-static ssize_t writeback_limit_store(struct device *dev,
-		struct device_attribute *attr, const char *buf, size_t len)
-{
-	struct zram *zram = dev_to_zram(dev);
-	u64 val;
-	ssize_t ret = -EINVAL;
-
-	if (kstrtoull(buf, 10, &val))
-		return ret;
-
-	down_read(&zram->init_lock);
-	atomic64_set(&zram->stats.bd_wb_limit, val);
-	if (val == 0)
-		zram->stop_writeback = false;
-	up_read(&zram->init_lock);
-	ret = len;
-
-	return ret;
-}
-
-static ssize_t writeback_limit_show(struct device *dev,
-		struct device_attribute *attr, char *buf)
-{
-=======
 static ssize_t writeback_limit_enable_store(struct device *dev,
 		struct device_attribute *attr, const char *buf, size_t len)
 {
@@ -426,18 +386,13 @@
 static ssize_t writeback_limit_show(struct device *dev,
 		struct device_attribute *attr, char *buf)
 {
->>>>>>> f17b5f06
 	u64 val;
 	struct zram *zram = dev_to_zram(dev);
 
 	down_read(&zram->init_lock);
-<<<<<<< HEAD
-	val = atomic64_read(&zram->stats.bd_wb_limit);
-=======
 	spin_lock(&zram->wb_limit_lock);
 	val = zram->bd_wb_limit;
 	spin_unlock(&zram->wb_limit_lock);
->>>>>>> f17b5f06
 	up_read(&zram->init_lock);
 
 	return scnprintf(buf, PAGE_SIZE, "%llu\n", val);
@@ -668,13 +623,8 @@
 	return 1;
 }
 
-<<<<<<< HEAD
-#define HUGE_WRITEBACK 0x1
-#define IDLE_WRITEBACK 0x2
-=======
 #define HUGE_WRITEBACK 1
 #define IDLE_WRITEBACK 2
->>>>>>> f17b5f06
 
 static ssize_t writeback_store(struct device *dev,
 		struct device_attribute *attr, const char *buf, size_t len)
@@ -687,11 +637,7 @@
 	struct page *page;
 	ssize_t ret, sz;
 	char mode_buf[8];
-<<<<<<< HEAD
-	unsigned long mode = -1UL;
-=======
 	int mode = -1;
->>>>>>> f17b5f06
 	unsigned long blk_idx = 0;
 
 	sz = strscpy(mode_buf, buf, sizeof(mode_buf));
@@ -707,11 +653,7 @@
 	else if (!strcmp(mode_buf, "huge"))
 		mode = HUGE_WRITEBACK;
 
-<<<<<<< HEAD
-	if (mode == -1UL)
-=======
 	if (mode == -1)
->>>>>>> f17b5f06
 		return -EINVAL;
 
 	down_read(&zram->init_lock);
@@ -738,12 +680,6 @@
 		bvec.bv_len = PAGE_SIZE;
 		bvec.bv_offset = 0;
 
-<<<<<<< HEAD
-		if (zram->stop_writeback) {
-			ret = -EIO;
-			break;
-		}
-=======
 		spin_lock(&zram->wb_limit_lock);
 		if (zram->wb_limit_enable && !zram->bd_wb_limit) {
 			spin_unlock(&zram->wb_limit_lock);
@@ -751,7 +687,6 @@
 			break;
 		}
 		spin_unlock(&zram->wb_limit_lock);
->>>>>>> f17b5f06
 
 		if (!blk_idx) {
 			blk_idx = alloc_block_bdev(zram);
@@ -770,18 +705,11 @@
 				zram_test_flag(zram, index, ZRAM_UNDER_WB))
 			goto next;
 
-<<<<<<< HEAD
-		if ((mode & IDLE_WRITEBACK &&
-			  !zram_test_flag(zram, index, ZRAM_IDLE)) &&
-		    (mode & HUGE_WRITEBACK &&
-			  !zram_test_flag(zram, index, ZRAM_HUGE)))
-=======
 		if (mode == IDLE_WRITEBACK &&
 			  !zram_test_flag(zram, index, ZRAM_IDLE))
 			goto next;
 		if (mode == HUGE_WRITEBACK &&
 			  !zram_test_flag(zram, index, ZRAM_HUGE))
->>>>>>> f17b5f06
 			goto next;
 		/*
 		 * Clearing ZRAM_UNDER_WB is duty of caller.
@@ -843,18 +771,10 @@
 		zram_set_element(zram, index, blk_idx);
 		blk_idx = 0;
 		atomic64_inc(&zram->stats.pages_stored);
-<<<<<<< HEAD
-		if (atomic64_add_unless(&zram->stats.bd_wb_limit,
-					-1 << (PAGE_SHIFT - 12), 0)) {
-			if (atomic64_read(&zram->stats.bd_wb_limit) == 0)
-				zram->stop_writeback = true;
-		}
-=======
 		spin_lock(&zram->wb_limit_lock);
 		if (zram->wb_limit_enable && zram->bd_wb_limit > 0)
 			zram->bd_wb_limit -=  1UL << (PAGE_SHIFT - 12);
 		spin_unlock(&zram->wb_limit_lock);
->>>>>>> f17b5f06
 next:
 		zram_slot_unlock(zram, index);
 	}
@@ -1930,10 +1850,7 @@
 static DEVICE_ATTR_RW(backing_dev);
 static DEVICE_ATTR_WO(writeback);
 static DEVICE_ATTR_RW(writeback_limit);
-<<<<<<< HEAD
-=======
 static DEVICE_ATTR_RW(writeback_limit_enable);
->>>>>>> f17b5f06
 #endif
 
 static struct attribute *zram_disk_attrs[] = {
@@ -1950,10 +1867,7 @@
 	&dev_attr_backing_dev.attr,
 	&dev_attr_writeback.attr,
 	&dev_attr_writeback_limit.attr,
-<<<<<<< HEAD
-=======
 	&dev_attr_writeback_limit_enable.attr,
->>>>>>> f17b5f06
 #endif
 	&dev_attr_io_stat.attr,
 	&dev_attr_mm_stat.attr,
