// SPDX-License-Identifier: MIT
/*
 * Copyright © 2020 Intel Corporation
 */

#include <linux/slab.h> /* fault-inject.h is not standalone! */

#include <linux/fault-inject.h>
#include <linux/sched/mm.h>

#include "gem/i915_gem_lmem.h"
#include "i915_trace.h"
#include "intel_gt.h"
#include "intel_gtt.h"

struct drm_i915_gem_object *alloc_pt_lmem(struct i915_address_space *vm, int sz)
{
	struct drm_i915_gem_object *obj;

	/*
	 * To avoid severe over-allocation when dealing with min_page_size
	 * restrictions, we override that behaviour here by allowing an object
	 * size and page layout which can be smaller. In practice this should be
	 * totally fine, since GTT paging structures are not typically inserted
	 * into the GTT.
	 *
	 * Note that we also hit this path for the scratch page, and for this
	 * case it might need to be 64K, but that should work fine here since we
	 * used the passed in size for the page size, which should ensure it
	 * also has the same alignment.
	 */
<<<<<<< HEAD
	obj = __i915_gem_object_create_lmem_with_ps(vm->i915, sz, sz, 0);
=======
	obj = __i915_gem_object_create_lmem_with_ps(vm->i915, sz, sz,
						    vm->lmem_pt_obj_flags);
>>>>>>> df0cc57e
	/*
	 * Ensure all paging structures for this vm share the same dma-resv
	 * object underneath, with the idea that one object_lock() will lock
	 * them all at once.
	 */
	if (!IS_ERR(obj)) {
		obj->base.resv = i915_vm_resv_get(vm);
		obj->shares_resv_from = vm;
	}

	return obj;
}

struct drm_i915_gem_object *alloc_pt_dma(struct i915_address_space *vm, int sz)
{
	struct drm_i915_gem_object *obj;

	if (I915_SELFTEST_ONLY(should_fail(&vm->fault_attr, 1)))
		i915_gem_shrink_all(vm->i915);

	obj = i915_gem_object_create_internal(vm->i915, sz);
	/*
	 * Ensure all paging structures for this vm share the same dma-resv
	 * object underneath, with the idea that one object_lock() will lock
	 * them all at once.
	 */
	if (!IS_ERR(obj)) {
		obj->base.resv = i915_vm_resv_get(vm);
		obj->shares_resv_from = vm;
	}

	return obj;
}

int map_pt_dma(struct i915_address_space *vm, struct drm_i915_gem_object *obj)
{
	enum i915_map_type type;
	void *vaddr;

	type = i915_coherent_map_type(vm->i915, obj, true);
	vaddr = i915_gem_object_pin_map_unlocked(obj, type);
	if (IS_ERR(vaddr))
		return PTR_ERR(vaddr);

	i915_gem_object_make_unshrinkable(obj);
	return 0;
}

int map_pt_dma_locked(struct i915_address_space *vm, struct drm_i915_gem_object *obj)
{
	enum i915_map_type type;
	void *vaddr;

	type = i915_coherent_map_type(vm->i915, obj, true);
	vaddr = i915_gem_object_pin_map(obj, type);
	if (IS_ERR(vaddr))
		return PTR_ERR(vaddr);

	i915_gem_object_make_unshrinkable(obj);
	return 0;
}

void __i915_vm_close(struct i915_address_space *vm)
{
	struct i915_vma *vma, *vn;

	if (!atomic_dec_and_mutex_lock(&vm->open, &vm->mutex))
		return;

	list_for_each_entry_safe(vma, vn, &vm->bound_list, vm_link) {
		struct drm_i915_gem_object *obj = vma->obj;

		/* Keep the obj (and hence the vma) alive as _we_ destroy it */
		if (!kref_get_unless_zero(&obj->base.refcount))
			continue;

		atomic_and(~I915_VMA_PIN_MASK, &vma->flags);
		WARN_ON(__i915_vma_unbind(vma));
		__i915_vma_put(vma);

		i915_gem_object_put(obj);
	}
	GEM_BUG_ON(!list_empty(&vm->bound_list));

	mutex_unlock(&vm->mutex);
}

/* lock the vm into the current ww, if we lock one, we lock all */
int i915_vm_lock_objects(struct i915_address_space *vm,
			 struct i915_gem_ww_ctx *ww)
{
	if (vm->scratch[0]->base.resv == &vm->_resv) {
		return i915_gem_object_lock(vm->scratch[0], ww);
	} else {
		struct i915_ppgtt *ppgtt = i915_vm_to_ppgtt(vm);

		/* We borrowed the scratch page from ggtt, take the top level object */
		return i915_gem_object_lock(ppgtt->pd->pt.base, ww);
	}
}

void i915_address_space_fini(struct i915_address_space *vm)
{
	drm_mm_takedown(&vm->mm);
	mutex_destroy(&vm->mutex);
}

/**
 * i915_vm_resv_release - Final struct i915_address_space destructor
 * @kref: Pointer to the &i915_address_space.resv_ref member.
 *
 * This function is called when the last lock sharer no longer shares the
 * &i915_address_space._resv lock.
 */
void i915_vm_resv_release(struct kref *kref)
{
	struct i915_address_space *vm =
		container_of(kref, typeof(*vm), resv_ref);

	dma_resv_fini(&vm->_resv);
	kfree(vm);
}

static void __i915_vm_release(struct work_struct *work)
{
	struct i915_address_space *vm =
		container_of(work, struct i915_address_space, release_work);

	vm->cleanup(vm);
	i915_address_space_fini(vm);

	i915_vm_resv_put(vm);
}

void i915_vm_release(struct kref *kref)
{
	struct i915_address_space *vm =
		container_of(kref, struct i915_address_space, ref);

	GEM_BUG_ON(i915_is_ggtt(vm));
	trace_i915_ppgtt_release(vm);

	queue_work(vm->i915->wq, &vm->release_work);
}

void i915_address_space_init(struct i915_address_space *vm, int subclass)
{
	kref_init(&vm->ref);

	/*
	 * Special case for GGTT that has already done an early
	 * kref_init here.
	 */
	if (!kref_read(&vm->resv_ref))
		kref_init(&vm->resv_ref);

<<<<<<< HEAD
	INIT_RCU_WORK(&vm->rcu, __i915_vm_release);
=======
	INIT_WORK(&vm->release_work, __i915_vm_release);
>>>>>>> df0cc57e
	atomic_set(&vm->open, 1);

	/*
	 * The vm->mutex must be reclaim safe (for use in the shrinker).
	 * Do a dummy acquire now under fs_reclaim so that any allocation
	 * attempt holding the lock is immediately reported by lockdep.
	 */
	mutex_init(&vm->mutex);
	lockdep_set_subclass(&vm->mutex, subclass);

	if (!intel_vm_no_concurrent_access_wa(vm->i915)) {
		i915_gem_shrinker_taints_mutex(vm->i915, &vm->mutex);
	} else {
		/*
		 * CHV + BXT VTD workaround use stop_machine(),
		 * which is allowed to allocate memory. This means &vm->mutex
		 * is the outer lock, and in theory we can allocate memory inside
		 * it through stop_machine().
		 *
		 * Add the annotation for this, we use trylock in shrinker.
		 */
		mutex_acquire(&vm->mutex.dep_map, 0, 0, _THIS_IP_);
		might_alloc(GFP_KERNEL);
		mutex_release(&vm->mutex.dep_map, _THIS_IP_);
	}
	dma_resv_init(&vm->_resv);

	GEM_BUG_ON(!vm->total);
	drm_mm_init(&vm->mm, 0, vm->total);
	vm->mm.head_node.color = I915_COLOR_UNEVICTABLE;

	INIT_LIST_HEAD(&vm->bound_list);
}

void clear_pages(struct i915_vma *vma)
{
	GEM_BUG_ON(!vma->pages);

	if (vma->pages != vma->obj->mm.pages) {
		sg_free_table(vma->pages);
		kfree(vma->pages);
	}
	vma->pages = NULL;

	memset(&vma->page_sizes, 0, sizeof(vma->page_sizes));
}

void *__px_vaddr(struct drm_i915_gem_object *p)
{
	enum i915_map_type type;

	GEM_BUG_ON(!i915_gem_object_has_pages(p));
	return page_unpack_bits(p->mm.mapping, &type);
}

dma_addr_t __px_dma(struct drm_i915_gem_object *p)
{
	GEM_BUG_ON(!i915_gem_object_has_pages(p));
	return sg_dma_address(p->mm.pages->sgl);
}

struct page *__px_page(struct drm_i915_gem_object *p)
{
	GEM_BUG_ON(!i915_gem_object_has_pages(p));
	return sg_page(p->mm.pages->sgl);
}

void
fill_page_dma(struct drm_i915_gem_object *p, const u64 val, unsigned int count)
{
	void *vaddr = __px_vaddr(p);

	memset64(vaddr, val, count);
	clflush_cache_range(vaddr, PAGE_SIZE);
}

static void poison_scratch_page(struct drm_i915_gem_object *scratch)
{
	void *vaddr = __px_vaddr(scratch);
	u8 val;

	val = 0;
	if (IS_ENABLED(CONFIG_DRM_I915_DEBUG_GEM))
		val = POISON_FREE;

	memset(vaddr, val, scratch->base.size);
}

int setup_scratch_page(struct i915_address_space *vm)
{
	unsigned long size;

	/*
	 * In order to utilize 64K pages for an object with a size < 2M, we will
	 * need to support a 64K scratch page, given that every 16th entry for a
	 * page-table operating in 64K mode must point to a properly aligned 64K
	 * region, including any PTEs which happen to point to scratch.
	 *
	 * This is only relevant for the 48b PPGTT where we support
	 * huge-gtt-pages, see also i915_vma_insert(). However, as we share the
	 * scratch (read-only) between all vm, we create one 64k scratch page
	 * for all.
	 */
	size = I915_GTT_PAGE_SIZE_4K;
	if (i915_vm_is_4lvl(vm) &&
	    HAS_PAGE_SIZES(vm->i915, I915_GTT_PAGE_SIZE_64K))
		size = I915_GTT_PAGE_SIZE_64K;

	do {
		struct drm_i915_gem_object *obj;

		obj = vm->alloc_pt_dma(vm, size);
		if (IS_ERR(obj))
			goto skip;

		if (map_pt_dma(vm, obj))
			goto skip_obj;

		/* We need a single contiguous page for our scratch */
		if (obj->mm.page_sizes.sg < size)
			goto skip_obj;

		/* And it needs to be correspondingly aligned */
		if (__px_dma(obj) & (size - 1))
			goto skip_obj;

		/*
		 * Use a non-zero scratch page for debugging.
		 *
		 * We want a value that should be reasonably obvious
		 * to spot in the error state, while also causing a GPU hang
		 * if executed. We prefer using a clear page in production, so
		 * should it ever be accidentally used, the effect should be
		 * fairly benign.
		 */
		poison_scratch_page(obj);

		vm->scratch[0] = obj;
		vm->scratch_order = get_order(size);
		return 0;

skip_obj:
		i915_gem_object_put(obj);
skip:
		if (size == I915_GTT_PAGE_SIZE_4K)
			return -ENOMEM;

		size = I915_GTT_PAGE_SIZE_4K;
	} while (1);
}

void free_scratch(struct i915_address_space *vm)
{
	int i;

	for (i = 0; i <= vm->top; i++)
		i915_gem_object_put(vm->scratch[i]);
}

void gtt_write_workarounds(struct intel_gt *gt)
{
	struct drm_i915_private *i915 = gt->i915;
	struct intel_uncore *uncore = gt->uncore;

	/*
	 * This function is for gtt related workarounds. This function is
	 * called on driver load and after a GPU reset, so you can place
	 * workarounds here even if they get overwritten by GPU reset.
	 */
	/* WaIncreaseDefaultTLBEntries:chv,bdw,skl,bxt,kbl,glk,cfl,cnl,icl */
	if (IS_BROADWELL(i915))
		intel_uncore_write(uncore,
				   GEN8_L3_LRA_1_GPGPU,
				   GEN8_L3_LRA_1_GPGPU_DEFAULT_VALUE_BDW);
	else if (IS_CHERRYVIEW(i915))
		intel_uncore_write(uncore,
				   GEN8_L3_LRA_1_GPGPU,
				   GEN8_L3_LRA_1_GPGPU_DEFAULT_VALUE_CHV);
	else if (IS_GEN9_LP(i915))
		intel_uncore_write(uncore,
				   GEN8_L3_LRA_1_GPGPU,
				   GEN9_L3_LRA_1_GPGPU_DEFAULT_VALUE_BXT);
	else if (GRAPHICS_VER(i915) >= 9 && GRAPHICS_VER(i915) <= 11)
		intel_uncore_write(uncore,
				   GEN8_L3_LRA_1_GPGPU,
				   GEN9_L3_LRA_1_GPGPU_DEFAULT_VALUE_SKL);

	/*
	 * To support 64K PTEs we need to first enable the use of the
	 * Intermediate-Page-Size(IPS) bit of the PDE field via some magical
	 * mmio, otherwise the page-walker will simply ignore the IPS bit. This
	 * shouldn't be needed after GEN10.
	 *
	 * 64K pages were first introduced from BDW+, although technically they
	 * only *work* from gen9+. For pre-BDW we instead have the option for
	 * 32K pages, but we don't currently have any support for it in our
	 * driver.
	 */
	if (HAS_PAGE_SIZES(i915, I915_GTT_PAGE_SIZE_64K) &&
	    GRAPHICS_VER(i915) <= 10)
		intel_uncore_rmw(uncore,
				 GEN8_GAMW_ECO_DEV_RW_IA,
				 0,
				 GAMW_ECO_ENABLE_64K_IPS_FIELD);

	if (IS_GRAPHICS_VER(i915, 8, 11)) {
		bool can_use_gtt_cache = true;

		/*
		 * According to the BSpec if we use 2M/1G pages then we also
		 * need to disable the GTT cache. At least on BDW we can see
		 * visual corruption when using 2M pages, and not disabling the
		 * GTT cache.
		 */
		if (HAS_PAGE_SIZES(i915, I915_GTT_PAGE_SIZE_2M))
			can_use_gtt_cache = false;

		/* WaGttCachingOffByDefault */
		intel_uncore_write(uncore,
				   HSW_GTT_CACHE_EN,
				   can_use_gtt_cache ? GTT_CACHE_EN_ALL : 0);
		drm_WARN_ON_ONCE(&i915->drm, can_use_gtt_cache &&
				 intel_uncore_read(uncore,
						   HSW_GTT_CACHE_EN) == 0);
	}
}

static void tgl_setup_private_ppat(struct intel_uncore *uncore)
{
	/* TGL doesn't support LLC or AGE settings */
	intel_uncore_write(uncore, GEN12_PAT_INDEX(0), GEN8_PPAT_WB);
	intel_uncore_write(uncore, GEN12_PAT_INDEX(1), GEN8_PPAT_WC);
	intel_uncore_write(uncore, GEN12_PAT_INDEX(2), GEN8_PPAT_WT);
	intel_uncore_write(uncore, GEN12_PAT_INDEX(3), GEN8_PPAT_UC);
	intel_uncore_write(uncore, GEN12_PAT_INDEX(4), GEN8_PPAT_WB);
	intel_uncore_write(uncore, GEN12_PAT_INDEX(5), GEN8_PPAT_WB);
	intel_uncore_write(uncore, GEN12_PAT_INDEX(6), GEN8_PPAT_WB);
	intel_uncore_write(uncore, GEN12_PAT_INDEX(7), GEN8_PPAT_WB);
}

static void icl_setup_private_ppat(struct intel_uncore *uncore)
{
	intel_uncore_write(uncore,
			   GEN10_PAT_INDEX(0),
			   GEN8_PPAT_WB | GEN8_PPAT_LLC);
	intel_uncore_write(uncore,
			   GEN10_PAT_INDEX(1),
			   GEN8_PPAT_WC | GEN8_PPAT_LLCELLC);
	intel_uncore_write(uncore,
			   GEN10_PAT_INDEX(2),
			   GEN8_PPAT_WB | GEN8_PPAT_ELLC_OVERRIDE);
	intel_uncore_write(uncore,
			   GEN10_PAT_INDEX(3),
			   GEN8_PPAT_UC);
	intel_uncore_write(uncore,
			   GEN10_PAT_INDEX(4),
			   GEN8_PPAT_WB | GEN8_PPAT_LLCELLC | GEN8_PPAT_AGE(0));
	intel_uncore_write(uncore,
			   GEN10_PAT_INDEX(5),
			   GEN8_PPAT_WB | GEN8_PPAT_LLCELLC | GEN8_PPAT_AGE(1));
	intel_uncore_write(uncore,
			   GEN10_PAT_INDEX(6),
			   GEN8_PPAT_WB | GEN8_PPAT_LLCELLC | GEN8_PPAT_AGE(2));
	intel_uncore_write(uncore,
			   GEN10_PAT_INDEX(7),
			   GEN8_PPAT_WB | GEN8_PPAT_LLCELLC | GEN8_PPAT_AGE(3));
}

/*
 * The GGTT and PPGTT need a private PPAT setup in order to handle cacheability
 * bits. When using advanced contexts each context stores its own PAT, but
 * writing this data shouldn't be harmful even in those cases.
 */
static void bdw_setup_private_ppat(struct intel_uncore *uncore)
{
	struct drm_i915_private *i915 = uncore->i915;
	u64 pat;

	pat = GEN8_PPAT(0, GEN8_PPAT_WB | GEN8_PPAT_LLC) |	/* for normal objects, no eLLC */
	      GEN8_PPAT(1, GEN8_PPAT_WC | GEN8_PPAT_LLCELLC) |	/* for something pointing to ptes? */
	      GEN8_PPAT(3, GEN8_PPAT_UC) |			/* Uncached objects, mostly for scanout */
	      GEN8_PPAT(4, GEN8_PPAT_WB | GEN8_PPAT_LLCELLC | GEN8_PPAT_AGE(0)) |
	      GEN8_PPAT(5, GEN8_PPAT_WB | GEN8_PPAT_LLCELLC | GEN8_PPAT_AGE(1)) |
	      GEN8_PPAT(6, GEN8_PPAT_WB | GEN8_PPAT_LLCELLC | GEN8_PPAT_AGE(2)) |
	      GEN8_PPAT(7, GEN8_PPAT_WB | GEN8_PPAT_LLCELLC | GEN8_PPAT_AGE(3));

	/* for scanout with eLLC */
	if (GRAPHICS_VER(i915) >= 9)
		pat |= GEN8_PPAT(2, GEN8_PPAT_WB | GEN8_PPAT_ELLC_OVERRIDE);
	else
		pat |= GEN8_PPAT(2, GEN8_PPAT_WT | GEN8_PPAT_LLCELLC);

	intel_uncore_write(uncore, GEN8_PRIVATE_PAT_LO, lower_32_bits(pat));
	intel_uncore_write(uncore, GEN8_PRIVATE_PAT_HI, upper_32_bits(pat));
}

static void chv_setup_private_ppat(struct intel_uncore *uncore)
{
	u64 pat;

	/*
	 * Map WB on BDW to snooped on CHV.
	 *
	 * Only the snoop bit has meaning for CHV, the rest is
	 * ignored.
	 *
	 * The hardware will never snoop for certain types of accesses:
	 * - CPU GTT (GMADR->GGTT->no snoop->memory)
	 * - PPGTT page tables
	 * - some other special cycles
	 *
	 * As with BDW, we also need to consider the following for GT accesses:
	 * "For GGTT, there is NO pat_sel[2:0] from the entry,
	 * so RTL will always use the value corresponding to
	 * pat_sel = 000".
	 * Which means we must set the snoop bit in PAT entry 0
	 * in order to keep the global status page working.
	 */

	pat = GEN8_PPAT(0, CHV_PPAT_SNOOP) |
	      GEN8_PPAT(1, 0) |
	      GEN8_PPAT(2, 0) |
	      GEN8_PPAT(3, 0) |
	      GEN8_PPAT(4, CHV_PPAT_SNOOP) |
	      GEN8_PPAT(5, CHV_PPAT_SNOOP) |
	      GEN8_PPAT(6, CHV_PPAT_SNOOP) |
	      GEN8_PPAT(7, CHV_PPAT_SNOOP);

	intel_uncore_write(uncore, GEN8_PRIVATE_PAT_LO, lower_32_bits(pat));
	intel_uncore_write(uncore, GEN8_PRIVATE_PAT_HI, upper_32_bits(pat));
}

void setup_private_pat(struct intel_uncore *uncore)
{
	struct drm_i915_private *i915 = uncore->i915;

	GEM_BUG_ON(GRAPHICS_VER(i915) < 8);

	if (GRAPHICS_VER(i915) >= 12)
		tgl_setup_private_ppat(uncore);
	else if (GRAPHICS_VER(i915) >= 11)
		icl_setup_private_ppat(uncore);
	else if (IS_CHERRYVIEW(i915) || IS_GEN9_LP(i915))
		chv_setup_private_ppat(uncore);
	else
		bdw_setup_private_ppat(uncore);
}

struct i915_vma *
__vm_create_scratch_for_read(struct i915_address_space *vm, unsigned long size)
{
	struct drm_i915_gem_object *obj;
	struct i915_vma *vma;

	obj = i915_gem_object_create_internal(vm->i915, PAGE_ALIGN(size));
	if (IS_ERR(obj))
		return ERR_CAST(obj);

	i915_gem_object_set_cache_coherency(obj, I915_CACHING_CACHED);

	vma = i915_vma_instance(obj, vm, NULL);
	if (IS_ERR(vma)) {
		i915_gem_object_put(obj);
		return vma;
	}

	return vma;
}

struct i915_vma *
__vm_create_scratch_for_read_pinned(struct i915_address_space *vm, unsigned long size)
{
	struct i915_vma *vma;
	int err;

	vma = __vm_create_scratch_for_read(vm, size);
	if (IS_ERR(vma))
		return vma;

	err = i915_vma_pin(vma, 0, 0,
			   i915_vma_is_ggtt(vma) ? PIN_GLOBAL : PIN_USER);
	if (err) {
		i915_vma_put(vma);
		return ERR_PTR(err);
	}

	return vma;
}

#if IS_ENABLED(CONFIG_DRM_I915_SELFTEST)
#include "selftests/mock_gtt.c"
#endif<|MERGE_RESOLUTION|>--- conflicted
+++ resolved
@@ -29,12 +29,8 @@
 	 * used the passed in size for the page size, which should ensure it
 	 * also has the same alignment.
 	 */
-<<<<<<< HEAD
-	obj = __i915_gem_object_create_lmem_with_ps(vm->i915, sz, sz, 0);
-=======
 	obj = __i915_gem_object_create_lmem_with_ps(vm->i915, sz, sz,
 						    vm->lmem_pt_obj_flags);
->>>>>>> df0cc57e
 	/*
 	 * Ensure all paging structures for this vm share the same dma-resv
 	 * object underneath, with the idea that one object_lock() will lock
@@ -191,11 +187,7 @@
 	if (!kref_read(&vm->resv_ref))
 		kref_init(&vm->resv_ref);
 
-<<<<<<< HEAD
-	INIT_RCU_WORK(&vm->rcu, __i915_vm_release);
-=======
 	INIT_WORK(&vm->release_work, __i915_vm_release);
->>>>>>> df0cc57e
 	atomic_set(&vm->open, 1);
 
 	/*
