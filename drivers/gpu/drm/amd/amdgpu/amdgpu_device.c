/*
 * Copyright 2008 Advanced Micro Devices, Inc.
 * Copyright 2008 Red Hat Inc.
 * Copyright 2009 Jerome Glisse.
 *
 * Permission is hereby granted, free of charge, to any person obtaining a
 * copy of this software and associated documentation files (the "Software"),
 * to deal in the Software without restriction, including without limitation
 * the rights to use, copy, modify, merge, publish, distribute, sublicense,
 * and/or sell copies of the Software, and to permit persons to whom the
 * Software is furnished to do so, subject to the following conditions:
 *
 * The above copyright notice and this permission notice shall be included in
 * all copies or substantial portions of the Software.
 *
 * THE SOFTWARE IS PROVIDED "AS IS", WITHOUT WARRANTY OF ANY KIND, EXPRESS OR
 * IMPLIED, INCLUDING BUT NOT LIMITED TO THE WARRANTIES OF MERCHANTABILITY,
 * FITNESS FOR A PARTICULAR PURPOSE AND NONINFRINGEMENT.  IN NO EVENT SHALL
 * THE COPYRIGHT HOLDER(S) OR AUTHOR(S) BE LIABLE FOR ANY CLAIM, DAMAGES OR
 * OTHER LIABILITY, WHETHER IN AN ACTION OF CONTRACT, TORT OR OTHERWISE,
 * ARISING FROM, OUT OF OR IN CONNECTION WITH THE SOFTWARE OR THE USE OR
 * OTHER DEALINGS IN THE SOFTWARE.
 *
 * Authors: Dave Airlie
 *          Alex Deucher
 *          Jerome Glisse
 */
#include <linux/power_supply.h>
#include <linux/kthread.h>
#include <linux/module.h>
#include <linux/console.h>
#include <linux/slab.h>
#include <linux/iommu.h>
#include <linux/pci.h>
#include <linux/devcoredump.h>
#include <generated/utsrelease.h>
#include <linux/pci-p2pdma.h>
#include <linux/apple-gmux.h>

#include <drm/drm_aperture.h>
#include <drm/drm_atomic_helper.h>
#include <drm/drm_crtc_helper.h>
#include <drm/drm_fb_helper.h>
#include <drm/drm_probe_helper.h>
#include <drm/amdgpu_drm.h>
#include <linux/vgaarb.h>
#include <linux/vga_switcheroo.h>
#include <linux/efi.h>
#include "amdgpu.h"
#include "amdgpu_trace.h"
#include "amdgpu_i2c.h"
#include "atom.h"
#include "amdgpu_atombios.h"
#include "amdgpu_atomfirmware.h"
#include "amd_pcie.h"
#ifdef CONFIG_DRM_AMDGPU_SI
#include "si.h"
#endif
#ifdef CONFIG_DRM_AMDGPU_CIK
#include "cik.h"
#endif
#include "vi.h"
#include "soc15.h"
#include "nv.h"
#include "bif/bif_4_1_d.h"
#include <linux/firmware.h>
#include "amdgpu_vf_error.h"

#include "amdgpu_amdkfd.h"
#include "amdgpu_pm.h"

#include "amdgpu_xgmi.h"
#include "amdgpu_ras.h"
#include "amdgpu_pmu.h"
#include "amdgpu_fru_eeprom.h"
#include "amdgpu_reset.h"

#include <linux/suspend.h>
#include <drm/task_barrier.h>
#include <linux/pm_runtime.h>

#include <drm/drm_drv.h>

#if IS_ENABLED(CONFIG_X86)
#include <asm/intel-family.h>
#endif

MODULE_FIRMWARE("amdgpu/vega10_gpu_info.bin");
MODULE_FIRMWARE("amdgpu/vega12_gpu_info.bin");
MODULE_FIRMWARE("amdgpu/raven_gpu_info.bin");
MODULE_FIRMWARE("amdgpu/picasso_gpu_info.bin");
MODULE_FIRMWARE("amdgpu/raven2_gpu_info.bin");
MODULE_FIRMWARE("amdgpu/arcturus_gpu_info.bin");
MODULE_FIRMWARE("amdgpu/navi12_gpu_info.bin");

#define AMDGPU_RESUME_MS		2000
#define AMDGPU_MAX_RETRY_LIMIT		2
#define AMDGPU_RETRY_SRIOV_RESET(r) ((r) == -EBUSY || (r) == -ETIMEDOUT || (r) == -EINVAL)

static const struct drm_driver amdgpu_kms_driver;

const char *amdgpu_asic_name[] = {
	"TAHITI",
	"PITCAIRN",
	"VERDE",
	"OLAND",
	"HAINAN",
	"BONAIRE",
	"KAVERI",
	"KABINI",
	"HAWAII",
	"MULLINS",
	"TOPAZ",
	"TONGA",
	"FIJI",
	"CARRIZO",
	"STONEY",
	"POLARIS10",
	"POLARIS11",
	"POLARIS12",
	"VEGAM",
	"VEGA10",
	"VEGA12",
	"VEGA20",
	"RAVEN",
	"ARCTURUS",
	"RENOIR",
	"ALDEBARAN",
	"NAVI10",
	"CYAN_SKILLFISH",
	"NAVI14",
	"NAVI12",
	"SIENNA_CICHLID",
	"NAVY_FLOUNDER",
	"VANGOGH",
	"DIMGREY_CAVEFISH",
	"BEIGE_GOBY",
	"YELLOW_CARP",
	"IP DISCOVERY",
	"LAST",
};

/**
 * DOC: pcie_replay_count
 *
 * The amdgpu driver provides a sysfs API for reporting the total number
 * of PCIe replays (NAKs)
 * The file pcie_replay_count is used for this and returns the total
 * number of replays as a sum of the NAKs generated and NAKs received
 */

static ssize_t amdgpu_device_get_pcie_replay_count(struct device *dev,
		struct device_attribute *attr, char *buf)
{
	struct drm_device *ddev = dev_get_drvdata(dev);
	struct amdgpu_device *adev = drm_to_adev(ddev);
	uint64_t cnt = amdgpu_asic_get_pcie_replay_count(adev);

	return sysfs_emit(buf, "%llu\n", cnt);
}

static DEVICE_ATTR(pcie_replay_count, S_IRUGO,
		amdgpu_device_get_pcie_replay_count, NULL);

static void amdgpu_device_get_pcie_info(struct amdgpu_device *adev);

/**
 * DOC: product_name
 *
 * The amdgpu driver provides a sysfs API for reporting the product name
 * for the device
 * The file product_name is used for this and returns the product name
 * as returned from the FRU.
 * NOTE: This is only available for certain server cards
 */

static ssize_t amdgpu_device_get_product_name(struct device *dev,
		struct device_attribute *attr, char *buf)
{
	struct drm_device *ddev = dev_get_drvdata(dev);
	struct amdgpu_device *adev = drm_to_adev(ddev);

	return sysfs_emit(buf, "%s\n", adev->product_name);
}

static DEVICE_ATTR(product_name, S_IRUGO,
		amdgpu_device_get_product_name, NULL);

/**
 * DOC: product_number
 *
 * The amdgpu driver provides a sysfs API for reporting the part number
 * for the device
 * The file product_number is used for this and returns the part number
 * as returned from the FRU.
 * NOTE: This is only available for certain server cards
 */

static ssize_t amdgpu_device_get_product_number(struct device *dev,
		struct device_attribute *attr, char *buf)
{
	struct drm_device *ddev = dev_get_drvdata(dev);
	struct amdgpu_device *adev = drm_to_adev(ddev);

	return sysfs_emit(buf, "%s\n", adev->product_number);
}

static DEVICE_ATTR(product_number, S_IRUGO,
		amdgpu_device_get_product_number, NULL);

/**
 * DOC: serial_number
 *
 * The amdgpu driver provides a sysfs API for reporting the serial number
 * for the device
 * The file serial_number is used for this and returns the serial number
 * as returned from the FRU.
 * NOTE: This is only available for certain server cards
 */

static ssize_t amdgpu_device_get_serial_number(struct device *dev,
		struct device_attribute *attr, char *buf)
{
	struct drm_device *ddev = dev_get_drvdata(dev);
	struct amdgpu_device *adev = drm_to_adev(ddev);

	return sysfs_emit(buf, "%s\n", adev->serial);
}

static DEVICE_ATTR(serial_number, S_IRUGO,
		amdgpu_device_get_serial_number, NULL);

/**
 * amdgpu_device_supports_px - Is the device a dGPU with ATPX power control
 *
 * @dev: drm_device pointer
 *
 * Returns true if the device is a dGPU with ATPX power control,
 * otherwise return false.
 */
bool amdgpu_device_supports_px(struct drm_device *dev)
{
	struct amdgpu_device *adev = drm_to_adev(dev);

	if ((adev->flags & AMD_IS_PX) && !amdgpu_is_atpx_hybrid())
		return true;
	return false;
}

/**
 * amdgpu_device_supports_boco - Is the device a dGPU with ACPI power resources
 *
 * @dev: drm_device pointer
 *
 * Returns true if the device is a dGPU with ACPI power control,
 * otherwise return false.
 */
bool amdgpu_device_supports_boco(struct drm_device *dev)
{
	struct amdgpu_device *adev = drm_to_adev(dev);

	if (adev->has_pr3 ||
	    ((adev->flags & AMD_IS_PX) && amdgpu_is_atpx_hybrid()))
		return true;
	return false;
}

/**
 * amdgpu_device_supports_baco - Does the device support BACO
 *
 * @dev: drm_device pointer
 *
 * Returns true if the device supporte BACO,
 * otherwise return false.
 */
bool amdgpu_device_supports_baco(struct drm_device *dev)
{
	struct amdgpu_device *adev = drm_to_adev(dev);

	return amdgpu_asic_supports_baco(adev);
}

/**
 * amdgpu_device_supports_smart_shift - Is the device dGPU with
 * smart shift support
 *
 * @dev: drm_device pointer
 *
 * Returns true if the device is a dGPU with Smart Shift support,
 * otherwise returns false.
 */
bool amdgpu_device_supports_smart_shift(struct drm_device *dev)
{
	return (amdgpu_device_supports_boco(dev) &&
		amdgpu_acpi_is_power_shift_control_supported());
}

/*
 * VRAM access helper functions
 */

/**
 * amdgpu_device_mm_access - access vram by MM_INDEX/MM_DATA
 *
 * @adev: amdgpu_device pointer
 * @pos: offset of the buffer in vram
 * @buf: virtual address of the buffer in system memory
 * @size: read/write size, sizeof(@buf) must > @size
 * @write: true - write to vram, otherwise - read from vram
 */
void amdgpu_device_mm_access(struct amdgpu_device *adev, loff_t pos,
			     void *buf, size_t size, bool write)
{
	unsigned long flags;
	uint32_t hi = ~0, tmp = 0;
	uint32_t *data = buf;
	uint64_t last;
	int idx;

	if (!drm_dev_enter(adev_to_drm(adev), &idx))
		return;

	BUG_ON(!IS_ALIGNED(pos, 4) || !IS_ALIGNED(size, 4));

	spin_lock_irqsave(&adev->mmio_idx_lock, flags);
	for (last = pos + size; pos < last; pos += 4) {
		tmp = pos >> 31;

		WREG32_NO_KIQ(mmMM_INDEX, ((uint32_t)pos) | 0x80000000);
		if (tmp != hi) {
			WREG32_NO_KIQ(mmMM_INDEX_HI, tmp);
			hi = tmp;
		}
		if (write)
			WREG32_NO_KIQ(mmMM_DATA, *data++);
		else
			*data++ = RREG32_NO_KIQ(mmMM_DATA);
	}

	spin_unlock_irqrestore(&adev->mmio_idx_lock, flags);
	drm_dev_exit(idx);
}

/**
 * amdgpu_device_aper_access - access vram by vram aperature
 *
 * @adev: amdgpu_device pointer
 * @pos: offset of the buffer in vram
 * @buf: virtual address of the buffer in system memory
 * @size: read/write size, sizeof(@buf) must > @size
 * @write: true - write to vram, otherwise - read from vram
 *
 * The return value means how many bytes have been transferred.
 */
size_t amdgpu_device_aper_access(struct amdgpu_device *adev, loff_t pos,
				 void *buf, size_t size, bool write)
{
#ifdef CONFIG_64BIT
	void __iomem *addr;
	size_t count = 0;
	uint64_t last;

	if (!adev->mman.aper_base_kaddr)
		return 0;

	last = min(pos + size, adev->gmc.visible_vram_size);
	if (last > pos) {
		addr = adev->mman.aper_base_kaddr + pos;
		count = last - pos;

		if (write) {
			memcpy_toio(addr, buf, count);
			mb();
			amdgpu_device_flush_hdp(adev, NULL);
		} else {
			amdgpu_device_invalidate_hdp(adev, NULL);
			mb();
			memcpy_fromio(buf, addr, count);
		}

	}

	return count;
#else
	return 0;
#endif
}

/**
 * amdgpu_device_vram_access - read/write a buffer in vram
 *
 * @adev: amdgpu_device pointer
 * @pos: offset of the buffer in vram
 * @buf: virtual address of the buffer in system memory
 * @size: read/write size, sizeof(@buf) must > @size
 * @write: true - write to vram, otherwise - read from vram
 */
void amdgpu_device_vram_access(struct amdgpu_device *adev, loff_t pos,
			       void *buf, size_t size, bool write)
{
	size_t count;

	/* try to using vram apreature to access vram first */
	count = amdgpu_device_aper_access(adev, pos, buf, size, write);
	size -= count;
	if (size) {
		/* using MM to access rest vram */
		pos += count;
		buf += count;
		amdgpu_device_mm_access(adev, pos, buf, size, write);
	}
}

/*
 * register access helper functions.
 */

/* Check if hw access should be skipped because of hotplug or device error */
bool amdgpu_device_skip_hw_access(struct amdgpu_device *adev)
{
	if (adev->no_hw_access)
		return true;

#ifdef CONFIG_LOCKDEP
	/*
	 * This is a bit complicated to understand, so worth a comment. What we assert
	 * here is that the GPU reset is not running on another thread in parallel.
	 *
	 * For this we trylock the read side of the reset semaphore, if that succeeds
	 * we know that the reset is not running in paralell.
	 *
	 * If the trylock fails we assert that we are either already holding the read
	 * side of the lock or are the reset thread itself and hold the write side of
	 * the lock.
	 */
	if (in_task()) {
		if (down_read_trylock(&adev->reset_domain->sem))
			up_read(&adev->reset_domain->sem);
		else
			lockdep_assert_held(&adev->reset_domain->sem);
	}
#endif
	return false;
}

/**
 * amdgpu_device_rreg - read a memory mapped IO or indirect register
 *
 * @adev: amdgpu_device pointer
 * @reg: dword aligned register offset
 * @acc_flags: access flags which require special behavior
 *
 * Returns the 32 bit value from the offset specified.
 */
uint32_t amdgpu_device_rreg(struct amdgpu_device *adev,
			    uint32_t reg, uint32_t acc_flags)
{
	uint32_t ret;

	if (amdgpu_device_skip_hw_access(adev))
		return 0;

	if ((reg * 4) < adev->rmmio_size) {
		if (!(acc_flags & AMDGPU_REGS_NO_KIQ) &&
		    amdgpu_sriov_runtime(adev) &&
		    down_read_trylock(&adev->reset_domain->sem)) {
			ret = amdgpu_kiq_rreg(adev, reg);
			up_read(&adev->reset_domain->sem);
		} else {
			ret = readl(((void __iomem *)adev->rmmio) + (reg * 4));
		}
	} else {
		ret = adev->pcie_rreg(adev, reg * 4);
	}

	trace_amdgpu_device_rreg(adev->pdev->device, reg, ret);

	return ret;
}

/*
 * MMIO register read with bytes helper functions
 * @offset:bytes offset from MMIO start
 *
*/

/**
 * amdgpu_mm_rreg8 - read a memory mapped IO register
 *
 * @adev: amdgpu_device pointer
 * @offset: byte aligned register offset
 *
 * Returns the 8 bit value from the offset specified.
 */
uint8_t amdgpu_mm_rreg8(struct amdgpu_device *adev, uint32_t offset)
{
	if (amdgpu_device_skip_hw_access(adev))
		return 0;

	if (offset < adev->rmmio_size)
		return (readb(adev->rmmio + offset));
	BUG();
}

/*
 * MMIO register write with bytes helper functions
 * @offset:bytes offset from MMIO start
 * @value: the value want to be written to the register
 *
*/
/**
 * amdgpu_mm_wreg8 - read a memory mapped IO register
 *
 * @adev: amdgpu_device pointer
 * @offset: byte aligned register offset
 * @value: 8 bit value to write
 *
 * Writes the value specified to the offset specified.
 */
void amdgpu_mm_wreg8(struct amdgpu_device *adev, uint32_t offset, uint8_t value)
{
	if (amdgpu_device_skip_hw_access(adev))
		return;

	if (offset < adev->rmmio_size)
		writeb(value, adev->rmmio + offset);
	else
		BUG();
}

/**
 * amdgpu_device_wreg - write to a memory mapped IO or indirect register
 *
 * @adev: amdgpu_device pointer
 * @reg: dword aligned register offset
 * @v: 32 bit value to write to the register
 * @acc_flags: access flags which require special behavior
 *
 * Writes the value specified to the offset specified.
 */
void amdgpu_device_wreg(struct amdgpu_device *adev,
			uint32_t reg, uint32_t v,
			uint32_t acc_flags)
{
	if (amdgpu_device_skip_hw_access(adev))
		return;

	if ((reg * 4) < adev->rmmio_size) {
		if (!(acc_flags & AMDGPU_REGS_NO_KIQ) &&
		    amdgpu_sriov_runtime(adev) &&
		    down_read_trylock(&adev->reset_domain->sem)) {
			amdgpu_kiq_wreg(adev, reg, v);
			up_read(&adev->reset_domain->sem);
		} else {
			writel(v, ((void __iomem *)adev->rmmio) + (reg * 4));
		}
	} else {
		adev->pcie_wreg(adev, reg * 4, v);
	}

	trace_amdgpu_device_wreg(adev->pdev->device, reg, v);
}

/**
 * amdgpu_mm_wreg_mmio_rlc -  write register either with direct/indirect mmio or with RLC path if in range
 *
 * @adev: amdgpu_device pointer
 * @reg: mmio/rlc register
 * @v: value to write
 *
 * this function is invoked only for the debugfs register access
 */
void amdgpu_mm_wreg_mmio_rlc(struct amdgpu_device *adev,
			     uint32_t reg, uint32_t v)
{
	if (amdgpu_device_skip_hw_access(adev))
		return;

	if (amdgpu_sriov_fullaccess(adev) &&
	    adev->gfx.rlc.funcs &&
	    adev->gfx.rlc.funcs->is_rlcg_access_range) {
		if (adev->gfx.rlc.funcs->is_rlcg_access_range(adev, reg))
			return amdgpu_sriov_wreg(adev, reg, v, 0, 0);
	} else if ((reg * 4) >= adev->rmmio_size) {
		adev->pcie_wreg(adev, reg * 4, v);
	} else {
		writel(v, ((void __iomem *)adev->rmmio) + (reg * 4));
	}
}

/**
 * amdgpu_mm_rdoorbell - read a doorbell dword
 *
 * @adev: amdgpu_device pointer
 * @index: doorbell index
 *
 * Returns the value in the doorbell aperture at the
 * requested doorbell index (CIK).
 */
u32 amdgpu_mm_rdoorbell(struct amdgpu_device *adev, u32 index)
{
	if (amdgpu_device_skip_hw_access(adev))
		return 0;

	if (index < adev->doorbell.num_kernel_doorbells) {
		return readl(adev->doorbell.ptr + index);
	} else {
		DRM_ERROR("reading beyond doorbell aperture: 0x%08x!\n", index);
		return 0;
	}
}

/**
 * amdgpu_mm_wdoorbell - write a doorbell dword
 *
 * @adev: amdgpu_device pointer
 * @index: doorbell index
 * @v: value to write
 *
 * Writes @v to the doorbell aperture at the
 * requested doorbell index (CIK).
 */
void amdgpu_mm_wdoorbell(struct amdgpu_device *adev, u32 index, u32 v)
{
	if (amdgpu_device_skip_hw_access(adev))
		return;

	if (index < adev->doorbell.num_kernel_doorbells) {
		writel(v, adev->doorbell.ptr + index);
	} else {
		DRM_ERROR("writing beyond doorbell aperture: 0x%08x!\n", index);
	}
}

/**
 * amdgpu_mm_rdoorbell64 - read a doorbell Qword
 *
 * @adev: amdgpu_device pointer
 * @index: doorbell index
 *
 * Returns the value in the doorbell aperture at the
 * requested doorbell index (VEGA10+).
 */
u64 amdgpu_mm_rdoorbell64(struct amdgpu_device *adev, u32 index)
{
	if (amdgpu_device_skip_hw_access(adev))
		return 0;

	if (index < adev->doorbell.num_kernel_doorbells) {
		return atomic64_read((atomic64_t *)(adev->doorbell.ptr + index));
	} else {
		DRM_ERROR("reading beyond doorbell aperture: 0x%08x!\n", index);
		return 0;
	}
}

/**
 * amdgpu_mm_wdoorbell64 - write a doorbell Qword
 *
 * @adev: amdgpu_device pointer
 * @index: doorbell index
 * @v: value to write
 *
 * Writes @v to the doorbell aperture at the
 * requested doorbell index (VEGA10+).
 */
void amdgpu_mm_wdoorbell64(struct amdgpu_device *adev, u32 index, u64 v)
{
	if (amdgpu_device_skip_hw_access(adev))
		return;

	if (index < adev->doorbell.num_kernel_doorbells) {
		atomic64_set((atomic64_t *)(adev->doorbell.ptr + index), v);
	} else {
		DRM_ERROR("writing beyond doorbell aperture: 0x%08x!\n", index);
	}
}

/**
 * amdgpu_device_indirect_rreg - read an indirect register
 *
 * @adev: amdgpu_device pointer
 * @reg_addr: indirect register address to read from
 *
 * Returns the value of indirect register @reg_addr
 */
u32 amdgpu_device_indirect_rreg(struct amdgpu_device *adev,
				u32 reg_addr)
{
	unsigned long flags, pcie_index, pcie_data;
	void __iomem *pcie_index_offset;
	void __iomem *pcie_data_offset;
	u32 r;

	pcie_index = adev->nbio.funcs->get_pcie_index_offset(adev);
	pcie_data = adev->nbio.funcs->get_pcie_data_offset(adev);

	spin_lock_irqsave(&adev->pcie_idx_lock, flags);
	pcie_index_offset = (void __iomem *)adev->rmmio + pcie_index * 4;
	pcie_data_offset = (void __iomem *)adev->rmmio + pcie_data * 4;

	writel(reg_addr, pcie_index_offset);
	readl(pcie_index_offset);
	r = readl(pcie_data_offset);
	spin_unlock_irqrestore(&adev->pcie_idx_lock, flags);

	return r;
}

u32 amdgpu_device_indirect_rreg_ext(struct amdgpu_device *adev,
				    u64 reg_addr)
{
	unsigned long flags, pcie_index, pcie_index_hi, pcie_data;
	u32 r;
	void __iomem *pcie_index_offset;
	void __iomem *pcie_index_hi_offset;
	void __iomem *pcie_data_offset;

	pcie_index = adev->nbio.funcs->get_pcie_index_offset(adev);
	pcie_data = adev->nbio.funcs->get_pcie_data_offset(adev);
	if (adev->nbio.funcs->get_pcie_index_hi_offset)
		pcie_index_hi = adev->nbio.funcs->get_pcie_index_hi_offset(adev);
	else
		pcie_index_hi = 0;

	spin_lock_irqsave(&adev->pcie_idx_lock, flags);
	pcie_index_offset = (void __iomem *)adev->rmmio + pcie_index * 4;
	pcie_data_offset = (void __iomem *)adev->rmmio + pcie_data * 4;
	if (pcie_index_hi != 0)
		pcie_index_hi_offset = (void __iomem *)adev->rmmio +
				pcie_index_hi * 4;

	writel(reg_addr, pcie_index_offset);
	readl(pcie_index_offset);
	if (pcie_index_hi != 0) {
		writel((reg_addr >> 32) & 0xff, pcie_index_hi_offset);
		readl(pcie_index_hi_offset);
	}
	r = readl(pcie_data_offset);

	/* clear the high bits */
	if (pcie_index_hi != 0) {
		writel(0, pcie_index_hi_offset);
		readl(pcie_index_hi_offset);
	}

	spin_unlock_irqrestore(&adev->pcie_idx_lock, flags);

	return r;
}

/**
 * amdgpu_device_indirect_rreg64 - read a 64bits indirect register
 *
 * @adev: amdgpu_device pointer
 * @reg_addr: indirect register address to read from
 *
 * Returns the value of indirect register @reg_addr
 */
u64 amdgpu_device_indirect_rreg64(struct amdgpu_device *adev,
				  u32 reg_addr)
{
	unsigned long flags, pcie_index, pcie_data;
	void __iomem *pcie_index_offset;
	void __iomem *pcie_data_offset;
	u64 r;

	pcie_index = adev->nbio.funcs->get_pcie_index_offset(adev);
	pcie_data = adev->nbio.funcs->get_pcie_data_offset(adev);

	spin_lock_irqsave(&adev->pcie_idx_lock, flags);
	pcie_index_offset = (void __iomem *)adev->rmmio + pcie_index * 4;
	pcie_data_offset = (void __iomem *)adev->rmmio + pcie_data * 4;

	/* read low 32 bits */
	writel(reg_addr, pcie_index_offset);
	readl(pcie_index_offset);
	r = readl(pcie_data_offset);
	/* read high 32 bits */
	writel(reg_addr + 4, pcie_index_offset);
	readl(pcie_index_offset);
	r |= ((u64)readl(pcie_data_offset) << 32);
	spin_unlock_irqrestore(&adev->pcie_idx_lock, flags);

	return r;
}

/**
 * amdgpu_device_indirect_wreg - write an indirect register address
 *
 * @adev: amdgpu_device pointer
 * @reg_addr: indirect register offset
 * @reg_data: indirect register data
 *
 */
void amdgpu_device_indirect_wreg(struct amdgpu_device *adev,
				 u32 reg_addr, u32 reg_data)
{
	unsigned long flags, pcie_index, pcie_data;
	void __iomem *pcie_index_offset;
	void __iomem *pcie_data_offset;

	pcie_index = adev->nbio.funcs->get_pcie_index_offset(adev);
	pcie_data = adev->nbio.funcs->get_pcie_data_offset(adev);

	spin_lock_irqsave(&adev->pcie_idx_lock, flags);
	pcie_index_offset = (void __iomem *)adev->rmmio + pcie_index * 4;
	pcie_data_offset = (void __iomem *)adev->rmmio + pcie_data * 4;

	writel(reg_addr, pcie_index_offset);
	readl(pcie_index_offset);
	writel(reg_data, pcie_data_offset);
	readl(pcie_data_offset);
	spin_unlock_irqrestore(&adev->pcie_idx_lock, flags);
}

void amdgpu_device_indirect_wreg_ext(struct amdgpu_device *adev,
				     u64 reg_addr, u32 reg_data)
{
	unsigned long flags, pcie_index, pcie_index_hi, pcie_data;
	void __iomem *pcie_index_offset;
	void __iomem *pcie_index_hi_offset;
	void __iomem *pcie_data_offset;

	pcie_index = adev->nbio.funcs->get_pcie_index_offset(adev);
	pcie_data = adev->nbio.funcs->get_pcie_data_offset(adev);
	if (adev->nbio.funcs->get_pcie_index_hi_offset)
		pcie_index_hi = adev->nbio.funcs->get_pcie_index_hi_offset(adev);
	else
		pcie_index_hi = 0;

	spin_lock_irqsave(&adev->pcie_idx_lock, flags);
	pcie_index_offset = (void __iomem *)adev->rmmio + pcie_index * 4;
	pcie_data_offset = (void __iomem *)adev->rmmio + pcie_data * 4;
	if (pcie_index_hi != 0)
		pcie_index_hi_offset = (void __iomem *)adev->rmmio +
				pcie_index_hi * 4;

	writel(reg_addr, pcie_index_offset);
	readl(pcie_index_offset);
	if (pcie_index_hi != 0) {
		writel((reg_addr >> 32) & 0xff, pcie_index_hi_offset);
		readl(pcie_index_hi_offset);
	}
	writel(reg_data, pcie_data_offset);
	readl(pcie_data_offset);

	/* clear the high bits */
	if (pcie_index_hi != 0) {
		writel(0, pcie_index_hi_offset);
		readl(pcie_index_hi_offset);
	}

	spin_unlock_irqrestore(&adev->pcie_idx_lock, flags);
}

/**
 * amdgpu_device_indirect_wreg64 - write a 64bits indirect register address
 *
 * @adev: amdgpu_device pointer
 * @reg_addr: indirect register offset
 * @reg_data: indirect register data
 *
 */
void amdgpu_device_indirect_wreg64(struct amdgpu_device *adev,
				   u32 reg_addr, u64 reg_data)
{
	unsigned long flags, pcie_index, pcie_data;
	void __iomem *pcie_index_offset;
	void __iomem *pcie_data_offset;

	pcie_index = adev->nbio.funcs->get_pcie_index_offset(adev);
	pcie_data = adev->nbio.funcs->get_pcie_data_offset(adev);

	spin_lock_irqsave(&adev->pcie_idx_lock, flags);
	pcie_index_offset = (void __iomem *)adev->rmmio + pcie_index * 4;
	pcie_data_offset = (void __iomem *)adev->rmmio + pcie_data * 4;

	/* write low 32 bits */
	writel(reg_addr, pcie_index_offset);
	readl(pcie_index_offset);
	writel((u32)(reg_data & 0xffffffffULL), pcie_data_offset);
	readl(pcie_data_offset);
	/* write high 32 bits */
	writel(reg_addr + 4, pcie_index_offset);
	readl(pcie_index_offset);
	writel((u32)(reg_data >> 32), pcie_data_offset);
	readl(pcie_data_offset);
	spin_unlock_irqrestore(&adev->pcie_idx_lock, flags);
}

/**
 * amdgpu_device_get_rev_id - query device rev_id
 *
 * @adev: amdgpu_device pointer
 *
 * Return device rev_id
 */
u32 amdgpu_device_get_rev_id(struct amdgpu_device *adev)
{
	return adev->nbio.funcs->get_rev_id(adev);
}

/**
 * amdgpu_invalid_rreg - dummy reg read function
 *
 * @adev: amdgpu_device pointer
 * @reg: offset of register
 *
 * Dummy register read function.  Used for register blocks
 * that certain asics don't have (all asics).
 * Returns the value in the register.
 */
static uint32_t amdgpu_invalid_rreg(struct amdgpu_device *adev, uint32_t reg)
{
	DRM_ERROR("Invalid callback to read register 0x%04X\n", reg);
	BUG();
	return 0;
}

static uint32_t amdgpu_invalid_rreg_ext(struct amdgpu_device *adev, uint64_t reg)
{
	DRM_ERROR("Invalid callback to read register 0x%llX\n", reg);
	BUG();
	return 0;
}

/**
 * amdgpu_invalid_wreg - dummy reg write function
 *
 * @adev: amdgpu_device pointer
 * @reg: offset of register
 * @v: value to write to the register
 *
 * Dummy register read function.  Used for register blocks
 * that certain asics don't have (all asics).
 */
static void amdgpu_invalid_wreg(struct amdgpu_device *adev, uint32_t reg, uint32_t v)
{
	DRM_ERROR("Invalid callback to write register 0x%04X with 0x%08X\n",
		  reg, v);
	BUG();
}

static void amdgpu_invalid_wreg_ext(struct amdgpu_device *adev, uint64_t reg, uint32_t v)
{
	DRM_ERROR("Invalid callback to write register 0x%llX with 0x%08X\n",
		  reg, v);
	BUG();
}

/**
 * amdgpu_invalid_rreg64 - dummy 64 bit reg read function
 *
 * @adev: amdgpu_device pointer
 * @reg: offset of register
 *
 * Dummy register read function.  Used for register blocks
 * that certain asics don't have (all asics).
 * Returns the value in the register.
 */
static uint64_t amdgpu_invalid_rreg64(struct amdgpu_device *adev, uint32_t reg)
{
	DRM_ERROR("Invalid callback to read 64 bit register 0x%04X\n", reg);
	BUG();
	return 0;
}

/**
 * amdgpu_invalid_wreg64 - dummy reg write function
 *
 * @adev: amdgpu_device pointer
 * @reg: offset of register
 * @v: value to write to the register
 *
 * Dummy register read function.  Used for register blocks
 * that certain asics don't have (all asics).
 */
static void amdgpu_invalid_wreg64(struct amdgpu_device *adev, uint32_t reg, uint64_t v)
{
	DRM_ERROR("Invalid callback to write 64 bit register 0x%04X with 0x%08llX\n",
		  reg, v);
	BUG();
}

/**
 * amdgpu_block_invalid_rreg - dummy reg read function
 *
 * @adev: amdgpu_device pointer
 * @block: offset of instance
 * @reg: offset of register
 *
 * Dummy register read function.  Used for register blocks
 * that certain asics don't have (all asics).
 * Returns the value in the register.
 */
static uint32_t amdgpu_block_invalid_rreg(struct amdgpu_device *adev,
					  uint32_t block, uint32_t reg)
{
	DRM_ERROR("Invalid callback to read register 0x%04X in block 0x%04X\n",
		  reg, block);
	BUG();
	return 0;
}

/**
 * amdgpu_block_invalid_wreg - dummy reg write function
 *
 * @adev: amdgpu_device pointer
 * @block: offset of instance
 * @reg: offset of register
 * @v: value to write to the register
 *
 * Dummy register read function.  Used for register blocks
 * that certain asics don't have (all asics).
 */
static void amdgpu_block_invalid_wreg(struct amdgpu_device *adev,
				      uint32_t block,
				      uint32_t reg, uint32_t v)
{
	DRM_ERROR("Invalid block callback to write register 0x%04X in block 0x%04X with 0x%08X\n",
		  reg, block, v);
	BUG();
}

/**
 * amdgpu_device_asic_init - Wrapper for atom asic_init
 *
 * @adev: amdgpu_device pointer
 *
 * Does any asic specific work and then calls atom asic init.
 */
static int amdgpu_device_asic_init(struct amdgpu_device *adev)
{
	amdgpu_asic_pre_asic_init(adev);

	if (adev->ip_versions[GC_HWIP][0] == IP_VERSION(9, 4, 3) ||
	    adev->ip_versions[GC_HWIP][0] >= IP_VERSION(11, 0, 0))
		return amdgpu_atomfirmware_asic_init(adev, true);
	else
		return amdgpu_atom_asic_init(adev->mode_info.atom_context);
}

/**
 * amdgpu_device_mem_scratch_init - allocate the VRAM scratch page
 *
 * @adev: amdgpu_device pointer
 *
 * Allocates a scratch page of VRAM for use by various things in the
 * driver.
 */
static int amdgpu_device_mem_scratch_init(struct amdgpu_device *adev)
{
	return amdgpu_bo_create_kernel(adev, AMDGPU_GPU_PAGE_SIZE, PAGE_SIZE,
				       AMDGPU_GEM_DOMAIN_VRAM |
				       AMDGPU_GEM_DOMAIN_GTT,
				       &adev->mem_scratch.robj,
				       &adev->mem_scratch.gpu_addr,
				       (void **)&adev->mem_scratch.ptr);
}

/**
 * amdgpu_device_mem_scratch_fini - Free the VRAM scratch page
 *
 * @adev: amdgpu_device pointer
 *
 * Frees the VRAM scratch page.
 */
static void amdgpu_device_mem_scratch_fini(struct amdgpu_device *adev)
{
	amdgpu_bo_free_kernel(&adev->mem_scratch.robj, NULL, NULL);
}

/**
 * amdgpu_device_program_register_sequence - program an array of registers.
 *
 * @adev: amdgpu_device pointer
 * @registers: pointer to the register array
 * @array_size: size of the register array
 *
 * Programs an array or registers with and and or masks.
 * This is a helper for setting golden registers.
 */
void amdgpu_device_program_register_sequence(struct amdgpu_device *adev,
					     const u32 *registers,
					     const u32 array_size)
{
	u32 tmp, reg, and_mask, or_mask;
	int i;

	if (array_size % 3)
		return;

	for (i = 0; i < array_size; i += 3) {
		reg = registers[i + 0];
		and_mask = registers[i + 1];
		or_mask = registers[i + 2];

		if (and_mask == 0xffffffff) {
			tmp = or_mask;
		} else {
			tmp = RREG32(reg);
			tmp &= ~and_mask;
			if (adev->family >= AMDGPU_FAMILY_AI)
				tmp |= (or_mask & and_mask);
			else
				tmp |= or_mask;
		}
		WREG32(reg, tmp);
	}
}

/**
 * amdgpu_device_pci_config_reset - reset the GPU
 *
 * @adev: amdgpu_device pointer
 *
 * Resets the GPU using the pci config reset sequence.
 * Only applicable to asics prior to vega10.
 */
void amdgpu_device_pci_config_reset(struct amdgpu_device *adev)
{
	pci_write_config_dword(adev->pdev, 0x7c, AMDGPU_ASIC_RESET_DATA);
}

/**
 * amdgpu_device_pci_reset - reset the GPU using generic PCI means
 *
 * @adev: amdgpu_device pointer
 *
 * Resets the GPU using generic pci reset interfaces (FLR, SBR, etc.).
 */
int amdgpu_device_pci_reset(struct amdgpu_device *adev)
{
	return pci_reset_function(adev->pdev);
}

/*
 * GPU doorbell aperture helpers function.
 */
/**
 * amdgpu_device_doorbell_init - Init doorbell driver information.
 *
 * @adev: amdgpu_device pointer
 *
 * Init doorbell driver information (CIK)
 * Returns 0 on success, error on failure.
 */
static int amdgpu_device_doorbell_init(struct amdgpu_device *adev)
{

	/* No doorbell on SI hardware generation */
	if (adev->asic_type < CHIP_BONAIRE) {
		adev->doorbell.base = 0;
		adev->doorbell.size = 0;
		adev->doorbell.num_kernel_doorbells = 0;
		adev->doorbell.ptr = NULL;
		return 0;
	}

	if (pci_resource_flags(adev->pdev, 2) & IORESOURCE_UNSET)
		return -EINVAL;

	amdgpu_asic_init_doorbell_index(adev);

	/* doorbell bar mapping */
	adev->doorbell.base = pci_resource_start(adev->pdev, 2);
	adev->doorbell.size = pci_resource_len(adev->pdev, 2);

	if (adev->enable_mes) {
		adev->doorbell.num_kernel_doorbells =
			adev->doorbell.size / sizeof(u32);
	} else {
		adev->doorbell.num_kernel_doorbells =
			min_t(u32, adev->doorbell.size / sizeof(u32),
			      adev->doorbell_index.max_assignment+1);
		if (adev->doorbell.num_kernel_doorbells == 0)
			return -EINVAL;

		/* For Vega, reserve and map two pages on doorbell BAR since SDMA
		 * paging queue doorbell use the second page. The
		 * AMDGPU_DOORBELL64_MAX_ASSIGNMENT definition assumes all the
		 * doorbells are in the first page. So with paging queue enabled,
		 * the max num_kernel_doorbells should + 1 page (0x400 in dword)
		 */
		if (adev->ip_versions[SDMA0_HWIP][0] >= IP_VERSION(4, 0, 0) &&
		    adev->ip_versions[SDMA0_HWIP][0] < IP_VERSION(4, 2, 0))
			adev->doorbell.num_kernel_doorbells += 0x400;
	}

	adev->doorbell.ptr = ioremap(adev->doorbell.base,
				     adev->doorbell.num_kernel_doorbells *
				     sizeof(u32));
	if (adev->doorbell.ptr == NULL)
		return -ENOMEM;

	return 0;
}

/**
 * amdgpu_device_doorbell_fini - Tear down doorbell driver information.
 *
 * @adev: amdgpu_device pointer
 *
 * Tear down doorbell driver information (CIK)
 */
static void amdgpu_device_doorbell_fini(struct amdgpu_device *adev)
{
	iounmap(adev->doorbell.ptr);
	adev->doorbell.ptr = NULL;
}



/*
 * amdgpu_device_wb_*()
 * Writeback is the method by which the GPU updates special pages in memory
 * with the status of certain GPU events (fences, ring pointers,etc.).
 */

/**
 * amdgpu_device_wb_fini - Disable Writeback and free memory
 *
 * @adev: amdgpu_device pointer
 *
 * Disables Writeback and frees the Writeback memory (all asics).
 * Used at driver shutdown.
 */
static void amdgpu_device_wb_fini(struct amdgpu_device *adev)
{
	if (adev->wb.wb_obj) {
		amdgpu_bo_free_kernel(&adev->wb.wb_obj,
				      &adev->wb.gpu_addr,
				      (void **)&adev->wb.wb);
		adev->wb.wb_obj = NULL;
	}
}

/**
 * amdgpu_device_wb_init - Init Writeback driver info and allocate memory
 *
 * @adev: amdgpu_device pointer
 *
 * Initializes writeback and allocates writeback memory (all asics).
 * Used at driver startup.
 * Returns 0 on success or an -error on failure.
 */
static int amdgpu_device_wb_init(struct amdgpu_device *adev)
{
	int r;

	if (adev->wb.wb_obj == NULL) {
		/* AMDGPU_MAX_WB * sizeof(uint32_t) * 8 = AMDGPU_MAX_WB 256bit slots */
		r = amdgpu_bo_create_kernel(adev, AMDGPU_MAX_WB * sizeof(uint32_t) * 8,
					    PAGE_SIZE, AMDGPU_GEM_DOMAIN_GTT,
					    &adev->wb.wb_obj, &adev->wb.gpu_addr,
					    (void **)&adev->wb.wb);
		if (r) {
			dev_warn(adev->dev, "(%d) create WB bo failed\n", r);
			return r;
		}

		adev->wb.num_wb = AMDGPU_MAX_WB;
		memset(&adev->wb.used, 0, sizeof(adev->wb.used));

		/* clear wb memory */
		memset((char *)adev->wb.wb, 0, AMDGPU_MAX_WB * sizeof(uint32_t) * 8);
	}

	return 0;
}

/**
 * amdgpu_device_wb_get - Allocate a wb entry
 *
 * @adev: amdgpu_device pointer
 * @wb: wb index
 *
 * Allocate a wb slot for use by the driver (all asics).
 * Returns 0 on success or -EINVAL on failure.
 */
int amdgpu_device_wb_get(struct amdgpu_device *adev, u32 *wb)
{
	unsigned long offset = find_first_zero_bit(adev->wb.used, adev->wb.num_wb);

	if (offset < adev->wb.num_wb) {
		__set_bit(offset, adev->wb.used);
		*wb = offset << 3; /* convert to dw offset */
		return 0;
	} else {
		return -EINVAL;
	}
}

/**
 * amdgpu_device_wb_free - Free a wb entry
 *
 * @adev: amdgpu_device pointer
 * @wb: wb index
 *
 * Free a wb slot allocated for use by the driver (all asics)
 */
void amdgpu_device_wb_free(struct amdgpu_device *adev, u32 wb)
{
	wb >>= 3;
	if (wb < adev->wb.num_wb)
		__clear_bit(wb, adev->wb.used);
}

/**
 * amdgpu_device_resize_fb_bar - try to resize FB BAR
 *
 * @adev: amdgpu_device pointer
 *
 * Try to resize FB BAR to make all VRAM CPU accessible. We try very hard not
 * to fail, but if any of the BARs is not accessible after the size we abort
 * driver loading by returning -ENODEV.
 */
int amdgpu_device_resize_fb_bar(struct amdgpu_device *adev)
{
	int rbar_size = pci_rebar_bytes_to_size(adev->gmc.real_vram_size);
	struct pci_bus *root;
	struct resource *res;
	unsigned i;
	u16 cmd;
	int r;

	/* Bypass for VF */
	if (amdgpu_sriov_vf(adev))
		return 0;

	/* skip if the bios has already enabled large BAR */
	if (adev->gmc.real_vram_size &&
	    (pci_resource_len(adev->pdev, 0) >= adev->gmc.real_vram_size))
		return 0;

	/* Check if the root BUS has 64bit memory resources */
	root = adev->pdev->bus;
	while (root->parent)
		root = root->parent;

	pci_bus_for_each_resource(root, res, i) {
		if (res && res->flags & (IORESOURCE_MEM | IORESOURCE_MEM_64) &&
		    res->start > 0x100000000ull)
			break;
	}

	/* Trying to resize is pointless without a root hub window above 4GB */
	if (!res)
		return 0;

	/* Limit the BAR size to what is available */
	rbar_size = min(fls(pci_rebar_get_possible_sizes(adev->pdev, 0)) - 1,
			rbar_size);

	/* Disable memory decoding while we change the BAR addresses and size */
	pci_read_config_word(adev->pdev, PCI_COMMAND, &cmd);
	pci_write_config_word(adev->pdev, PCI_COMMAND,
			      cmd & ~PCI_COMMAND_MEMORY);

	/* Free the VRAM and doorbell BAR, we most likely need to move both. */
	amdgpu_device_doorbell_fini(adev);
	if (adev->asic_type >= CHIP_BONAIRE)
		pci_release_resource(adev->pdev, 2);

	pci_release_resource(adev->pdev, 0);

	r = pci_resize_resource(adev->pdev, 0, rbar_size);
	if (r == -ENOSPC)
		DRM_INFO("Not enough PCI address space for a large BAR.");
	else if (r && r != -ENOTSUPP)
		DRM_ERROR("Problem resizing BAR0 (%d).", r);

	pci_assign_unassigned_bus_resources(adev->pdev->bus);

	/* When the doorbell or fb BAR isn't available we have no chance of
	 * using the device.
	 */
	r = amdgpu_device_doorbell_init(adev);
	if (r || (pci_resource_flags(adev->pdev, 0) & IORESOURCE_UNSET))
		return -ENODEV;

	pci_write_config_word(adev->pdev, PCI_COMMAND, cmd);

	return 0;
}

static bool amdgpu_device_read_bios(struct amdgpu_device *adev)
{
	if (hweight32(adev->aid_mask) && (adev->flags & AMD_IS_APU)) {
		return false;
	}

	return true;
}

/*
 * GPU helpers function.
 */
/**
 * amdgpu_device_need_post - check if the hw need post or not
 *
 * @adev: amdgpu_device pointer
 *
 * Check if the asic has been initialized (all asics) at driver startup
 * or post is needed if  hw reset is performed.
 * Returns true if need or false if not.
 */
bool amdgpu_device_need_post(struct amdgpu_device *adev)
{
	uint32_t reg;

	if (amdgpu_sriov_vf(adev))
		return false;

	if (!amdgpu_device_read_bios(adev))
		return false;

	if (amdgpu_passthrough(adev)) {
		/* for FIJI: In whole GPU pass-through virtualization case, after VM reboot
		 * some old smc fw still need driver do vPost otherwise gpu hang, while
		 * those smc fw version above 22.15 doesn't have this flaw, so we force
		 * vpost executed for smc version below 22.15
		 */
		if (adev->asic_type == CHIP_FIJI) {
			int err;
			uint32_t fw_ver;
			err = request_firmware(&adev->pm.fw, "amdgpu/fiji_smc.bin", adev->dev);
			/* force vPost if error occured */
			if (err)
				return true;

			fw_ver = *((uint32_t *)adev->pm.fw->data + 69);
			if (fw_ver < 0x00160e00)
				return true;
		}
	}

	/* Don't post if we need to reset whole hive on init */
	if (adev->gmc.xgmi.pending_reset)
		return false;

	if (adev->has_hw_reset) {
		adev->has_hw_reset = false;
		return true;
	}

	/* bios scratch used on CIK+ */
	if (adev->asic_type >= CHIP_BONAIRE)
		return amdgpu_atombios_scratch_need_asic_init(adev);

	/* check MEM_SIZE for older asics */
	reg = amdgpu_asic_get_config_memsize(adev);

	if ((reg != 0) && (reg != 0xffffffff))
		return false;

	return true;
}

/**
 * amdgpu_device_should_use_aspm - check if the device should program ASPM
 *
 * @adev: amdgpu_device pointer
 *
 * Confirm whether the module parameter and pcie bridge agree that ASPM should
 * be set for this device.
 *
 * Returns true if it should be used or false if not.
 */
bool amdgpu_device_should_use_aspm(struct amdgpu_device *adev)
{
	switch (amdgpu_aspm) {
	case -1:
		break;
	case 0:
		return false;
	case 1:
		return true;
	default:
		return false;
	}
	return pcie_aspm_enabled(adev->pdev);
}

bool amdgpu_device_aspm_support_quirk(void)
{
#if IS_ENABLED(CONFIG_X86)
	struct cpuinfo_x86 *c = &cpu_data(0);

	return !(c->x86 == 6 && c->x86_model == INTEL_FAM6_ALDERLAKE);
#else
	return true;
#endif
}

/* if we get transitioned to only one device, take VGA back */
/**
 * amdgpu_device_vga_set_decode - enable/disable vga decode
 *
 * @pdev: PCI device pointer
 * @state: enable/disable vga decode
 *
 * Enable/disable vga decode (all asics).
 * Returns VGA resource flags.
 */
static unsigned int amdgpu_device_vga_set_decode(struct pci_dev *pdev,
		bool state)
{
	struct amdgpu_device *adev = drm_to_adev(pci_get_drvdata(pdev));
	amdgpu_asic_set_vga_state(adev, state);
	if (state)
		return VGA_RSRC_LEGACY_IO | VGA_RSRC_LEGACY_MEM |
		       VGA_RSRC_NORMAL_IO | VGA_RSRC_NORMAL_MEM;
	else
		return VGA_RSRC_NORMAL_IO | VGA_RSRC_NORMAL_MEM;
}

/**
 * amdgpu_device_check_block_size - validate the vm block size
 *
 * @adev: amdgpu_device pointer
 *
 * Validates the vm block size specified via module parameter.
 * The vm block size defines number of bits in page table versus page directory,
 * a page is 4KB so we have 12 bits offset, minimum 9 bits in the
 * page table and the remaining bits are in the page directory.
 */
static void amdgpu_device_check_block_size(struct amdgpu_device *adev)
{
	/* defines number of bits in page table versus page directory,
	 * a page is 4KB so we have 12 bits offset, minimum 9 bits in the
	 * page table and the remaining bits are in the page directory */
	if (amdgpu_vm_block_size == -1)
		return;

	if (amdgpu_vm_block_size < 9) {
		dev_warn(adev->dev, "VM page table size (%d) too small\n",
			 amdgpu_vm_block_size);
		amdgpu_vm_block_size = -1;
	}
}

/**
 * amdgpu_device_check_vm_size - validate the vm size
 *
 * @adev: amdgpu_device pointer
 *
 * Validates the vm size in GB specified via module parameter.
 * The VM size is the size of the GPU virtual memory space in GB.
 */
static void amdgpu_device_check_vm_size(struct amdgpu_device *adev)
{
	/* no need to check the default value */
	if (amdgpu_vm_size == -1)
		return;

	if (amdgpu_vm_size < 1) {
		dev_warn(adev->dev, "VM size (%d) too small, min is 1GB\n",
			 amdgpu_vm_size);
		amdgpu_vm_size = -1;
	}
}

static void amdgpu_device_check_smu_prv_buffer_size(struct amdgpu_device *adev)
{
	struct sysinfo si;
	bool is_os_64 = (sizeof(void *) == 8);
	uint64_t total_memory;
	uint64_t dram_size_seven_GB = 0x1B8000000;
	uint64_t dram_size_three_GB = 0xB8000000;

	if (amdgpu_smu_memory_pool_size == 0)
		return;

	if (!is_os_64) {
		DRM_WARN("Not 64-bit OS, feature not supported\n");
		goto def_value;
	}
	si_meminfo(&si);
	total_memory = (uint64_t)si.totalram * si.mem_unit;

	if ((amdgpu_smu_memory_pool_size == 1) ||
		(amdgpu_smu_memory_pool_size == 2)) {
		if (total_memory < dram_size_three_GB)
			goto def_value1;
	} else if ((amdgpu_smu_memory_pool_size == 4) ||
		(amdgpu_smu_memory_pool_size == 8)) {
		if (total_memory < dram_size_seven_GB)
			goto def_value1;
	} else {
		DRM_WARN("Smu memory pool size not supported\n");
		goto def_value;
	}
	adev->pm.smu_prv_buffer_size = amdgpu_smu_memory_pool_size << 28;

	return;

def_value1:
	DRM_WARN("No enough system memory\n");
def_value:
	adev->pm.smu_prv_buffer_size = 0;
}

static int amdgpu_device_init_apu_flags(struct amdgpu_device *adev)
{
	if (!(adev->flags & AMD_IS_APU) ||
	    adev->asic_type < CHIP_RAVEN)
		return 0;

	switch (adev->asic_type) {
	case CHIP_RAVEN:
		if (adev->pdev->device == 0x15dd)
			adev->apu_flags |= AMD_APU_IS_RAVEN;
		if (adev->pdev->device == 0x15d8)
			adev->apu_flags |= AMD_APU_IS_PICASSO;
		break;
	case CHIP_RENOIR:
		if ((adev->pdev->device == 0x1636) ||
		    (adev->pdev->device == 0x164c))
			adev->apu_flags |= AMD_APU_IS_RENOIR;
		else
			adev->apu_flags |= AMD_APU_IS_GREEN_SARDINE;
		break;
	case CHIP_VANGOGH:
		adev->apu_flags |= AMD_APU_IS_VANGOGH;
		break;
	case CHIP_YELLOW_CARP:
		break;
	case CHIP_CYAN_SKILLFISH:
		if ((adev->pdev->device == 0x13FE) ||
		    (adev->pdev->device == 0x143F))
			adev->apu_flags |= AMD_APU_IS_CYAN_SKILLFISH2;
		break;
	default:
		break;
	}

	return 0;
}

/**
 * amdgpu_device_check_arguments - validate module params
 *
 * @adev: amdgpu_device pointer
 *
 * Validates certain module parameters and updates
 * the associated values used by the driver (all asics).
 */
static int amdgpu_device_check_arguments(struct amdgpu_device *adev)
{
	if (amdgpu_sched_jobs < 4) {
		dev_warn(adev->dev, "sched jobs (%d) must be at least 4\n",
			 amdgpu_sched_jobs);
		amdgpu_sched_jobs = 4;
	} else if (!is_power_of_2(amdgpu_sched_jobs)) {
		dev_warn(adev->dev, "sched jobs (%d) must be a power of 2\n",
			 amdgpu_sched_jobs);
		amdgpu_sched_jobs = roundup_pow_of_two(amdgpu_sched_jobs);
	}

	if (amdgpu_gart_size != -1 && amdgpu_gart_size < 32) {
		/* gart size must be greater or equal to 32M */
		dev_warn(adev->dev, "gart size (%d) too small\n",
			 amdgpu_gart_size);
		amdgpu_gart_size = -1;
	}

	if (amdgpu_gtt_size != -1 && amdgpu_gtt_size < 32) {
		/* gtt size must be greater or equal to 32M */
		dev_warn(adev->dev, "gtt size (%d) too small\n",
				 amdgpu_gtt_size);
		amdgpu_gtt_size = -1;
	}

	/* valid range is between 4 and 9 inclusive */
	if (amdgpu_vm_fragment_size != -1 &&
	    (amdgpu_vm_fragment_size > 9 || amdgpu_vm_fragment_size < 4)) {
		dev_warn(adev->dev, "valid range is between 4 and 9\n");
		amdgpu_vm_fragment_size = -1;
	}

	if (amdgpu_sched_hw_submission < 2) {
		dev_warn(adev->dev, "sched hw submission jobs (%d) must be at least 2\n",
			 amdgpu_sched_hw_submission);
		amdgpu_sched_hw_submission = 2;
	} else if (!is_power_of_2(amdgpu_sched_hw_submission)) {
		dev_warn(adev->dev, "sched hw submission jobs (%d) must be a power of 2\n",
			 amdgpu_sched_hw_submission);
		amdgpu_sched_hw_submission = roundup_pow_of_two(amdgpu_sched_hw_submission);
	}

	if (amdgpu_reset_method < -1 || amdgpu_reset_method > 4) {
		dev_warn(adev->dev, "invalid option for reset method, reverting to default\n");
		amdgpu_reset_method = -1;
	}

	amdgpu_device_check_smu_prv_buffer_size(adev);

	amdgpu_device_check_vm_size(adev);

	amdgpu_device_check_block_size(adev);

	adev->firmware.load_type = amdgpu_ucode_get_load_type(adev, amdgpu_fw_load_type);

	return 0;
}

/**
 * amdgpu_switcheroo_set_state - set switcheroo state
 *
 * @pdev: pci dev pointer
 * @state: vga_switcheroo state
 *
 * Callback for the switcheroo driver.  Suspends or resumes
 * the asics before or after it is powered up using ACPI methods.
 */
static void amdgpu_switcheroo_set_state(struct pci_dev *pdev,
					enum vga_switcheroo_state state)
{
	struct drm_device *dev = pci_get_drvdata(pdev);
	int r;

	if (amdgpu_device_supports_px(dev) && state == VGA_SWITCHEROO_OFF)
		return;

	if (state == VGA_SWITCHEROO_ON) {
		pr_info("switched on\n");
		/* don't suspend or resume card normally */
		dev->switch_power_state = DRM_SWITCH_POWER_CHANGING;

		pci_set_power_state(pdev, PCI_D0);
		amdgpu_device_load_pci_state(pdev);
		r = pci_enable_device(pdev);
		if (r)
			DRM_WARN("pci_enable_device failed (%d)\n", r);
		amdgpu_device_resume(dev, true);

		dev->switch_power_state = DRM_SWITCH_POWER_ON;
	} else {
		pr_info("switched off\n");
		dev->switch_power_state = DRM_SWITCH_POWER_CHANGING;
		amdgpu_device_suspend(dev, true);
		amdgpu_device_cache_pci_state(pdev);
		/* Shut down the device */
		pci_disable_device(pdev);
		pci_set_power_state(pdev, PCI_D3cold);
		dev->switch_power_state = DRM_SWITCH_POWER_OFF;
	}
}

/**
 * amdgpu_switcheroo_can_switch - see if switcheroo state can change
 *
 * @pdev: pci dev pointer
 *
 * Callback for the switcheroo driver.  Check of the switcheroo
 * state can be changed.
 * Returns true if the state can be changed, false if not.
 */
static bool amdgpu_switcheroo_can_switch(struct pci_dev *pdev)
{
	struct drm_device *dev = pci_get_drvdata(pdev);

	/*
	* FIXME: open_count is protected by drm_global_mutex but that would lead to
	* locking inversion with the driver load path. And the access here is
	* completely racy anyway. So don't bother with locking for now.
	*/
	return atomic_read(&dev->open_count) == 0;
}

static const struct vga_switcheroo_client_ops amdgpu_switcheroo_ops = {
	.set_gpu_state = amdgpu_switcheroo_set_state,
	.reprobe = NULL,
	.can_switch = amdgpu_switcheroo_can_switch,
};

/**
 * amdgpu_device_ip_set_clockgating_state - set the CG state
 *
 * @dev: amdgpu_device pointer
 * @block_type: Type of hardware IP (SMU, GFX, UVD, etc.)
 * @state: clockgating state (gate or ungate)
 *
 * Sets the requested clockgating state for all instances of
 * the hardware IP specified.
 * Returns the error code from the last instance.
 */
int amdgpu_device_ip_set_clockgating_state(void *dev,
					   enum amd_ip_block_type block_type,
					   enum amd_clockgating_state state)
{
	struct amdgpu_device *adev = dev;
	int i, r = 0;

	for (i = 0; i < adev->num_ip_blocks; i++) {
		if (!adev->ip_blocks[i].status.valid)
			continue;
		if (adev->ip_blocks[i].version->type != block_type)
			continue;
		if (!adev->ip_blocks[i].version->funcs->set_clockgating_state)
			continue;
		r = adev->ip_blocks[i].version->funcs->set_clockgating_state(
			(void *)adev, state);
		if (r)
			DRM_ERROR("set_clockgating_state of IP block <%s> failed %d\n",
				  adev->ip_blocks[i].version->funcs->name, r);
	}
	return r;
}

/**
 * amdgpu_device_ip_set_powergating_state - set the PG state
 *
 * @dev: amdgpu_device pointer
 * @block_type: Type of hardware IP (SMU, GFX, UVD, etc.)
 * @state: powergating state (gate or ungate)
 *
 * Sets the requested powergating state for all instances of
 * the hardware IP specified.
 * Returns the error code from the last instance.
 */
int amdgpu_device_ip_set_powergating_state(void *dev,
					   enum amd_ip_block_type block_type,
					   enum amd_powergating_state state)
{
	struct amdgpu_device *adev = dev;
	int i, r = 0;

	for (i = 0; i < adev->num_ip_blocks; i++) {
		if (!adev->ip_blocks[i].status.valid)
			continue;
		if (adev->ip_blocks[i].version->type != block_type)
			continue;
		if (!adev->ip_blocks[i].version->funcs->set_powergating_state)
			continue;
		r = adev->ip_blocks[i].version->funcs->set_powergating_state(
			(void *)adev, state);
		if (r)
			DRM_ERROR("set_powergating_state of IP block <%s> failed %d\n",
				  adev->ip_blocks[i].version->funcs->name, r);
	}
	return r;
}

/**
 * amdgpu_device_ip_get_clockgating_state - get the CG state
 *
 * @adev: amdgpu_device pointer
 * @flags: clockgating feature flags
 *
 * Walks the list of IPs on the device and updates the clockgating
 * flags for each IP.
 * Updates @flags with the feature flags for each hardware IP where
 * clockgating is enabled.
 */
void amdgpu_device_ip_get_clockgating_state(struct amdgpu_device *adev,
					    u64 *flags)
{
	int i;

	for (i = 0; i < adev->num_ip_blocks; i++) {
		if (!adev->ip_blocks[i].status.valid)
			continue;
		if (adev->ip_blocks[i].version->funcs->get_clockgating_state)
			adev->ip_blocks[i].version->funcs->get_clockgating_state((void *)adev, flags);
	}
}

/**
 * amdgpu_device_ip_wait_for_idle - wait for idle
 *
 * @adev: amdgpu_device pointer
 * @block_type: Type of hardware IP (SMU, GFX, UVD, etc.)
 *
 * Waits for the request hardware IP to be idle.
 * Returns 0 for success or a negative error code on failure.
 */
int amdgpu_device_ip_wait_for_idle(struct amdgpu_device *adev,
				   enum amd_ip_block_type block_type)
{
	int i, r;

	for (i = 0; i < adev->num_ip_blocks; i++) {
		if (!adev->ip_blocks[i].status.valid)
			continue;
		if (adev->ip_blocks[i].version->type == block_type) {
			r = adev->ip_blocks[i].version->funcs->wait_for_idle((void *)adev);
			if (r)
				return r;
			break;
		}
	}
	return 0;

}

/**
 * amdgpu_device_ip_is_idle - is the hardware IP idle
 *
 * @adev: amdgpu_device pointer
 * @block_type: Type of hardware IP (SMU, GFX, UVD, etc.)
 *
 * Check if the hardware IP is idle or not.
 * Returns true if it the IP is idle, false if not.
 */
bool amdgpu_device_ip_is_idle(struct amdgpu_device *adev,
			      enum amd_ip_block_type block_type)
{
	int i;

	for (i = 0; i < adev->num_ip_blocks; i++) {
		if (!adev->ip_blocks[i].status.valid)
			continue;
		if (adev->ip_blocks[i].version->type == block_type)
			return adev->ip_blocks[i].version->funcs->is_idle((void *)adev);
	}
	return true;

}

/**
 * amdgpu_device_ip_get_ip_block - get a hw IP pointer
 *
 * @adev: amdgpu_device pointer
 * @type: Type of hardware IP (SMU, GFX, UVD, etc.)
 *
 * Returns a pointer to the hardware IP block structure
 * if it exists for the asic, otherwise NULL.
 */
struct amdgpu_ip_block *
amdgpu_device_ip_get_ip_block(struct amdgpu_device *adev,
			      enum amd_ip_block_type type)
{
	int i;

	for (i = 0; i < adev->num_ip_blocks; i++)
		if (adev->ip_blocks[i].version->type == type)
			return &adev->ip_blocks[i];

	return NULL;
}

/**
 * amdgpu_device_ip_block_version_cmp
 *
 * @adev: amdgpu_device pointer
 * @type: enum amd_ip_block_type
 * @major: major version
 * @minor: minor version
 *
 * return 0 if equal or greater
 * return 1 if smaller or the ip_block doesn't exist
 */
int amdgpu_device_ip_block_version_cmp(struct amdgpu_device *adev,
				       enum amd_ip_block_type type,
				       u32 major, u32 minor)
{
	struct amdgpu_ip_block *ip_block = amdgpu_device_ip_get_ip_block(adev, type);

	if (ip_block && ((ip_block->version->major > major) ||
			((ip_block->version->major == major) &&
			(ip_block->version->minor >= minor))))
		return 0;

	return 1;
}

/**
 * amdgpu_device_ip_block_add
 *
 * @adev: amdgpu_device pointer
 * @ip_block_version: pointer to the IP to add
 *
 * Adds the IP block driver information to the collection of IPs
 * on the asic.
 */
int amdgpu_device_ip_block_add(struct amdgpu_device *adev,
			       const struct amdgpu_ip_block_version *ip_block_version)
{
	if (!ip_block_version)
		return -EINVAL;

	switch (ip_block_version->type) {
	case AMD_IP_BLOCK_TYPE_VCN:
		if (adev->harvest_ip_mask & AMD_HARVEST_IP_VCN_MASK)
			return 0;
		break;
	case AMD_IP_BLOCK_TYPE_JPEG:
		if (adev->harvest_ip_mask & AMD_HARVEST_IP_JPEG_MASK)
			return 0;
		break;
	default:
		break;
	}

	DRM_INFO("add ip block number %d <%s>\n", adev->num_ip_blocks,
		  ip_block_version->funcs->name);

	adev->ip_blocks[adev->num_ip_blocks++].version = ip_block_version;

	return 0;
}

/**
 * amdgpu_device_enable_virtual_display - enable virtual display feature
 *
 * @adev: amdgpu_device pointer
 *
 * Enabled the virtual display feature if the user has enabled it via
 * the module parameter virtual_display.  This feature provides a virtual
 * display hardware on headless boards or in virtualized environments.
 * This function parses and validates the configuration string specified by
 * the user and configues the virtual display configuration (number of
 * virtual connectors, crtcs, etc.) specified.
 */
static void amdgpu_device_enable_virtual_display(struct amdgpu_device *adev)
{
	adev->enable_virtual_display = false;

	if (amdgpu_virtual_display) {
		const char *pci_address_name = pci_name(adev->pdev);
		char *pciaddstr, *pciaddstr_tmp, *pciaddname_tmp, *pciaddname;

		pciaddstr = kstrdup(amdgpu_virtual_display, GFP_KERNEL);
		pciaddstr_tmp = pciaddstr;
		while ((pciaddname_tmp = strsep(&pciaddstr_tmp, ";"))) {
			pciaddname = strsep(&pciaddname_tmp, ",");
			if (!strcmp("all", pciaddname)
			    || !strcmp(pci_address_name, pciaddname)) {
				long num_crtc;
				int res = -1;

				adev->enable_virtual_display = true;

				if (pciaddname_tmp)
					res = kstrtol(pciaddname_tmp, 10,
						      &num_crtc);

				if (!res) {
					if (num_crtc < 1)
						num_crtc = 1;
					if (num_crtc > 6)
						num_crtc = 6;
					adev->mode_info.num_crtc = num_crtc;
				} else {
					adev->mode_info.num_crtc = 1;
				}
				break;
			}
		}

		DRM_INFO("virtual display string:%s, %s:virtual_display:%d, num_crtc:%d\n",
			 amdgpu_virtual_display, pci_address_name,
			 adev->enable_virtual_display, adev->mode_info.num_crtc);

		kfree(pciaddstr);
	}
}

void amdgpu_device_set_sriov_virtual_display(struct amdgpu_device *adev)
{
	if (amdgpu_sriov_vf(adev) && !adev->enable_virtual_display) {
		adev->mode_info.num_crtc = 1;
		adev->enable_virtual_display = true;
		DRM_INFO("virtual_display:%d, num_crtc:%d\n",
			 adev->enable_virtual_display, adev->mode_info.num_crtc);
	}
}

/**
 * amdgpu_device_parse_gpu_info_fw - parse gpu info firmware
 *
 * @adev: amdgpu_device pointer
 *
 * Parses the asic configuration parameters specified in the gpu info
 * firmware and makes them availale to the driver for use in configuring
 * the asic.
 * Returns 0 on success, -EINVAL on failure.
 */
static int amdgpu_device_parse_gpu_info_fw(struct amdgpu_device *adev)
{
	const char *chip_name;
	char fw_name[40];
	int err;
	const struct gpu_info_firmware_header_v1_0 *hdr;

	adev->firmware.gpu_info_fw = NULL;

	if (adev->mman.discovery_bin) {
		/*
		 * FIXME: The bounding box is still needed by Navi12, so
		 * temporarily read it from gpu_info firmware. Should be dropped
		 * when DAL no longer needs it.
		 */
		if (adev->asic_type != CHIP_NAVI12)
			return 0;
	}

	switch (adev->asic_type) {
	default:
		return 0;
	case CHIP_VEGA10:
		chip_name = "vega10";
		break;
	case CHIP_VEGA12:
		chip_name = "vega12";
		break;
	case CHIP_RAVEN:
		if (adev->apu_flags & AMD_APU_IS_RAVEN2)
			chip_name = "raven2";
		else if (adev->apu_flags & AMD_APU_IS_PICASSO)
			chip_name = "picasso";
		else
			chip_name = "raven";
		break;
	case CHIP_ARCTURUS:
		chip_name = "arcturus";
		break;
	case CHIP_NAVI12:
		chip_name = "navi12";
		break;
	}

	snprintf(fw_name, sizeof(fw_name), "amdgpu/%s_gpu_info.bin", chip_name);
	err = amdgpu_ucode_request(adev, &adev->firmware.gpu_info_fw, fw_name);
	if (err) {
		dev_err(adev->dev,
			"Failed to get gpu_info firmware \"%s\"\n",
			fw_name);
		goto out;
	}

	hdr = (const struct gpu_info_firmware_header_v1_0 *)adev->firmware.gpu_info_fw->data;
	amdgpu_ucode_print_gpu_info_hdr(&hdr->header);

	switch (hdr->version_major) {
	case 1:
	{
		const struct gpu_info_firmware_v1_0 *gpu_info_fw =
			(const struct gpu_info_firmware_v1_0 *)(adev->firmware.gpu_info_fw->data +
								le32_to_cpu(hdr->header.ucode_array_offset_bytes));

		/*
		 * Should be droped when DAL no longer needs it.
		 */
		if (adev->asic_type == CHIP_NAVI12)
			goto parse_soc_bounding_box;

		adev->gfx.config.max_shader_engines = le32_to_cpu(gpu_info_fw->gc_num_se);
		adev->gfx.config.max_cu_per_sh = le32_to_cpu(gpu_info_fw->gc_num_cu_per_sh);
		adev->gfx.config.max_sh_per_se = le32_to_cpu(gpu_info_fw->gc_num_sh_per_se);
		adev->gfx.config.max_backends_per_se = le32_to_cpu(gpu_info_fw->gc_num_rb_per_se);
		adev->gfx.config.max_texture_channel_caches =
			le32_to_cpu(gpu_info_fw->gc_num_tccs);
		adev->gfx.config.max_gprs = le32_to_cpu(gpu_info_fw->gc_num_gprs);
		adev->gfx.config.max_gs_threads = le32_to_cpu(gpu_info_fw->gc_num_max_gs_thds);
		adev->gfx.config.gs_vgt_table_depth = le32_to_cpu(gpu_info_fw->gc_gs_table_depth);
		adev->gfx.config.gs_prim_buffer_depth = le32_to_cpu(gpu_info_fw->gc_gsprim_buff_depth);
		adev->gfx.config.double_offchip_lds_buf =
			le32_to_cpu(gpu_info_fw->gc_double_offchip_lds_buffer);
		adev->gfx.cu_info.wave_front_size = le32_to_cpu(gpu_info_fw->gc_wave_size);
		adev->gfx.cu_info.max_waves_per_simd =
			le32_to_cpu(gpu_info_fw->gc_max_waves_per_simd);
		adev->gfx.cu_info.max_scratch_slots_per_cu =
			le32_to_cpu(gpu_info_fw->gc_max_scratch_slots_per_cu);
		adev->gfx.cu_info.lds_size = le32_to_cpu(gpu_info_fw->gc_lds_size);
		if (hdr->version_minor >= 1) {
			const struct gpu_info_firmware_v1_1 *gpu_info_fw =
				(const struct gpu_info_firmware_v1_1 *)(adev->firmware.gpu_info_fw->data +
									le32_to_cpu(hdr->header.ucode_array_offset_bytes));
			adev->gfx.config.num_sc_per_sh =
				le32_to_cpu(gpu_info_fw->num_sc_per_sh);
			adev->gfx.config.num_packer_per_sc =
				le32_to_cpu(gpu_info_fw->num_packer_per_sc);
		}

parse_soc_bounding_box:
		/*
		 * soc bounding box info is not integrated in disocovery table,
		 * we always need to parse it from gpu info firmware if needed.
		 */
		if (hdr->version_minor == 2) {
			const struct gpu_info_firmware_v1_2 *gpu_info_fw =
				(const struct gpu_info_firmware_v1_2 *)(adev->firmware.gpu_info_fw->data +
									le32_to_cpu(hdr->header.ucode_array_offset_bytes));
			adev->dm.soc_bounding_box = &gpu_info_fw->soc_bounding_box;
		}
		break;
	}
	default:
		dev_err(adev->dev,
			"Unsupported gpu_info table %d\n", hdr->header.ucode_version);
		err = -EINVAL;
		goto out;
	}
out:
	return err;
}

/**
 * amdgpu_device_ip_early_init - run early init for hardware IPs
 *
 * @adev: amdgpu_device pointer
 *
 * Early initialization pass for hardware IPs.  The hardware IPs that make
 * up each asic are discovered each IP's early_init callback is run.  This
 * is the first stage in initializing the asic.
 * Returns 0 on success, negative error code on failure.
 */
static int amdgpu_device_ip_early_init(struct amdgpu_device *adev)
{
	struct drm_device *dev = adev_to_drm(adev);
	struct pci_dev *parent;
	int i, r;
	bool total;

	amdgpu_device_enable_virtual_display(adev);

	if (amdgpu_sriov_vf(adev)) {
		r = amdgpu_virt_request_full_gpu(adev, true);
		if (r)
			return r;
	}

	switch (adev->asic_type) {
#ifdef CONFIG_DRM_AMDGPU_SI
	case CHIP_VERDE:
	case CHIP_TAHITI:
	case CHIP_PITCAIRN:
	case CHIP_OLAND:
	case CHIP_HAINAN:
		adev->family = AMDGPU_FAMILY_SI;
		r = si_set_ip_blocks(adev);
		if (r)
			return r;
		break;
#endif
#ifdef CONFIG_DRM_AMDGPU_CIK
	case CHIP_BONAIRE:
	case CHIP_HAWAII:
	case CHIP_KAVERI:
	case CHIP_KABINI:
	case CHIP_MULLINS:
		if (adev->flags & AMD_IS_APU)
			adev->family = AMDGPU_FAMILY_KV;
		else
			adev->family = AMDGPU_FAMILY_CI;

		r = cik_set_ip_blocks(adev);
		if (r)
			return r;
		break;
#endif
	case CHIP_TOPAZ:
	case CHIP_TONGA:
	case CHIP_FIJI:
	case CHIP_POLARIS10:
	case CHIP_POLARIS11:
	case CHIP_POLARIS12:
	case CHIP_VEGAM:
	case CHIP_CARRIZO:
	case CHIP_STONEY:
		if (adev->flags & AMD_IS_APU)
			adev->family = AMDGPU_FAMILY_CZ;
		else
			adev->family = AMDGPU_FAMILY_VI;

		r = vi_set_ip_blocks(adev);
		if (r)
			return r;
		break;
	default:
		r = amdgpu_discovery_set_ip_blocks(adev);
		if (r)
			return r;
		break;
	}

	if (amdgpu_has_atpx() &&
	    (amdgpu_is_atpx_hybrid() ||
	     amdgpu_has_atpx_dgpu_power_cntl()) &&
	    ((adev->flags & AMD_IS_APU) == 0) &&
	    !pci_is_thunderbolt_attached(to_pci_dev(dev->dev)))
		adev->flags |= AMD_IS_PX;

	if (!(adev->flags & AMD_IS_APU)) {
		parent = pci_upstream_bridge(adev->pdev);
		adev->has_pr3 = parent ? pci_pr3_present(parent) : false;
	}


	adev->pm.pp_feature = amdgpu_pp_feature_mask;
	if (amdgpu_sriov_vf(adev) || sched_policy == KFD_SCHED_POLICY_NO_HWS)
		adev->pm.pp_feature &= ~PP_GFXOFF_MASK;
	if (amdgpu_sriov_vf(adev) && adev->asic_type == CHIP_SIENNA_CICHLID)
		adev->pm.pp_feature &= ~PP_OVERDRIVE_MASK;

	total = true;
	for (i = 0; i < adev->num_ip_blocks; i++) {
		if ((amdgpu_ip_block_mask & (1 << i)) == 0) {
			DRM_WARN("disabled ip block: %d <%s>\n",
				  i, adev->ip_blocks[i].version->funcs->name);
			adev->ip_blocks[i].status.valid = false;
		} else {
			if (adev->ip_blocks[i].version->funcs->early_init) {
				r = adev->ip_blocks[i].version->funcs->early_init((void *)adev);
				if (r == -ENOENT) {
					adev->ip_blocks[i].status.valid = false;
				} else if (r) {
					DRM_ERROR("early_init of IP block <%s> failed %d\n",
						  adev->ip_blocks[i].version->funcs->name, r);
					total = false;
				} else {
					adev->ip_blocks[i].status.valid = true;
				}
			} else {
				adev->ip_blocks[i].status.valid = true;
			}
		}
		/* get the vbios after the asic_funcs are set up */
		if (adev->ip_blocks[i].version->type == AMD_IP_BLOCK_TYPE_COMMON) {
			r = amdgpu_device_parse_gpu_info_fw(adev);
			if (r)
				return r;

			/* Read BIOS */
			if (amdgpu_device_read_bios(adev)) {
				if (!amdgpu_get_bios(adev))
					return -EINVAL;

				r = amdgpu_atombios_init(adev);
				if (r) {
					dev_err(adev->dev, "amdgpu_atombios_init failed\n");
					amdgpu_vf_error_put(adev, AMDGIM_ERROR_VF_ATOMBIOS_INIT_FAIL, 0, 0);
					return r;
				}
			}

			/*get pf2vf msg info at it's earliest time*/
			if (amdgpu_sriov_vf(adev))
				amdgpu_virt_init_data_exchange(adev);

		}
	}
	if (!total)
		return -ENODEV;

	amdgpu_amdkfd_device_probe(adev);
	adev->cg_flags &= amdgpu_cg_mask;
	adev->pg_flags &= amdgpu_pg_mask;

	return 0;
}

static int amdgpu_device_ip_hw_init_phase1(struct amdgpu_device *adev)
{
	int i, r;

	for (i = 0; i < adev->num_ip_blocks; i++) {
		if (!adev->ip_blocks[i].status.sw)
			continue;
		if (adev->ip_blocks[i].status.hw)
			continue;
		if (adev->ip_blocks[i].version->type == AMD_IP_BLOCK_TYPE_COMMON ||
		    (amdgpu_sriov_vf(adev) && (adev->ip_blocks[i].version->type == AMD_IP_BLOCK_TYPE_PSP)) ||
		    adev->ip_blocks[i].version->type == AMD_IP_BLOCK_TYPE_IH) {
			r = adev->ip_blocks[i].version->funcs->hw_init(adev);
			if (r) {
				DRM_ERROR("hw_init of IP block <%s> failed %d\n",
					  adev->ip_blocks[i].version->funcs->name, r);
				return r;
			}
			adev->ip_blocks[i].status.hw = true;
		}
	}

	return 0;
}

static int amdgpu_device_ip_hw_init_phase2(struct amdgpu_device *adev)
{
	int i, r;

	for (i = 0; i < adev->num_ip_blocks; i++) {
		if (!adev->ip_blocks[i].status.sw)
			continue;
		if (adev->ip_blocks[i].status.hw)
			continue;
		r = adev->ip_blocks[i].version->funcs->hw_init(adev);
		if (r) {
			DRM_ERROR("hw_init of IP block <%s> failed %d\n",
				  adev->ip_blocks[i].version->funcs->name, r);
			return r;
		}
		adev->ip_blocks[i].status.hw = true;
	}

	return 0;
}

static int amdgpu_device_fw_loading(struct amdgpu_device *adev)
{
	int r = 0;
	int i;
	uint32_t smu_version;

	if (adev->asic_type >= CHIP_VEGA10) {
		for (i = 0; i < adev->num_ip_blocks; i++) {
			if (adev->ip_blocks[i].version->type != AMD_IP_BLOCK_TYPE_PSP)
				continue;

			if (!adev->ip_blocks[i].status.sw)
				continue;

			/* no need to do the fw loading again if already done*/
			if (adev->ip_blocks[i].status.hw == true)
				break;

			if (amdgpu_in_reset(adev) || adev->in_suspend) {
				r = adev->ip_blocks[i].version->funcs->resume(adev);
				if (r) {
					DRM_ERROR("resume of IP block <%s> failed %d\n",
							  adev->ip_blocks[i].version->funcs->name, r);
					return r;
				}
			} else {
				r = adev->ip_blocks[i].version->funcs->hw_init(adev);
				if (r) {
					DRM_ERROR("hw_init of IP block <%s> failed %d\n",
							  adev->ip_blocks[i].version->funcs->name, r);
					return r;
				}
			}

			adev->ip_blocks[i].status.hw = true;
			break;
		}
	}

	if (!amdgpu_sriov_vf(adev) || adev->asic_type == CHIP_TONGA)
		r = amdgpu_pm_load_smu_firmware(adev, &smu_version);

	return r;
}

static int amdgpu_device_init_schedulers(struct amdgpu_device *adev)
{
	long timeout;
	int r, i;

	for (i = 0; i < AMDGPU_MAX_RINGS; ++i) {
		struct amdgpu_ring *ring = adev->rings[i];

		/* No need to setup the GPU scheduler for rings that don't need it */
		if (!ring || ring->no_scheduler)
			continue;

		switch (ring->funcs->type) {
		case AMDGPU_RING_TYPE_GFX:
			timeout = adev->gfx_timeout;
			break;
		case AMDGPU_RING_TYPE_COMPUTE:
			timeout = adev->compute_timeout;
			break;
		case AMDGPU_RING_TYPE_SDMA:
			timeout = adev->sdma_timeout;
			break;
		default:
			timeout = adev->video_timeout;
			break;
		}

		r = drm_sched_init(&ring->sched, &amdgpu_sched_ops,
				   ring->num_hw_submission, 0,
				   timeout, adev->reset_domain->wq,
				   ring->sched_score, ring->name,
				   adev->dev);
		if (r) {
			DRM_ERROR("Failed to create scheduler on ring %s.\n",
				  ring->name);
			return r;
		}
	}

	amdgpu_xcp_update_partition_sched_list(adev);

	return 0;
}


/**
 * amdgpu_device_ip_init - run init for hardware IPs
 *
 * @adev: amdgpu_device pointer
 *
 * Main initialization pass for hardware IPs.  The list of all the hardware
 * IPs that make up the asic is walked and the sw_init and hw_init callbacks
 * are run.  sw_init initializes the software state associated with each IP
 * and hw_init initializes the hardware associated with each IP.
 * Returns 0 on success, negative error code on failure.
 */
static int amdgpu_device_ip_init(struct amdgpu_device *adev)
{
	int i, r;

	r = amdgpu_ras_init(adev);
	if (r)
		return r;

	for (i = 0; i < adev->num_ip_blocks; i++) {
		if (!adev->ip_blocks[i].status.valid)
			continue;
		r = adev->ip_blocks[i].version->funcs->sw_init((void *)adev);
		if (r) {
			DRM_ERROR("sw_init of IP block <%s> failed %d\n",
				  adev->ip_blocks[i].version->funcs->name, r);
			goto init_failed;
		}
		adev->ip_blocks[i].status.sw = true;

		if (adev->ip_blocks[i].version->type == AMD_IP_BLOCK_TYPE_COMMON) {
			/* need to do common hw init early so everything is set up for gmc */
			r = adev->ip_blocks[i].version->funcs->hw_init((void *)adev);
			if (r) {
				DRM_ERROR("hw_init %d failed %d\n", i, r);
				goto init_failed;
			}
			adev->ip_blocks[i].status.hw = true;
		} else if (adev->ip_blocks[i].version->type == AMD_IP_BLOCK_TYPE_GMC) {
			/* need to do gmc hw init early so we can allocate gpu mem */
			/* Try to reserve bad pages early */
			if (amdgpu_sriov_vf(adev))
				amdgpu_virt_exchange_data(adev);

			r = amdgpu_device_mem_scratch_init(adev);
			if (r) {
				DRM_ERROR("amdgpu_mem_scratch_init failed %d\n", r);
				goto init_failed;
			}
			r = adev->ip_blocks[i].version->funcs->hw_init((void *)adev);
			if (r) {
				DRM_ERROR("hw_init %d failed %d\n", i, r);
				goto init_failed;
			}
			r = amdgpu_device_wb_init(adev);
			if (r) {
				DRM_ERROR("amdgpu_device_wb_init failed %d\n", r);
				goto init_failed;
			}
			adev->ip_blocks[i].status.hw = true;

			/* right after GMC hw init, we create CSA */
			if (amdgpu_mcbp) {
				r = amdgpu_allocate_static_csa(adev, &adev->virt.csa_obj,
							       AMDGPU_GEM_DOMAIN_VRAM |
							       AMDGPU_GEM_DOMAIN_GTT,
							       AMDGPU_CSA_SIZE);
				if (r) {
					DRM_ERROR("allocate CSA failed %d\n", r);
					goto init_failed;
				}
			}
		}
	}

	if (amdgpu_sriov_vf(adev))
		amdgpu_virt_init_data_exchange(adev);

	r = amdgpu_ib_pool_init(adev);
	if (r) {
		dev_err(adev->dev, "IB initialization failed (%d).\n", r);
		amdgpu_vf_error_put(adev, AMDGIM_ERROR_VF_IB_INIT_FAIL, 0, r);
		goto init_failed;
	}

	r = amdgpu_ucode_create_bo(adev); /* create ucode bo when sw_init complete*/
	if (r)
		goto init_failed;

	r = amdgpu_device_ip_hw_init_phase1(adev);
	if (r)
		goto init_failed;

	r = amdgpu_device_fw_loading(adev);
	if (r)
		goto init_failed;

	r = amdgpu_device_ip_hw_init_phase2(adev);
	if (r)
		goto init_failed;

	/*
	 * retired pages will be loaded from eeprom and reserved here,
	 * it should be called after amdgpu_device_ip_hw_init_phase2  since
	 * for some ASICs the RAS EEPROM code relies on SMU fully functioning
	 * for I2C communication which only true at this point.
	 *
	 * amdgpu_ras_recovery_init may fail, but the upper only cares the
	 * failure from bad gpu situation and stop amdgpu init process
	 * accordingly. For other failed cases, it will still release all
	 * the resource and print error message, rather than returning one
	 * negative value to upper level.
	 *
	 * Note: theoretically, this should be called before all vram allocations
	 * to protect retired page from abusing
	 */
	r = amdgpu_ras_recovery_init(adev);
	if (r)
		goto init_failed;

	/**
	 * In case of XGMI grab extra reference for reset domain for this device
	 */
	if (adev->gmc.xgmi.num_physical_nodes > 1) {
		if (amdgpu_xgmi_add_device(adev) == 0) {
			if (!amdgpu_sriov_vf(adev)) {
				struct amdgpu_hive_info *hive = amdgpu_get_xgmi_hive(adev);

				if (WARN_ON(!hive)) {
					r = -ENOENT;
					goto init_failed;
				}

				if (!hive->reset_domain ||
				    !amdgpu_reset_get_reset_domain(hive->reset_domain)) {
					r = -ENOENT;
					amdgpu_put_xgmi_hive(hive);
					goto init_failed;
				}

				/* Drop the early temporary reset domain we created for device */
				amdgpu_reset_put_reset_domain(adev->reset_domain);
				adev->reset_domain = hive->reset_domain;
				amdgpu_put_xgmi_hive(hive);
			}
		}
	}

	r = amdgpu_device_init_schedulers(adev);
	if (r)
		goto init_failed;

	/* Don't init kfd if whole hive need to be reset during init */
	if (!adev->gmc.xgmi.pending_reset) {
		kgd2kfd_init_zone_device(adev);
		amdgpu_amdkfd_device_init(adev);
	}

	amdgpu_fru_get_product_info(adev);

init_failed:

	return r;
}

/**
 * amdgpu_device_fill_reset_magic - writes reset magic to gart pointer
 *
 * @adev: amdgpu_device pointer
 *
 * Writes a reset magic value to the gart pointer in VRAM.  The driver calls
 * this function before a GPU reset.  If the value is retained after a
 * GPU reset, VRAM has not been lost.  Some GPU resets may destry VRAM contents.
 */
static void amdgpu_device_fill_reset_magic(struct amdgpu_device *adev)
{
	memcpy(adev->reset_magic, adev->gart.ptr, AMDGPU_RESET_MAGIC_NUM);
}

/**
 * amdgpu_device_check_vram_lost - check if vram is valid
 *
 * @adev: amdgpu_device pointer
 *
 * Checks the reset magic value written to the gart pointer in VRAM.
 * The driver calls this after a GPU reset to see if the contents of
 * VRAM is lost or now.
 * returns true if vram is lost, false if not.
 */
static bool amdgpu_device_check_vram_lost(struct amdgpu_device *adev)
{
	if (memcmp(adev->gart.ptr, adev->reset_magic,
			AMDGPU_RESET_MAGIC_NUM))
		return true;

	if (!amdgpu_in_reset(adev))
		return false;

	/*
	 * For all ASICs with baco/mode1 reset, the VRAM is
	 * always assumed to be lost.
	 */
	switch (amdgpu_asic_reset_method(adev)) {
	case AMD_RESET_METHOD_BACO:
	case AMD_RESET_METHOD_MODE1:
		return true;
	default:
		return false;
	}
}

/**
 * amdgpu_device_set_cg_state - set clockgating for amdgpu device
 *
 * @adev: amdgpu_device pointer
 * @state: clockgating state (gate or ungate)
 *
 * The list of all the hardware IPs that make up the asic is walked and the
 * set_clockgating_state callbacks are run.
 * Late initialization pass enabling clockgating for hardware IPs.
 * Fini or suspend, pass disabling clockgating for hardware IPs.
 * Returns 0 on success, negative error code on failure.
 */

int amdgpu_device_set_cg_state(struct amdgpu_device *adev,
			       enum amd_clockgating_state state)
{
	int i, j, r;

	if (amdgpu_emu_mode == 1)
		return 0;

	for (j = 0; j < adev->num_ip_blocks; j++) {
		i = state == AMD_CG_STATE_GATE ? j : adev->num_ip_blocks - j - 1;
		if (!adev->ip_blocks[i].status.late_initialized)
			continue;
		/* skip CG for GFX, SDMA on S0ix */
		if (adev->in_s0ix &&
		    (adev->ip_blocks[i].version->type == AMD_IP_BLOCK_TYPE_GFX ||
		     adev->ip_blocks[i].version->type == AMD_IP_BLOCK_TYPE_SDMA))
			continue;
		/* skip CG for VCE/UVD, it's handled specially */
		if (adev->ip_blocks[i].version->type != AMD_IP_BLOCK_TYPE_UVD &&
		    adev->ip_blocks[i].version->type != AMD_IP_BLOCK_TYPE_VCE &&
		    adev->ip_blocks[i].version->type != AMD_IP_BLOCK_TYPE_VCN &&
		    adev->ip_blocks[i].version->type != AMD_IP_BLOCK_TYPE_JPEG &&
		    adev->ip_blocks[i].version->funcs->set_clockgating_state) {
			/* enable clockgating to save power */
			r = adev->ip_blocks[i].version->funcs->set_clockgating_state((void *)adev,
										     state);
			if (r) {
				DRM_ERROR("set_clockgating_state(gate) of IP block <%s> failed %d\n",
					  adev->ip_blocks[i].version->funcs->name, r);
				return r;
			}
		}
	}

	return 0;
}

int amdgpu_device_set_pg_state(struct amdgpu_device *adev,
			       enum amd_powergating_state state)
{
	int i, j, r;

	if (amdgpu_emu_mode == 1)
		return 0;

	for (j = 0; j < adev->num_ip_blocks; j++) {
		i = state == AMD_PG_STATE_GATE ? j : adev->num_ip_blocks - j - 1;
		if (!adev->ip_blocks[i].status.late_initialized)
			continue;
		/* skip PG for GFX, SDMA on S0ix */
		if (adev->in_s0ix &&
		    (adev->ip_blocks[i].version->type == AMD_IP_BLOCK_TYPE_GFX ||
		     adev->ip_blocks[i].version->type == AMD_IP_BLOCK_TYPE_SDMA))
			continue;
		/* skip CG for VCE/UVD, it's handled specially */
		if (adev->ip_blocks[i].version->type != AMD_IP_BLOCK_TYPE_UVD &&
		    adev->ip_blocks[i].version->type != AMD_IP_BLOCK_TYPE_VCE &&
		    adev->ip_blocks[i].version->type != AMD_IP_BLOCK_TYPE_VCN &&
		    adev->ip_blocks[i].version->type != AMD_IP_BLOCK_TYPE_JPEG &&
		    adev->ip_blocks[i].version->funcs->set_powergating_state) {
			/* enable powergating to save power */
			r = adev->ip_blocks[i].version->funcs->set_powergating_state((void *)adev,
											state);
			if (r) {
				DRM_ERROR("set_powergating_state(gate) of IP block <%s> failed %d\n",
					  adev->ip_blocks[i].version->funcs->name, r);
				return r;
			}
		}
	}
	return 0;
}

static int amdgpu_device_enable_mgpu_fan_boost(void)
{
	struct amdgpu_gpu_instance *gpu_ins;
	struct amdgpu_device *adev;
	int i, ret = 0;

	mutex_lock(&mgpu_info.mutex);

	/*
	 * MGPU fan boost feature should be enabled
	 * only when there are two or more dGPUs in
	 * the system
	 */
	if (mgpu_info.num_dgpu < 2)
		goto out;

	for (i = 0; i < mgpu_info.num_dgpu; i++) {
		gpu_ins = &(mgpu_info.gpu_ins[i]);
		adev = gpu_ins->adev;
		if (!(adev->flags & AMD_IS_APU) &&
		    !gpu_ins->mgpu_fan_enabled) {
			ret = amdgpu_dpm_enable_mgpu_fan_boost(adev);
			if (ret)
				break;

			gpu_ins->mgpu_fan_enabled = 1;
		}
	}

out:
	mutex_unlock(&mgpu_info.mutex);

	return ret;
}

/**
 * amdgpu_device_ip_late_init - run late init for hardware IPs
 *
 * @adev: amdgpu_device pointer
 *
 * Late initialization pass for hardware IPs.  The list of all the hardware
 * IPs that make up the asic is walked and the late_init callbacks are run.
 * late_init covers any special initialization that an IP requires
 * after all of the have been initialized or something that needs to happen
 * late in the init process.
 * Returns 0 on success, negative error code on failure.
 */
static int amdgpu_device_ip_late_init(struct amdgpu_device *adev)
{
	struct amdgpu_gpu_instance *gpu_instance;
	int i = 0, r;

	for (i = 0; i < adev->num_ip_blocks; i++) {
		if (!adev->ip_blocks[i].status.hw)
			continue;
		if (adev->ip_blocks[i].version->funcs->late_init) {
			r = adev->ip_blocks[i].version->funcs->late_init((void *)adev);
			if (r) {
				DRM_ERROR("late_init of IP block <%s> failed %d\n",
					  adev->ip_blocks[i].version->funcs->name, r);
				return r;
			}
		}
		adev->ip_blocks[i].status.late_initialized = true;
	}

	r = amdgpu_ras_late_init(adev);
	if (r) {
		DRM_ERROR("amdgpu_ras_late_init failed %d", r);
		return r;
	}

	amdgpu_ras_set_error_query_ready(adev, true);

	amdgpu_device_set_cg_state(adev, AMD_CG_STATE_GATE);
	amdgpu_device_set_pg_state(adev, AMD_PG_STATE_GATE);

	amdgpu_device_fill_reset_magic(adev);

	r = amdgpu_device_enable_mgpu_fan_boost();
	if (r)
		DRM_ERROR("enable mgpu fan boost failed (%d).\n", r);

	/* For passthrough configuration on arcturus and aldebaran, enable special handling SBR */
	if (amdgpu_passthrough(adev) &&
	    ((adev->asic_type == CHIP_ARCTURUS && adev->gmc.xgmi.num_physical_nodes > 1) ||
	     adev->asic_type == CHIP_ALDEBARAN))
		amdgpu_dpm_handle_passthrough_sbr(adev, true);

	if (adev->gmc.xgmi.num_physical_nodes > 1) {
		mutex_lock(&mgpu_info.mutex);

		/*
		 * Reset device p-state to low as this was booted with high.
		 *
		 * This should be performed only after all devices from the same
		 * hive get initialized.
		 *
		 * However, it's unknown how many device in the hive in advance.
		 * As this is counted one by one during devices initializations.
		 *
		 * So, we wait for all XGMI interlinked devices initialized.
		 * This may bring some delays as those devices may come from
		 * different hives. But that should be OK.
		 */
		if (mgpu_info.num_dgpu == adev->gmc.xgmi.num_physical_nodes) {
			for (i = 0; i < mgpu_info.num_gpu; i++) {
				gpu_instance = &(mgpu_info.gpu_ins[i]);
				if (gpu_instance->adev->flags & AMD_IS_APU)
					continue;

				r = amdgpu_xgmi_set_pstate(gpu_instance->adev,
						AMDGPU_XGMI_PSTATE_MIN);
				if (r) {
					DRM_ERROR("pstate setting failed (%d).\n", r);
					break;
				}
			}
		}

		mutex_unlock(&mgpu_info.mutex);
	}

	return 0;
}

/**
 * amdgpu_device_smu_fini_early - smu hw_fini wrapper
 *
 * @adev: amdgpu_device pointer
 *
 * For ASICs need to disable SMC first
 */
static void amdgpu_device_smu_fini_early(struct amdgpu_device *adev)
{
	int i, r;

	if (adev->ip_versions[GC_HWIP][0] > IP_VERSION(9, 0, 0))
		return;

	for (i = 0; i < adev->num_ip_blocks; i++) {
		if (!adev->ip_blocks[i].status.hw)
			continue;
		if (adev->ip_blocks[i].version->type == AMD_IP_BLOCK_TYPE_SMC) {
			r = adev->ip_blocks[i].version->funcs->hw_fini((void *)adev);
			/* XXX handle errors */
			if (r) {
				DRM_DEBUG("hw_fini of IP block <%s> failed %d\n",
					  adev->ip_blocks[i].version->funcs->name, r);
			}
			adev->ip_blocks[i].status.hw = false;
			break;
		}
	}
}

static int amdgpu_device_ip_fini_early(struct amdgpu_device *adev)
{
	int i, r;

	for (i = 0; i < adev->num_ip_blocks; i++) {
		if (!adev->ip_blocks[i].version->funcs->early_fini)
			continue;

		r = adev->ip_blocks[i].version->funcs->early_fini((void *)adev);
		if (r) {
			DRM_DEBUG("early_fini of IP block <%s> failed %d\n",
				  adev->ip_blocks[i].version->funcs->name, r);
		}
	}

	amdgpu_device_set_pg_state(adev, AMD_PG_STATE_UNGATE);
	amdgpu_device_set_cg_state(adev, AMD_CG_STATE_UNGATE);

	amdgpu_amdkfd_suspend(adev, false);

	/* Workaroud for ASICs need to disable SMC first */
	amdgpu_device_smu_fini_early(adev);

	for (i = adev->num_ip_blocks - 1; i >= 0; i--) {
		if (!adev->ip_blocks[i].status.hw)
			continue;

		r = adev->ip_blocks[i].version->funcs->hw_fini((void *)adev);
		/* XXX handle errors */
		if (r) {
			DRM_DEBUG("hw_fini of IP block <%s> failed %d\n",
				  adev->ip_blocks[i].version->funcs->name, r);
		}

		adev->ip_blocks[i].status.hw = false;
	}

	if (amdgpu_sriov_vf(adev)) {
		if (amdgpu_virt_release_full_gpu(adev, false))
			DRM_ERROR("failed to release exclusive mode on fini\n");
	}

	return 0;
}

/**
 * amdgpu_device_ip_fini - run fini for hardware IPs
 *
 * @adev: amdgpu_device pointer
 *
 * Main teardown pass for hardware IPs.  The list of all the hardware
 * IPs that make up the asic is walked and the hw_fini and sw_fini callbacks
 * are run.  hw_fini tears down the hardware associated with each IP
 * and sw_fini tears down any software state associated with each IP.
 * Returns 0 on success, negative error code on failure.
 */
static int amdgpu_device_ip_fini(struct amdgpu_device *adev)
{
	int i, r;

	if (amdgpu_sriov_vf(adev) && adev->virt.ras_init_done)
		amdgpu_virt_release_ras_err_handler_data(adev);

	if (adev->gmc.xgmi.num_physical_nodes > 1)
		amdgpu_xgmi_remove_device(adev);

	amdgpu_amdkfd_device_fini_sw(adev);

	for (i = adev->num_ip_blocks - 1; i >= 0; i--) {
		if (!adev->ip_blocks[i].status.sw)
			continue;

		if (adev->ip_blocks[i].version->type == AMD_IP_BLOCK_TYPE_GMC) {
			amdgpu_ucode_free_bo(adev);
			amdgpu_free_static_csa(&adev->virt.csa_obj);
			amdgpu_device_wb_fini(adev);
			amdgpu_device_mem_scratch_fini(adev);
			amdgpu_ib_pool_fini(adev);
		}

		r = adev->ip_blocks[i].version->funcs->sw_fini((void *)adev);
		/* XXX handle errors */
		if (r) {
			DRM_DEBUG("sw_fini of IP block <%s> failed %d\n",
				  adev->ip_blocks[i].version->funcs->name, r);
		}
		adev->ip_blocks[i].status.sw = false;
		adev->ip_blocks[i].status.valid = false;
	}

	for (i = adev->num_ip_blocks - 1; i >= 0; i--) {
		if (!adev->ip_blocks[i].status.late_initialized)
			continue;
		if (adev->ip_blocks[i].version->funcs->late_fini)
			adev->ip_blocks[i].version->funcs->late_fini((void *)adev);
		adev->ip_blocks[i].status.late_initialized = false;
	}

	amdgpu_ras_fini(adev);

	return 0;
}

/**
 * amdgpu_device_delayed_init_work_handler - work handler for IB tests
 *
 * @work: work_struct.
 */
static void amdgpu_device_delayed_init_work_handler(struct work_struct *work)
{
	struct amdgpu_device *adev =
		container_of(work, struct amdgpu_device, delayed_init_work.work);
	int r;

	r = amdgpu_ib_ring_tests(adev);
	if (r)
		DRM_ERROR("ib ring test failed (%d).\n", r);
}

static void amdgpu_device_delay_enable_gfx_off(struct work_struct *work)
{
	struct amdgpu_device *adev =
		container_of(work, struct amdgpu_device, gfx.gfx_off_delay_work.work);

	WARN_ON_ONCE(adev->gfx.gfx_off_state);
	WARN_ON_ONCE(adev->gfx.gfx_off_req_count);

	if (!amdgpu_dpm_set_powergating_by_smu(adev, AMD_IP_BLOCK_TYPE_GFX, true))
		adev->gfx.gfx_off_state = true;
}

/**
 * amdgpu_device_ip_suspend_phase1 - run suspend for hardware IPs (phase 1)
 *
 * @adev: amdgpu_device pointer
 *
 * Main suspend function for hardware IPs.  The list of all the hardware
 * IPs that make up the asic is walked, clockgating is disabled and the
 * suspend callbacks are run.  suspend puts the hardware and software state
 * in each IP into a state suitable for suspend.
 * Returns 0 on success, negative error code on failure.
 */
static int amdgpu_device_ip_suspend_phase1(struct amdgpu_device *adev)
{
	int i, r;

	amdgpu_device_set_pg_state(adev, AMD_PG_STATE_UNGATE);
	amdgpu_device_set_cg_state(adev, AMD_CG_STATE_UNGATE);

	/*
	 * Per PMFW team's suggestion, driver needs to handle gfxoff
	 * and df cstate features disablement for gpu reset(e.g. Mode1Reset)
	 * scenario. Add the missing df cstate disablement here.
	 */
	if (amdgpu_dpm_set_df_cstate(adev, DF_CSTATE_DISALLOW))
		dev_warn(adev->dev, "Failed to disallow df cstate");

	for (i = adev->num_ip_blocks - 1; i >= 0; i--) {
		if (!adev->ip_blocks[i].status.valid)
			continue;

		/* displays are handled separately */
		if (adev->ip_blocks[i].version->type != AMD_IP_BLOCK_TYPE_DCE)
			continue;

		/* XXX handle errors */
		r = adev->ip_blocks[i].version->funcs->suspend(adev);
		/* XXX handle errors */
		if (r) {
			DRM_ERROR("suspend of IP block <%s> failed %d\n",
				  adev->ip_blocks[i].version->funcs->name, r);
			return r;
		}

		adev->ip_blocks[i].status.hw = false;
	}

	return 0;
}

/**
 * amdgpu_device_ip_suspend_phase2 - run suspend for hardware IPs (phase 2)
 *
 * @adev: amdgpu_device pointer
 *
 * Main suspend function for hardware IPs.  The list of all the hardware
 * IPs that make up the asic is walked, clockgating is disabled and the
 * suspend callbacks are run.  suspend puts the hardware and software state
 * in each IP into a state suitable for suspend.
 * Returns 0 on success, negative error code on failure.
 */
static int amdgpu_device_ip_suspend_phase2(struct amdgpu_device *adev)
{
	int i, r;

	if (adev->in_s0ix)
		amdgpu_dpm_gfx_state_change(adev, sGpuChangeState_D3Entry);

	for (i = adev->num_ip_blocks - 1; i >= 0; i--) {
		if (!adev->ip_blocks[i].status.valid)
			continue;
		/* displays are handled in phase1 */
		if (adev->ip_blocks[i].version->type == AMD_IP_BLOCK_TYPE_DCE)
			continue;
		/* PSP lost connection when err_event_athub occurs */
		if (amdgpu_ras_intr_triggered() &&
		    adev->ip_blocks[i].version->type == AMD_IP_BLOCK_TYPE_PSP) {
			adev->ip_blocks[i].status.hw = false;
			continue;
		}

		/* skip unnecessary suspend if we do not initialize them yet */
		if (adev->gmc.xgmi.pending_reset &&
		    !(adev->ip_blocks[i].version->type == AMD_IP_BLOCK_TYPE_GMC ||
		      adev->ip_blocks[i].version->type == AMD_IP_BLOCK_TYPE_SMC ||
		      adev->ip_blocks[i].version->type == AMD_IP_BLOCK_TYPE_COMMON ||
		      adev->ip_blocks[i].version->type == AMD_IP_BLOCK_TYPE_IH)) {
			adev->ip_blocks[i].status.hw = false;
			continue;
		}

		/* skip suspend of gfx/mes and psp for S0ix
		 * gfx is in gfxoff state, so on resume it will exit gfxoff just
		 * like at runtime. PSP is also part of the always on hardware
		 * so no need to suspend it.
		 */
		if (adev->in_s0ix &&
		    (adev->ip_blocks[i].version->type == AMD_IP_BLOCK_TYPE_PSP ||
		     adev->ip_blocks[i].version->type == AMD_IP_BLOCK_TYPE_GFX ||
		     adev->ip_blocks[i].version->type == AMD_IP_BLOCK_TYPE_MES))
			continue;

		/* SDMA 5.x+ is part of GFX power domain so it's covered by GFXOFF */
		if (adev->in_s0ix &&
		    (adev->ip_versions[SDMA0_HWIP][0] >= IP_VERSION(5, 0, 0)) &&
		    (adev->ip_blocks[i].version->type == AMD_IP_BLOCK_TYPE_SDMA))
			continue;

		/* Once swPSP provides the IMU, RLC FW binaries to TOS during cold-boot.
		 * These are in TMR, hence are expected to be reused by PSP-TOS to reload
		 * from this location and RLC Autoload automatically also gets loaded
		 * from here based on PMFW -> PSP message during re-init sequence.
		 * Therefore, the psp suspend & resume should be skipped to avoid destroy
		 * the TMR and reload FWs again for IMU enabled APU ASICs.
		 */
		if (amdgpu_in_reset(adev) &&
		    (adev->flags & AMD_IS_APU) && adev->gfx.imu.funcs &&
		    adev->ip_blocks[i].version->type == AMD_IP_BLOCK_TYPE_PSP)
			continue;

		/* XXX handle errors */
		r = adev->ip_blocks[i].version->funcs->suspend(adev);
		/* XXX handle errors */
		if (r) {
			DRM_ERROR("suspend of IP block <%s> failed %d\n",
				  adev->ip_blocks[i].version->funcs->name, r);
		}
		adev->ip_blocks[i].status.hw = false;
		/* handle putting the SMC in the appropriate state */
		if (!amdgpu_sriov_vf(adev)) {
			if (adev->ip_blocks[i].version->type == AMD_IP_BLOCK_TYPE_SMC) {
				r = amdgpu_dpm_set_mp1_state(adev, adev->mp1_state);
				if (r) {
					DRM_ERROR("SMC failed to set mp1 state %d, %d\n",
							adev->mp1_state, r);
					return r;
				}
			}
		}
	}

	return 0;
}

/**
 * amdgpu_device_ip_suspend - run suspend for hardware IPs
 *
 * @adev: amdgpu_device pointer
 *
 * Main suspend function for hardware IPs.  The list of all the hardware
 * IPs that make up the asic is walked, clockgating is disabled and the
 * suspend callbacks are run.  suspend puts the hardware and software state
 * in each IP into a state suitable for suspend.
 * Returns 0 on success, negative error code on failure.
 */
int amdgpu_device_ip_suspend(struct amdgpu_device *adev)
{
	int r;

	if (amdgpu_sriov_vf(adev)) {
		amdgpu_virt_fini_data_exchange(adev);
		amdgpu_virt_request_full_gpu(adev, false);
	}

	r = amdgpu_device_ip_suspend_phase1(adev);
	if (r)
		return r;
	r = amdgpu_device_ip_suspend_phase2(adev);

	if (amdgpu_sriov_vf(adev))
		amdgpu_virt_release_full_gpu(adev, false);

	return r;
}

static int amdgpu_device_ip_reinit_early_sriov(struct amdgpu_device *adev)
{
	int i, r;

	static enum amd_ip_block_type ip_order[] = {
		AMD_IP_BLOCK_TYPE_COMMON,
		AMD_IP_BLOCK_TYPE_GMC,
		AMD_IP_BLOCK_TYPE_PSP,
		AMD_IP_BLOCK_TYPE_IH,
	};

	for (i = 0; i < adev->num_ip_blocks; i++) {
		int j;
		struct amdgpu_ip_block *block;

		block = &adev->ip_blocks[i];
		block->status.hw = false;

		for (j = 0; j < ARRAY_SIZE(ip_order); j++) {

			if (block->version->type != ip_order[j] ||
				!block->status.valid)
				continue;

			r = block->version->funcs->hw_init(adev);
			DRM_INFO("RE-INIT-early: %s %s\n", block->version->funcs->name, r?"failed":"succeeded");
			if (r)
				return r;
			block->status.hw = true;
		}
	}

	return 0;
}

static int amdgpu_device_ip_reinit_late_sriov(struct amdgpu_device *adev)
{
	int i, r;

	static enum amd_ip_block_type ip_order[] = {
		AMD_IP_BLOCK_TYPE_SMC,
		AMD_IP_BLOCK_TYPE_DCE,
		AMD_IP_BLOCK_TYPE_GFX,
		AMD_IP_BLOCK_TYPE_SDMA,
		AMD_IP_BLOCK_TYPE_MES,
		AMD_IP_BLOCK_TYPE_UVD,
		AMD_IP_BLOCK_TYPE_VCE,
		AMD_IP_BLOCK_TYPE_VCN,
		AMD_IP_BLOCK_TYPE_JPEG
	};

	for (i = 0; i < ARRAY_SIZE(ip_order); i++) {
		int j;
		struct amdgpu_ip_block *block;

		for (j = 0; j < adev->num_ip_blocks; j++) {
			block = &adev->ip_blocks[j];

			if (block->version->type != ip_order[i] ||
				!block->status.valid ||
				block->status.hw)
				continue;

			if (block->version->type == AMD_IP_BLOCK_TYPE_SMC)
				r = block->version->funcs->resume(adev);
			else
				r = block->version->funcs->hw_init(adev);

			DRM_INFO("RE-INIT-late: %s %s\n", block->version->funcs->name, r?"failed":"succeeded");
			if (r)
				return r;
			block->status.hw = true;
		}
	}

	return 0;
}

/**
 * amdgpu_device_ip_resume_phase1 - run resume for hardware IPs
 *
 * @adev: amdgpu_device pointer
 *
 * First resume function for hardware IPs.  The list of all the hardware
 * IPs that make up the asic is walked and the resume callbacks are run for
 * COMMON, GMC, and IH.  resume puts the hardware into a functional state
 * after a suspend and updates the software state as necessary.  This
 * function is also used for restoring the GPU after a GPU reset.
 * Returns 0 on success, negative error code on failure.
 */
static int amdgpu_device_ip_resume_phase1(struct amdgpu_device *adev)
{
	int i, r;

	for (i = 0; i < adev->num_ip_blocks; i++) {
		if (!adev->ip_blocks[i].status.valid || adev->ip_blocks[i].status.hw)
			continue;
		if (adev->ip_blocks[i].version->type == AMD_IP_BLOCK_TYPE_COMMON ||
		    adev->ip_blocks[i].version->type == AMD_IP_BLOCK_TYPE_GMC ||
		    adev->ip_blocks[i].version->type == AMD_IP_BLOCK_TYPE_IH ||
		    (adev->ip_blocks[i].version->type == AMD_IP_BLOCK_TYPE_PSP && amdgpu_sriov_vf(adev))) {

			r = adev->ip_blocks[i].version->funcs->resume(adev);
			if (r) {
				DRM_ERROR("resume of IP block <%s> failed %d\n",
					  adev->ip_blocks[i].version->funcs->name, r);
				return r;
			}
			adev->ip_blocks[i].status.hw = true;
		}
	}

	return 0;
}

/**
 * amdgpu_device_ip_resume_phase2 - run resume for hardware IPs
 *
 * @adev: amdgpu_device pointer
 *
 * First resume function for hardware IPs.  The list of all the hardware
 * IPs that make up the asic is walked and the resume callbacks are run for
 * all blocks except COMMON, GMC, and IH.  resume puts the hardware into a
 * functional state after a suspend and updates the software state as
 * necessary.  This function is also used for restoring the GPU after a GPU
 * reset.
 * Returns 0 on success, negative error code on failure.
 */
static int amdgpu_device_ip_resume_phase2(struct amdgpu_device *adev)
{
	int i, r;

	for (i = 0; i < adev->num_ip_blocks; i++) {
		if (!adev->ip_blocks[i].status.valid || adev->ip_blocks[i].status.hw)
			continue;
		if (adev->ip_blocks[i].version->type == AMD_IP_BLOCK_TYPE_COMMON ||
		    adev->ip_blocks[i].version->type == AMD_IP_BLOCK_TYPE_GMC ||
		    adev->ip_blocks[i].version->type == AMD_IP_BLOCK_TYPE_IH ||
		    adev->ip_blocks[i].version->type == AMD_IP_BLOCK_TYPE_PSP)
			continue;
		r = adev->ip_blocks[i].version->funcs->resume(adev);
		if (r) {
			DRM_ERROR("resume of IP block <%s> failed %d\n",
				  adev->ip_blocks[i].version->funcs->name, r);
			return r;
		}
		adev->ip_blocks[i].status.hw = true;
	}

	return 0;
}

/**
 * amdgpu_device_ip_resume - run resume for hardware IPs
 *
 * @adev: amdgpu_device pointer
 *
 * Main resume function for hardware IPs.  The hardware IPs
 * are split into two resume functions because they are
 * are also used in in recovering from a GPU reset and some additional
 * steps need to be take between them.  In this case (S3/S4) they are
 * run sequentially.
 * Returns 0 on success, negative error code on failure.
 */
static int amdgpu_device_ip_resume(struct amdgpu_device *adev)
{
	int r;

	if (!adev->in_s0ix) {
		r = amdgpu_amdkfd_resume_iommu(adev);
		if (r)
			return r;
	}

	r = amdgpu_device_ip_resume_phase1(adev);
	if (r)
		return r;

	r = amdgpu_device_fw_loading(adev);
	if (r)
		return r;

	r = amdgpu_device_ip_resume_phase2(adev);

	return r;
}

/**
 * amdgpu_device_detect_sriov_bios - determine if the board supports SR-IOV
 *
 * @adev: amdgpu_device pointer
 *
 * Query the VBIOS data tables to determine if the board supports SR-IOV.
 */
static void amdgpu_device_detect_sriov_bios(struct amdgpu_device *adev)
{
	if (amdgpu_sriov_vf(adev)) {
		if (adev->is_atom_fw) {
			if (amdgpu_atomfirmware_gpu_virtualization_supported(adev))
				adev->virt.caps |= AMDGPU_SRIOV_CAPS_SRIOV_VBIOS;
		} else {
			if (amdgpu_atombios_has_gpu_virtualization_table(adev))
				adev->virt.caps |= AMDGPU_SRIOV_CAPS_SRIOV_VBIOS;
		}

		if (!(adev->virt.caps & AMDGPU_SRIOV_CAPS_SRIOV_VBIOS))
			amdgpu_vf_error_put(adev, AMDGIM_ERROR_VF_NO_VBIOS, 0, 0);
	}
}

/**
 * amdgpu_device_asic_has_dc_support - determine if DC supports the asic
 *
 * @asic_type: AMD asic type
 *
 * Check if there is DC (new modesetting infrastructre) support for an asic.
 * returns true if DC has support, false if not.
 */
bool amdgpu_device_asic_has_dc_support(enum amd_asic_type asic_type)
{
	switch (asic_type) {
#ifdef CONFIG_DRM_AMDGPU_SI
	case CHIP_HAINAN:
#endif
	case CHIP_TOPAZ:
		/* chips with no display hardware */
		return false;
#if defined(CONFIG_DRM_AMD_DC)
	case CHIP_TAHITI:
	case CHIP_PITCAIRN:
	case CHIP_VERDE:
	case CHIP_OLAND:
		/*
		 * We have systems in the wild with these ASICs that require
		 * LVDS and VGA support which is not supported with DC.
		 *
		 * Fallback to the non-DC driver here by default so as not to
		 * cause regressions.
		 */
#if defined(CONFIG_DRM_AMD_DC_SI)
		return amdgpu_dc > 0;
#else
		return false;
#endif
	case CHIP_BONAIRE:
	case CHIP_KAVERI:
	case CHIP_KABINI:
	case CHIP_MULLINS:
		/*
		 * We have systems in the wild with these ASICs that require
		 * VGA support which is not supported with DC.
		 *
		 * Fallback to the non-DC driver here by default so as not to
		 * cause regressions.
		 */
		return amdgpu_dc > 0;
	default:
		return amdgpu_dc != 0;
#else
	default:
		if (amdgpu_dc > 0)
			DRM_INFO_ONCE("Display Core has been requested via kernel parameter "
					 "but isn't supported by ASIC, ignoring\n");
		return false;
#endif
	}
}

/**
 * amdgpu_device_has_dc_support - check if dc is supported
 *
 * @adev: amdgpu_device pointer
 *
 * Returns true for supported, false for not supported
 */
bool amdgpu_device_has_dc_support(struct amdgpu_device *adev)
{
	if (adev->enable_virtual_display ||
	    (adev->harvest_ip_mask & AMD_HARVEST_IP_DMU_MASK))
		return false;

	return amdgpu_device_asic_has_dc_support(adev->asic_type);
}

static void amdgpu_device_xgmi_reset_func(struct work_struct *__work)
{
	struct amdgpu_device *adev =
		container_of(__work, struct amdgpu_device, xgmi_reset_work);
	struct amdgpu_hive_info *hive = amdgpu_get_xgmi_hive(adev);

	/* It's a bug to not have a hive within this function */
	if (WARN_ON(!hive))
		return;

	/*
	 * Use task barrier to synchronize all xgmi reset works across the
	 * hive. task_barrier_enter and task_barrier_exit will block
	 * until all the threads running the xgmi reset works reach
	 * those points. task_barrier_full will do both blocks.
	 */
	if (amdgpu_asic_reset_method(adev) == AMD_RESET_METHOD_BACO) {

		task_barrier_enter(&hive->tb);
		adev->asic_reset_res = amdgpu_device_baco_enter(adev_to_drm(adev));

		if (adev->asic_reset_res)
			goto fail;

		task_barrier_exit(&hive->tb);
		adev->asic_reset_res = amdgpu_device_baco_exit(adev_to_drm(adev));

		if (adev->asic_reset_res)
			goto fail;

		if (adev->mmhub.ras && adev->mmhub.ras->ras_block.hw_ops &&
		    adev->mmhub.ras->ras_block.hw_ops->reset_ras_error_count)
			adev->mmhub.ras->ras_block.hw_ops->reset_ras_error_count(adev);
	} else {

		task_barrier_full(&hive->tb);
		adev->asic_reset_res =  amdgpu_asic_reset(adev);
	}

fail:
	if (adev->asic_reset_res)
		DRM_WARN("ASIC reset failed with error, %d for drm dev, %s",
			 adev->asic_reset_res, adev_to_drm(adev)->unique);
	amdgpu_put_xgmi_hive(hive);
}

static int amdgpu_device_get_job_timeout_settings(struct amdgpu_device *adev)
{
	char *input = amdgpu_lockup_timeout;
	char *timeout_setting = NULL;
	int index = 0;
	long timeout;
	int ret = 0;

	/*
	 * By default timeout for non compute jobs is 10000
	 * and 60000 for compute jobs.
	 * In SR-IOV or passthrough mode, timeout for compute
	 * jobs are 60000 by default.
	 */
	adev->gfx_timeout = msecs_to_jiffies(10000);
	adev->sdma_timeout = adev->video_timeout = adev->gfx_timeout;
	if (amdgpu_sriov_vf(adev))
		adev->compute_timeout = amdgpu_sriov_is_pp_one_vf(adev) ?
					msecs_to_jiffies(60000) : msecs_to_jiffies(10000);
	else
		adev->compute_timeout =  msecs_to_jiffies(60000);

	if (strnlen(input, AMDGPU_MAX_TIMEOUT_PARAM_LENGTH)) {
		while ((timeout_setting = strsep(&input, ",")) &&
				strnlen(timeout_setting, AMDGPU_MAX_TIMEOUT_PARAM_LENGTH)) {
			ret = kstrtol(timeout_setting, 0, &timeout);
			if (ret)
				return ret;

			if (timeout == 0) {
				index++;
				continue;
			} else if (timeout < 0) {
				timeout = MAX_SCHEDULE_TIMEOUT;
				dev_warn(adev->dev, "lockup timeout disabled");
				add_taint(TAINT_SOFTLOCKUP, LOCKDEP_STILL_OK);
			} else {
				timeout = msecs_to_jiffies(timeout);
			}

			switch (index++) {
			case 0:
				adev->gfx_timeout = timeout;
				break;
			case 1:
				adev->compute_timeout = timeout;
				break;
			case 2:
				adev->sdma_timeout = timeout;
				break;
			case 3:
				adev->video_timeout = timeout;
				break;
			default:
				break;
			}
		}
		/*
		 * There is only one value specified and
		 * it should apply to all non-compute jobs.
		 */
		if (index == 1) {
			adev->sdma_timeout = adev->video_timeout = adev->gfx_timeout;
			if (amdgpu_sriov_vf(adev) || amdgpu_passthrough(adev))
				adev->compute_timeout = adev->gfx_timeout;
		}
	}

	return ret;
}

/**
 * amdgpu_device_check_iommu_direct_map - check if RAM direct mapped to GPU
 *
 * @adev: amdgpu_device pointer
 *
 * RAM direct mapped to GPU if IOMMU is not enabled or is pass through mode
 */
static void amdgpu_device_check_iommu_direct_map(struct amdgpu_device *adev)
{
	struct iommu_domain *domain;

	domain = iommu_get_domain_for_dev(adev->dev);
	if (!domain || domain->type == IOMMU_DOMAIN_IDENTITY)
		adev->ram_is_direct_mapped = true;
}

static const struct attribute *amdgpu_dev_attributes[] = {
	&dev_attr_product_name.attr,
	&dev_attr_product_number.attr,
	&dev_attr_serial_number.attr,
	&dev_attr_pcie_replay_count.attr,
	NULL
};

/**
 * amdgpu_device_init - initialize the driver
 *
 * @adev: amdgpu_device pointer
 * @flags: driver flags
 *
 * Initializes the driver info and hw (all asics).
 * Returns 0 for success or an error on failure.
 * Called at driver startup.
 */
int amdgpu_device_init(struct amdgpu_device *adev,
		       uint32_t flags)
{
	struct drm_device *ddev = adev_to_drm(adev);
	struct pci_dev *pdev = adev->pdev;
	int r, i;
	bool px = false;
	u32 max_MBps;
	int tmp;

	adev->shutdown = false;
	adev->flags = flags;

	if (amdgpu_force_asic_type >= 0 && amdgpu_force_asic_type < CHIP_LAST)
		adev->asic_type = amdgpu_force_asic_type;
	else
		adev->asic_type = flags & AMD_ASIC_MASK;

	adev->usec_timeout = AMDGPU_MAX_USEC_TIMEOUT;
	if (amdgpu_emu_mode == 1)
		adev->usec_timeout *= 10;
	adev->gmc.gart_size = 512 * 1024 * 1024;
	adev->accel_working = false;
	adev->num_rings = 0;
	RCU_INIT_POINTER(adev->gang_submit, dma_fence_get_stub());
	adev->mman.buffer_funcs = NULL;
	adev->mman.buffer_funcs_ring = NULL;
	adev->vm_manager.vm_pte_funcs = NULL;
	adev->vm_manager.vm_pte_num_scheds = 0;
	adev->gmc.gmc_funcs = NULL;
	adev->harvest_ip_mask = 0x0;
	adev->fence_context = dma_fence_context_alloc(AMDGPU_MAX_RINGS);
	bitmap_zero(adev->gfx.pipe_reserve_bitmap, AMDGPU_MAX_COMPUTE_QUEUES);

	adev->smc_rreg = &amdgpu_invalid_rreg;
	adev->smc_wreg = &amdgpu_invalid_wreg;
	adev->pcie_rreg = &amdgpu_invalid_rreg;
	adev->pcie_wreg = &amdgpu_invalid_wreg;
	adev->pcie_rreg_ext = &amdgpu_invalid_rreg_ext;
	adev->pcie_wreg_ext = &amdgpu_invalid_wreg_ext;
	adev->pciep_rreg = &amdgpu_invalid_rreg;
	adev->pciep_wreg = &amdgpu_invalid_wreg;
	adev->pcie_rreg64 = &amdgpu_invalid_rreg64;
	adev->pcie_wreg64 = &amdgpu_invalid_wreg64;
	adev->uvd_ctx_rreg = &amdgpu_invalid_rreg;
	adev->uvd_ctx_wreg = &amdgpu_invalid_wreg;
	adev->didt_rreg = &amdgpu_invalid_rreg;
	adev->didt_wreg = &amdgpu_invalid_wreg;
	adev->gc_cac_rreg = &amdgpu_invalid_rreg;
	adev->gc_cac_wreg = &amdgpu_invalid_wreg;
	adev->audio_endpt_rreg = &amdgpu_block_invalid_rreg;
	adev->audio_endpt_wreg = &amdgpu_block_invalid_wreg;

	DRM_INFO("initializing kernel modesetting (%s 0x%04X:0x%04X 0x%04X:0x%04X 0x%02X).\n",
		 amdgpu_asic_name[adev->asic_type], pdev->vendor, pdev->device,
		 pdev->subsystem_vendor, pdev->subsystem_device, pdev->revision);

	/* mutex initialization are all done here so we
	 * can recall function without having locking issues */
	mutex_init(&adev->firmware.mutex);
	mutex_init(&adev->pm.mutex);
	mutex_init(&adev->gfx.gpu_clock_mutex);
	mutex_init(&adev->srbm_mutex);
	mutex_init(&adev->gfx.pipe_reserve_mutex);
	mutex_init(&adev->gfx.gfx_off_mutex);
	mutex_init(&adev->gfx.partition_mutex);
	mutex_init(&adev->grbm_idx_mutex);
	mutex_init(&adev->mn_lock);
	mutex_init(&adev->virt.vf_errors.lock);
	hash_init(adev->mn_hash);
	mutex_init(&adev->psp.mutex);
	mutex_init(&adev->notifier_lock);
	mutex_init(&adev->pm.stable_pstate_ctx_lock);
	mutex_init(&adev->benchmark_mutex);

	amdgpu_device_init_apu_flags(adev);

	r = amdgpu_device_check_arguments(adev);
	if (r)
		return r;

	spin_lock_init(&adev->mmio_idx_lock);
	spin_lock_init(&adev->smc_idx_lock);
	spin_lock_init(&adev->pcie_idx_lock);
	spin_lock_init(&adev->uvd_ctx_idx_lock);
	spin_lock_init(&adev->didt_idx_lock);
	spin_lock_init(&adev->gc_cac_idx_lock);
	spin_lock_init(&adev->se_cac_idx_lock);
	spin_lock_init(&adev->audio_endpt_idx_lock);
	spin_lock_init(&adev->mm_stats.lock);

	INIT_LIST_HEAD(&adev->shadow_list);
	mutex_init(&adev->shadow_list_lock);

	INIT_LIST_HEAD(&adev->reset_list);

	INIT_LIST_HEAD(&adev->ras_list);

	INIT_DELAYED_WORK(&adev->delayed_init_work,
			  amdgpu_device_delayed_init_work_handler);
	INIT_DELAYED_WORK(&adev->gfx.gfx_off_delay_work,
			  amdgpu_device_delay_enable_gfx_off);

	INIT_WORK(&adev->xgmi_reset_work, amdgpu_device_xgmi_reset_func);

	adev->gfx.gfx_off_req_count = 1;
	adev->gfx.gfx_off_residency = 0;
	adev->gfx.gfx_off_entrycount = 0;
	adev->pm.ac_power = power_supply_is_system_supplied() > 0;

	atomic_set(&adev->throttling_logging_enabled, 1);
	/*
	 * If throttling continues, logging will be performed every minute
	 * to avoid log flooding. "-1" is subtracted since the thermal
	 * throttling interrupt comes every second. Thus, the total logging
	 * interval is 59 seconds(retelimited printk interval) + 1(waiting
	 * for throttling interrupt) = 60 seconds.
	 */
	ratelimit_state_init(&adev->throttling_logging_rs, (60 - 1) * HZ, 1);
	ratelimit_set_flags(&adev->throttling_logging_rs, RATELIMIT_MSG_ON_RELEASE);

	/* Registers mapping */
	/* TODO: block userspace mapping of io register */
	if (adev->asic_type >= CHIP_BONAIRE) {
		adev->rmmio_base = pci_resource_start(adev->pdev, 5);
		adev->rmmio_size = pci_resource_len(adev->pdev, 5);
	} else {
		adev->rmmio_base = pci_resource_start(adev->pdev, 2);
		adev->rmmio_size = pci_resource_len(adev->pdev, 2);
	}

	for (i = 0; i < AMD_IP_BLOCK_TYPE_NUM; i++)
		atomic_set(&adev->pm.pwr_state[i], POWER_STATE_UNKNOWN);

	adev->rmmio = ioremap(adev->rmmio_base, adev->rmmio_size);
	if (adev->rmmio == NULL) {
		return -ENOMEM;
	}
	DRM_INFO("register mmio base: 0x%08X\n", (uint32_t)adev->rmmio_base);
	DRM_INFO("register mmio size: %u\n", (unsigned)adev->rmmio_size);

	if (amdgpu_mcbp)
		DRM_INFO("MCBP is enabled\n");

	/*
	 * Reset domain needs to be present early, before XGMI hive discovered
	 * (if any) and intitialized to use reset sem and in_gpu reset flag
	 * early on during init and before calling to RREG32.
	 */
	adev->reset_domain = amdgpu_reset_create_reset_domain(SINGLE_DEVICE, "amdgpu-reset-dev");
	if (!adev->reset_domain)
		return -ENOMEM;

	/* detect hw virtualization here */
	amdgpu_detect_virtualization(adev);

	amdgpu_device_get_pcie_info(adev);

	r = amdgpu_device_get_job_timeout_settings(adev);
	if (r) {
		dev_err(adev->dev, "invalid lockup_timeout parameter syntax\n");
		return r;
	}

	/* early init functions */
	r = amdgpu_device_ip_early_init(adev);
	if (r)
		return r;

	/* Get rid of things like offb */
	r = drm_aperture_remove_conflicting_pci_framebuffers(adev->pdev, &amdgpu_kms_driver);
	if (r)
		return r;

	/* Enable TMZ based on IP_VERSION */
	amdgpu_gmc_tmz_set(adev);

	amdgpu_gmc_noretry_set(adev);
	/* Need to get xgmi info early to decide the reset behavior*/
	if (adev->gmc.xgmi.supported) {
		r = adev->gfxhub.funcs->get_xgmi_info(adev);
		if (r)
			return r;
	}

	/* enable PCIE atomic ops */
<<<<<<< HEAD
	if (amdgpu_sriov_vf(adev))
		adev->have_atomics_support = ((struct amd_sriov_msg_pf2vf_info *)
			adev->virt.fw_reserve.p_pf2vf)->pcie_atomic_ops_support_flags ==
			(PCI_EXP_DEVCAP2_ATOMIC_COMP32 | PCI_EXP_DEVCAP2_ATOMIC_COMP64);
	/* APUs w/ gfx9 onwards doesn't reply on PCIe atomics, rather it is a
	 * internal path natively support atomics, set have_atomics_support to true.
	 */
	else if ((adev->flags & AMD_IS_APU) &&
		(adev->ip_versions[GC_HWIP][0] > IP_VERSION(9, 0, 0)))
		adev->have_atomics_support = true;
	else
=======
	if (amdgpu_sriov_vf(adev)) {
		if (adev->virt.fw_reserve.p_pf2vf)
			adev->have_atomics_support = ((struct amd_sriov_msg_pf2vf_info *)
						      adev->virt.fw_reserve.p_pf2vf)->pcie_atomic_ops_support_flags ==
				(PCI_EXP_DEVCAP2_ATOMIC_COMP32 | PCI_EXP_DEVCAP2_ATOMIC_COMP64);
	/* APUs w/ gfx9 onwards doesn't reply on PCIe atomics, rather it is a
	 * internal path natively support atomics, set have_atomics_support to true.
	 */
	} else if ((adev->flags & AMD_IS_APU) &&
		   (adev->ip_versions[GC_HWIP][0] > IP_VERSION(9, 0, 0))) {
		adev->have_atomics_support = true;
	} else {
>>>>>>> 3b718dca
		adev->have_atomics_support =
			!pci_enable_atomic_ops_to_root(adev->pdev,
					  PCI_EXP_DEVCAP2_ATOMIC_COMP32 |
					  PCI_EXP_DEVCAP2_ATOMIC_COMP64);
	}

	if (!adev->have_atomics_support)
		dev_info(adev->dev, "PCIE atomic ops is not supported\n");

	/* doorbell bar mapping and doorbell index init*/
	amdgpu_device_doorbell_init(adev);

	if (amdgpu_emu_mode == 1) {
		/* post the asic on emulation mode */
		emu_soc_asic_init(adev);
		goto fence_driver_init;
	}

	amdgpu_reset_init(adev);

	/* detect if we are with an SRIOV vbios */
	if (adev->bios)
		amdgpu_device_detect_sriov_bios(adev);

	/* check if we need to reset the asic
	 *  E.g., driver was not cleanly unloaded previously, etc.
	 */
	if (!amdgpu_sriov_vf(adev) && amdgpu_asic_need_reset_on_init(adev)) {
		if (adev->gmc.xgmi.num_physical_nodes) {
			dev_info(adev->dev, "Pending hive reset.\n");
			adev->gmc.xgmi.pending_reset = true;
			/* Only need to init necessary block for SMU to handle the reset */
			for (i = 0; i < adev->num_ip_blocks; i++) {
				if (!adev->ip_blocks[i].status.valid)
					continue;
				if (!(adev->ip_blocks[i].version->type == AMD_IP_BLOCK_TYPE_GMC ||
				      adev->ip_blocks[i].version->type == AMD_IP_BLOCK_TYPE_COMMON ||
				      adev->ip_blocks[i].version->type == AMD_IP_BLOCK_TYPE_IH ||
				      adev->ip_blocks[i].version->type == AMD_IP_BLOCK_TYPE_SMC)) {
					DRM_DEBUG("IP %s disabled for hw_init.\n",
						adev->ip_blocks[i].version->funcs->name);
					adev->ip_blocks[i].status.hw = true;
				}
			}
		} else {
			tmp = amdgpu_reset_method;
			/* It should do a default reset when loading or reloading the driver,
			 * regardless of the module parameter reset_method.
			 */
			amdgpu_reset_method = AMD_RESET_METHOD_NONE;
			r = amdgpu_asic_reset(adev);
			amdgpu_reset_method = tmp;
			if (r) {
				dev_err(adev->dev, "asic reset on init failed\n");
				goto failed;
			}
		}
	}

	/* Post card if necessary */
	if (amdgpu_device_need_post(adev)) {
		if (!adev->bios) {
			dev_err(adev->dev, "no vBIOS found\n");
			r = -EINVAL;
			goto failed;
		}
		DRM_INFO("GPU posting now...\n");
		r = amdgpu_device_asic_init(adev);
		if (r) {
			dev_err(adev->dev, "gpu post error!\n");
			goto failed;
		}
	}

	if (adev->bios) {
		if (adev->is_atom_fw) {
			/* Initialize clocks */
			r = amdgpu_atomfirmware_get_clock_info(adev);
			if (r) {
				dev_err(adev->dev, "amdgpu_atomfirmware_get_clock_info failed\n");
				amdgpu_vf_error_put(adev, AMDGIM_ERROR_VF_ATOMBIOS_GET_CLOCK_FAIL, 0, 0);
				goto failed;
			}
		} else {
			/* Initialize clocks */
			r = amdgpu_atombios_get_clock_info(adev);
			if (r) {
				dev_err(adev->dev, "amdgpu_atombios_get_clock_info failed\n");
				amdgpu_vf_error_put(adev, AMDGIM_ERROR_VF_ATOMBIOS_GET_CLOCK_FAIL, 0, 0);
				goto failed;
			}
			/* init i2c buses */
			if (!amdgpu_device_has_dc_support(adev))
				amdgpu_atombios_i2c_init(adev);
		}
	}

fence_driver_init:
	/* Fence driver */
	r = amdgpu_fence_driver_sw_init(adev);
	if (r) {
		dev_err(adev->dev, "amdgpu_fence_driver_sw_init failed\n");
		amdgpu_vf_error_put(adev, AMDGIM_ERROR_VF_FENCE_INIT_FAIL, 0, 0);
		goto failed;
	}

	/* init the mode config */
	drm_mode_config_init(adev_to_drm(adev));

	r = amdgpu_device_ip_init(adev);
	if (r) {
		dev_err(adev->dev, "amdgpu_device_ip_init failed\n");
		amdgpu_vf_error_put(adev, AMDGIM_ERROR_VF_AMDGPU_INIT_FAIL, 0, 0);
		goto release_ras_con;
	}

	amdgpu_fence_driver_hw_init(adev);

	dev_info(adev->dev,
		"SE %d, SH per SE %d, CU per SH %d, active_cu_number %d\n",
			adev->gfx.config.max_shader_engines,
			adev->gfx.config.max_sh_per_se,
			adev->gfx.config.max_cu_per_sh,
			adev->gfx.cu_info.number);

	adev->accel_working = true;

	amdgpu_vm_check_compute_bug(adev);

	/* Initialize the buffer migration limit. */
	if (amdgpu_moverate >= 0)
		max_MBps = amdgpu_moverate;
	else
		max_MBps = 8; /* Allow 8 MB/s. */
	/* Get a log2 for easy divisions. */
	adev->mm_stats.log2_max_MBps = ilog2(max(1u, max_MBps));

	r = amdgpu_pm_sysfs_init(adev);
	if (r)
		DRM_ERROR("registering pm sysfs failed (%d).\n", r);

	r = amdgpu_ucode_sysfs_init(adev);
	if (r) {
		adev->ucode_sysfs_en = false;
		DRM_ERROR("Creating firmware sysfs failed (%d).\n", r);
	} else
		adev->ucode_sysfs_en = true;

	r = amdgpu_psp_sysfs_init(adev);
	if (r) {
		adev->psp_sysfs_en = false;
		if (!amdgpu_sriov_vf(adev))
			DRM_ERROR("Creating psp sysfs failed\n");
	} else
		adev->psp_sysfs_en = true;

	/*
	 * Register gpu instance before amdgpu_device_enable_mgpu_fan_boost.
	 * Otherwise the mgpu fan boost feature will be skipped due to the
	 * gpu instance is counted less.
	 */
	amdgpu_register_gpu_instance(adev);

	/* enable clockgating, etc. after ib tests, etc. since some blocks require
	 * explicit gating rather than handling it automatically.
	 */
	if (!adev->gmc.xgmi.pending_reset) {
		r = amdgpu_device_ip_late_init(adev);
		if (r) {
			dev_err(adev->dev, "amdgpu_device_ip_late_init failed\n");
			amdgpu_vf_error_put(adev, AMDGIM_ERROR_VF_AMDGPU_LATE_INIT_FAIL, 0, r);
			goto release_ras_con;
		}
		/* must succeed. */
		amdgpu_ras_resume(adev);
		queue_delayed_work(system_wq, &adev->delayed_init_work,
				   msecs_to_jiffies(AMDGPU_RESUME_MS));
	}

	if (amdgpu_sriov_vf(adev)) {
		amdgpu_virt_release_full_gpu(adev, true);
		flush_delayed_work(&adev->delayed_init_work);
	}

	r = sysfs_create_files(&adev->dev->kobj, amdgpu_dev_attributes);
	if (r)
		dev_err(adev->dev, "Could not create amdgpu device attr\n");

	if (IS_ENABLED(CONFIG_PERF_EVENTS))
		r = amdgpu_pmu_init(adev);
	if (r)
		dev_err(adev->dev, "amdgpu_pmu_init failed\n");

	/* Have stored pci confspace at hand for restore in sudden PCI error */
	if (amdgpu_device_cache_pci_state(adev->pdev))
		pci_restore_state(pdev);

	/* if we have > 1 VGA cards, then disable the amdgpu VGA resources */
	/* this will fail for cards that aren't VGA class devices, just
	 * ignore it */
	if ((adev->pdev->class >> 8) == PCI_CLASS_DISPLAY_VGA)
		vga_client_register(adev->pdev, amdgpu_device_vga_set_decode);

	px = amdgpu_device_supports_px(ddev);

	if (px || (!pci_is_thunderbolt_attached(adev->pdev) &&
				apple_gmux_detect(NULL, NULL)))
		vga_switcheroo_register_client(adev->pdev,
					       &amdgpu_switcheroo_ops, px);

	if (px)
		vga_switcheroo_init_domain_pm_ops(adev->dev, &adev->vga_pm_domain);

	if (adev->gmc.xgmi.pending_reset)
		queue_delayed_work(system_wq, &mgpu_info.delayed_reset_work,
				   msecs_to_jiffies(AMDGPU_RESUME_MS));

	amdgpu_device_check_iommu_direct_map(adev);

	return 0;

release_ras_con:
	if (amdgpu_sriov_vf(adev))
		amdgpu_virt_release_full_gpu(adev, true);

	/* failed in exclusive mode due to timeout */
	if (amdgpu_sriov_vf(adev) &&
		!amdgpu_sriov_runtime(adev) &&
		amdgpu_virt_mmio_blocked(adev) &&
		!amdgpu_virt_wait_reset(adev)) {
		dev_err(adev->dev, "VF exclusive mode timeout\n");
		/* Don't send request since VF is inactive. */
		adev->virt.caps &= ~AMDGPU_SRIOV_CAPS_RUNTIME;
		adev->virt.ops = NULL;
		r = -EAGAIN;
	}
	amdgpu_release_ras_context(adev);

failed:
	amdgpu_vf_error_trans_all(adev);

	return r;
}

static void amdgpu_device_unmap_mmio(struct amdgpu_device *adev)
{

	/* Clear all CPU mappings pointing to this device */
	unmap_mapping_range(adev->ddev.anon_inode->i_mapping, 0, 0, 1);

	/* Unmap all mapped bars - Doorbell, registers and VRAM */
	amdgpu_device_doorbell_fini(adev);

	iounmap(adev->rmmio);
	adev->rmmio = NULL;
	if (adev->mman.aper_base_kaddr)
		iounmap(adev->mman.aper_base_kaddr);
	adev->mman.aper_base_kaddr = NULL;

	/* Memory manager related */
	if (!adev->gmc.xgmi.connected_to_cpu && !adev->gmc.is_app_apu) {
		arch_phys_wc_del(adev->gmc.vram_mtrr);
		arch_io_free_memtype_wc(adev->gmc.aper_base, adev->gmc.aper_size);
	}
}

/**
 * amdgpu_device_fini_hw - tear down the driver
 *
 * @adev: amdgpu_device pointer
 *
 * Tear down the driver info (all asics).
 * Called at driver shutdown.
 */
void amdgpu_device_fini_hw(struct amdgpu_device *adev)
{
	dev_info(adev->dev, "amdgpu: finishing device.\n");
	flush_delayed_work(&adev->delayed_init_work);
	adev->shutdown = true;

	/* make sure IB test finished before entering exclusive mode
	 * to avoid preemption on IB test
	 * */
	if (amdgpu_sriov_vf(adev)) {
		amdgpu_virt_request_full_gpu(adev, false);
		amdgpu_virt_fini_data_exchange(adev);
	}

	/* disable all interrupts */
	amdgpu_irq_disable_all(adev);
	if (adev->mode_info.mode_config_initialized) {
		if (!drm_drv_uses_atomic_modeset(adev_to_drm(adev)))
			drm_helper_force_disable_all(adev_to_drm(adev));
		else
			drm_atomic_helper_shutdown(adev_to_drm(adev));
	}
	amdgpu_fence_driver_hw_fini(adev);

	if (adev->mman.initialized)
		drain_workqueue(adev->mman.bdev.wq);

	if (adev->pm.sysfs_initialized)
		amdgpu_pm_sysfs_fini(adev);
	if (adev->ucode_sysfs_en)
		amdgpu_ucode_sysfs_fini(adev);
	if (adev->psp_sysfs_en)
		amdgpu_psp_sysfs_fini(adev);
	sysfs_remove_files(&adev->dev->kobj, amdgpu_dev_attributes);

	/* disable ras feature must before hw fini */
	amdgpu_ras_pre_fini(adev);

	amdgpu_device_ip_fini_early(adev);

	amdgpu_irq_fini_hw(adev);

	if (adev->mman.initialized)
		ttm_device_clear_dma_mappings(&adev->mman.bdev);

	amdgpu_gart_dummy_page_fini(adev);

	if (drm_dev_is_unplugged(adev_to_drm(adev)))
		amdgpu_device_unmap_mmio(adev);

}

void amdgpu_device_fini_sw(struct amdgpu_device *adev)
{
	int idx;
	bool px;

	amdgpu_fence_driver_sw_fini(adev);
	amdgpu_device_ip_fini(adev);
	amdgpu_ucode_release(&adev->firmware.gpu_info_fw);
	adev->accel_working = false;
	dma_fence_put(rcu_dereference_protected(adev->gang_submit, true));

	amdgpu_reset_fini(adev);

	/* free i2c buses */
	if (!amdgpu_device_has_dc_support(adev))
		amdgpu_i2c_fini(adev);

	if (amdgpu_emu_mode != 1)
		amdgpu_atombios_fini(adev);

	kfree(adev->bios);
	adev->bios = NULL;

	px = amdgpu_device_supports_px(adev_to_drm(adev));

	if (px || (!pci_is_thunderbolt_attached(adev->pdev) &&
				apple_gmux_detect(NULL, NULL)))
		vga_switcheroo_unregister_client(adev->pdev);

	if (px)
		vga_switcheroo_fini_domain_pm_ops(adev->dev);

	if ((adev->pdev->class >> 8) == PCI_CLASS_DISPLAY_VGA)
		vga_client_unregister(adev->pdev);

	if (drm_dev_enter(adev_to_drm(adev), &idx)) {

		iounmap(adev->rmmio);
		adev->rmmio = NULL;
		amdgpu_device_doorbell_fini(adev);
		drm_dev_exit(idx);
	}

	if (IS_ENABLED(CONFIG_PERF_EVENTS))
		amdgpu_pmu_fini(adev);
	if (adev->mman.discovery_bin)
		amdgpu_discovery_fini(adev);

	amdgpu_reset_put_reset_domain(adev->reset_domain);
	adev->reset_domain = NULL;

	kfree(adev->pci_state);

}

/**
 * amdgpu_device_evict_resources - evict device resources
 * @adev: amdgpu device object
 *
 * Evicts all ttm device resources(vram BOs, gart table) from the lru list
 * of the vram memory type. Mainly used for evicting device resources
 * at suspend time.
 *
 */
static int amdgpu_device_evict_resources(struct amdgpu_device *adev)
{
	int ret;

	/* No need to evict vram on APUs for suspend to ram or s2idle */
	if ((adev->in_s3 || adev->in_s0ix) && (adev->flags & AMD_IS_APU))
		return 0;

	ret = amdgpu_ttm_evict_resources(adev, TTM_PL_VRAM);
	if (ret)
		DRM_WARN("evicting device resources failed\n");
	return ret;
}

/*
 * Suspend & resume.
 */
/**
 * amdgpu_device_suspend - initiate device suspend
 *
 * @dev: drm dev pointer
 * @fbcon : notify the fbdev of suspend
 *
 * Puts the hw in the suspend state (all asics).
 * Returns 0 for success or an error on failure.
 * Called at driver suspend.
 */
int amdgpu_device_suspend(struct drm_device *dev, bool fbcon)
{
	struct amdgpu_device *adev = drm_to_adev(dev);
	int r = 0;

	if (dev->switch_power_state == DRM_SWITCH_POWER_OFF)
		return 0;

	adev->in_suspend = true;

	/* Evict the majority of BOs before grabbing the full access */
	r = amdgpu_device_evict_resources(adev);
	if (r)
		return r;

	if (amdgpu_sriov_vf(adev)) {
		amdgpu_virt_fini_data_exchange(adev);
		r = amdgpu_virt_request_full_gpu(adev, false);
		if (r)
			return r;
	}

	if (amdgpu_acpi_smart_shift_update(dev, AMDGPU_SS_DEV_D3))
		DRM_WARN("smart shift update failed\n");

	if (fbcon)
		drm_fb_helper_set_suspend_unlocked(adev_to_drm(adev)->fb_helper, true);

	cancel_delayed_work_sync(&adev->delayed_init_work);

	amdgpu_ras_suspend(adev);

	amdgpu_device_ip_suspend_phase1(adev);

	if (!adev->in_s0ix)
		amdgpu_amdkfd_suspend(adev, adev->in_runpm);

	r = amdgpu_device_evict_resources(adev);
	if (r)
		return r;

	amdgpu_fence_driver_hw_fini(adev);

	amdgpu_device_ip_suspend_phase2(adev);

	if (amdgpu_sriov_vf(adev))
		amdgpu_virt_release_full_gpu(adev, false);

	return 0;
}

/**
 * amdgpu_device_resume - initiate device resume
 *
 * @dev: drm dev pointer
 * @fbcon : notify the fbdev of resume
 *
 * Bring the hw back to operating state (all asics).
 * Returns 0 for success or an error on failure.
 * Called at driver resume.
 */
int amdgpu_device_resume(struct drm_device *dev, bool fbcon)
{
	struct amdgpu_device *adev = drm_to_adev(dev);
	int r = 0;

	if (amdgpu_sriov_vf(adev)) {
		r = amdgpu_virt_request_full_gpu(adev, true);
		if (r)
			return r;
	}

	if (dev->switch_power_state == DRM_SWITCH_POWER_OFF)
		return 0;

	if (adev->in_s0ix)
		amdgpu_dpm_gfx_state_change(adev, sGpuChangeState_D0Entry);

	/* post card */
	if (amdgpu_device_need_post(adev)) {
		r = amdgpu_device_asic_init(adev);
		if (r)
			dev_err(adev->dev, "amdgpu asic init failed\n");
	}

	r = amdgpu_device_ip_resume(adev);

	if (r) {
		dev_err(adev->dev, "amdgpu_device_ip_resume failed (%d).\n", r);
		goto exit;
	}
	amdgpu_fence_driver_hw_init(adev);

	r = amdgpu_device_ip_late_init(adev);
	if (r)
		goto exit;

	queue_delayed_work(system_wq, &adev->delayed_init_work,
			   msecs_to_jiffies(AMDGPU_RESUME_MS));

	if (!adev->in_s0ix) {
		r = amdgpu_amdkfd_resume(adev, adev->in_runpm);
		if (r)
			goto exit;
	}

exit:
	if (amdgpu_sriov_vf(adev)) {
		amdgpu_virt_init_data_exchange(adev);
		amdgpu_virt_release_full_gpu(adev, true);
	}

	if (r)
		return r;

	/* Make sure IB tests flushed */
	flush_delayed_work(&adev->delayed_init_work);

	if (fbcon)
		drm_fb_helper_set_suspend_unlocked(adev_to_drm(adev)->fb_helper, false);

	amdgpu_ras_resume(adev);

	if (adev->mode_info.num_crtc) {
		/*
		 * Most of the connector probing functions try to acquire runtime pm
		 * refs to ensure that the GPU is powered on when connector polling is
		 * performed. Since we're calling this from a runtime PM callback,
		 * trying to acquire rpm refs will cause us to deadlock.
		 *
		 * Since we're guaranteed to be holding the rpm lock, it's safe to
		 * temporarily disable the rpm helpers so this doesn't deadlock us.
		 */
#ifdef CONFIG_PM
		dev->dev->power.disable_depth++;
#endif
		if (!adev->dc_enabled)
			drm_helper_hpd_irq_event(dev);
		else
			drm_kms_helper_hotplug_event(dev);
#ifdef CONFIG_PM
		dev->dev->power.disable_depth--;
#endif
	}
	adev->in_suspend = false;

	if (adev->enable_mes)
		amdgpu_mes_self_test(adev);

	if (amdgpu_acpi_smart_shift_update(dev, AMDGPU_SS_DEV_D0))
		DRM_WARN("smart shift update failed\n");

	return 0;
}

/**
 * amdgpu_device_ip_check_soft_reset - did soft reset succeed
 *
 * @adev: amdgpu_device pointer
 *
 * The list of all the hardware IPs that make up the asic is walked and
 * the check_soft_reset callbacks are run.  check_soft_reset determines
 * if the asic is still hung or not.
 * Returns true if any of the IPs are still in a hung state, false if not.
 */
static bool amdgpu_device_ip_check_soft_reset(struct amdgpu_device *adev)
{
	int i;
	bool asic_hang = false;

	if (amdgpu_sriov_vf(adev))
		return true;

	if (amdgpu_asic_need_full_reset(adev))
		return true;

	for (i = 0; i < adev->num_ip_blocks; i++) {
		if (!adev->ip_blocks[i].status.valid)
			continue;
		if (adev->ip_blocks[i].version->funcs->check_soft_reset)
			adev->ip_blocks[i].status.hang =
				adev->ip_blocks[i].version->funcs->check_soft_reset(adev);
		if (adev->ip_blocks[i].status.hang) {
			dev_info(adev->dev, "IP block:%s is hung!\n", adev->ip_blocks[i].version->funcs->name);
			asic_hang = true;
		}
	}
	return asic_hang;
}

/**
 * amdgpu_device_ip_pre_soft_reset - prepare for soft reset
 *
 * @adev: amdgpu_device pointer
 *
 * The list of all the hardware IPs that make up the asic is walked and the
 * pre_soft_reset callbacks are run if the block is hung.  pre_soft_reset
 * handles any IP specific hardware or software state changes that are
 * necessary for a soft reset to succeed.
 * Returns 0 on success, negative error code on failure.
 */
static int amdgpu_device_ip_pre_soft_reset(struct amdgpu_device *adev)
{
	int i, r = 0;

	for (i = 0; i < adev->num_ip_blocks; i++) {
		if (!adev->ip_blocks[i].status.valid)
			continue;
		if (adev->ip_blocks[i].status.hang &&
		    adev->ip_blocks[i].version->funcs->pre_soft_reset) {
			r = adev->ip_blocks[i].version->funcs->pre_soft_reset(adev);
			if (r)
				return r;
		}
	}

	return 0;
}

/**
 * amdgpu_device_ip_need_full_reset - check if a full asic reset is needed
 *
 * @adev: amdgpu_device pointer
 *
 * Some hardware IPs cannot be soft reset.  If they are hung, a full gpu
 * reset is necessary to recover.
 * Returns true if a full asic reset is required, false if not.
 */
static bool amdgpu_device_ip_need_full_reset(struct amdgpu_device *adev)
{
	int i;

	if (amdgpu_asic_need_full_reset(adev))
		return true;

	for (i = 0; i < adev->num_ip_blocks; i++) {
		if (!adev->ip_blocks[i].status.valid)
			continue;
		if ((adev->ip_blocks[i].version->type == AMD_IP_BLOCK_TYPE_GMC) ||
		    (adev->ip_blocks[i].version->type == AMD_IP_BLOCK_TYPE_SMC) ||
		    (adev->ip_blocks[i].version->type == AMD_IP_BLOCK_TYPE_ACP) ||
		    (adev->ip_blocks[i].version->type == AMD_IP_BLOCK_TYPE_DCE) ||
		     adev->ip_blocks[i].version->type == AMD_IP_BLOCK_TYPE_PSP) {
			if (adev->ip_blocks[i].status.hang) {
				dev_info(adev->dev, "Some block need full reset!\n");
				return true;
			}
		}
	}
	return false;
}

/**
 * amdgpu_device_ip_soft_reset - do a soft reset
 *
 * @adev: amdgpu_device pointer
 *
 * The list of all the hardware IPs that make up the asic is walked and the
 * soft_reset callbacks are run if the block is hung.  soft_reset handles any
 * IP specific hardware or software state changes that are necessary to soft
 * reset the IP.
 * Returns 0 on success, negative error code on failure.
 */
static int amdgpu_device_ip_soft_reset(struct amdgpu_device *adev)
{
	int i, r = 0;

	for (i = 0; i < adev->num_ip_blocks; i++) {
		if (!adev->ip_blocks[i].status.valid)
			continue;
		if (adev->ip_blocks[i].status.hang &&
		    adev->ip_blocks[i].version->funcs->soft_reset) {
			r = adev->ip_blocks[i].version->funcs->soft_reset(adev);
			if (r)
				return r;
		}
	}

	return 0;
}

/**
 * amdgpu_device_ip_post_soft_reset - clean up from soft reset
 *
 * @adev: amdgpu_device pointer
 *
 * The list of all the hardware IPs that make up the asic is walked and the
 * post_soft_reset callbacks are run if the asic was hung.  post_soft_reset
 * handles any IP specific hardware or software state changes that are
 * necessary after the IP has been soft reset.
 * Returns 0 on success, negative error code on failure.
 */
static int amdgpu_device_ip_post_soft_reset(struct amdgpu_device *adev)
{
	int i, r = 0;

	for (i = 0; i < adev->num_ip_blocks; i++) {
		if (!adev->ip_blocks[i].status.valid)
			continue;
		if (adev->ip_blocks[i].status.hang &&
		    adev->ip_blocks[i].version->funcs->post_soft_reset)
			r = adev->ip_blocks[i].version->funcs->post_soft_reset(adev);
		if (r)
			return r;
	}

	return 0;
}

/**
 * amdgpu_device_recover_vram - Recover some VRAM contents
 *
 * @adev: amdgpu_device pointer
 *
 * Restores the contents of VRAM buffers from the shadows in GTT.  Used to
 * restore things like GPUVM page tables after a GPU reset where
 * the contents of VRAM might be lost.
 *
 * Returns:
 * 0 on success, negative error code on failure.
 */
static int amdgpu_device_recover_vram(struct amdgpu_device *adev)
{
	struct dma_fence *fence = NULL, *next = NULL;
	struct amdgpu_bo *shadow;
	struct amdgpu_bo_vm *vmbo;
	long r = 1, tmo;

	if (amdgpu_sriov_runtime(adev))
		tmo = msecs_to_jiffies(8000);
	else
		tmo = msecs_to_jiffies(100);

	dev_info(adev->dev, "recover vram bo from shadow start\n");
	mutex_lock(&adev->shadow_list_lock);
	list_for_each_entry(vmbo, &adev->shadow_list, shadow_list) {
		/* If vm is compute context or adev is APU, shadow will be NULL */
		if (!vmbo->shadow)
			continue;
		shadow = vmbo->shadow;

		/* No need to recover an evicted BO */
		if (shadow->tbo.resource->mem_type != TTM_PL_TT ||
		    shadow->tbo.resource->start == AMDGPU_BO_INVALID_OFFSET ||
		    shadow->parent->tbo.resource->mem_type != TTM_PL_VRAM)
			continue;

		r = amdgpu_bo_restore_shadow(shadow, &next);
		if (r)
			break;

		if (fence) {
			tmo = dma_fence_wait_timeout(fence, false, tmo);
			dma_fence_put(fence);
			fence = next;
			if (tmo == 0) {
				r = -ETIMEDOUT;
				break;
			} else if (tmo < 0) {
				r = tmo;
				break;
			}
		} else {
			fence = next;
		}
	}
	mutex_unlock(&adev->shadow_list_lock);

	if (fence)
		tmo = dma_fence_wait_timeout(fence, false, tmo);
	dma_fence_put(fence);

	if (r < 0 || tmo <= 0) {
		dev_err(adev->dev, "recover vram bo from shadow failed, r is %ld, tmo is %ld\n", r, tmo);
		return -EIO;
	}

	dev_info(adev->dev, "recover vram bo from shadow done\n");
	return 0;
}


/**
 * amdgpu_device_reset_sriov - reset ASIC for SR-IOV vf
 *
 * @adev: amdgpu_device pointer
 * @from_hypervisor: request from hypervisor
 *
 * do VF FLR and reinitialize Asic
 * return 0 means succeeded otherwise failed
 */
static int amdgpu_device_reset_sriov(struct amdgpu_device *adev,
				     bool from_hypervisor)
{
	int r;
	struct amdgpu_hive_info *hive = NULL;
	int retry_limit = 0;

retry:
	amdgpu_amdkfd_pre_reset(adev);

	if (from_hypervisor)
		r = amdgpu_virt_request_full_gpu(adev, true);
	else
		r = amdgpu_virt_reset_gpu(adev);
	if (r)
		return r;

	/* Resume IP prior to SMC */
	r = amdgpu_device_ip_reinit_early_sriov(adev);
	if (r)
		goto error;

	amdgpu_virt_init_data_exchange(adev);

	r = amdgpu_device_fw_loading(adev);
	if (r)
		return r;

	/* now we are okay to resume SMC/CP/SDMA */
	r = amdgpu_device_ip_reinit_late_sriov(adev);
	if (r)
		goto error;

	hive = amdgpu_get_xgmi_hive(adev);
	/* Update PSP FW topology after reset */
	if (hive && adev->gmc.xgmi.num_physical_nodes > 1)
		r = amdgpu_xgmi_update_topology(hive, adev);

	if (hive)
		amdgpu_put_xgmi_hive(hive);

	if (!r) {
		amdgpu_irq_gpu_reset_resume_helper(adev);
		r = amdgpu_ib_ring_tests(adev);

		amdgpu_amdkfd_post_reset(adev);
	}

error:
	if (!r && adev->virt.gim_feature & AMDGIM_FEATURE_GIM_FLR_VRAMLOST) {
		amdgpu_inc_vram_lost(adev);
		r = amdgpu_device_recover_vram(adev);
	}
	amdgpu_virt_release_full_gpu(adev, true);

	if (AMDGPU_RETRY_SRIOV_RESET(r)) {
		if (retry_limit < AMDGPU_MAX_RETRY_LIMIT) {
			retry_limit++;
			goto retry;
		} else
			DRM_ERROR("GPU reset retry is beyond the retry limit\n");
	}

	return r;
}

/**
 * amdgpu_device_has_job_running - check if there is any job in mirror list
 *
 * @adev: amdgpu_device pointer
 *
 * check if there is any job in mirror list
 */
bool amdgpu_device_has_job_running(struct amdgpu_device *adev)
{
	int i;
	struct drm_sched_job *job;

	for (i = 0; i < AMDGPU_MAX_RINGS; ++i) {
		struct amdgpu_ring *ring = adev->rings[i];

		if (!ring || !ring->sched.thread)
			continue;

		spin_lock(&ring->sched.job_list_lock);
		job = list_first_entry_or_null(&ring->sched.pending_list,
					       struct drm_sched_job, list);
		spin_unlock(&ring->sched.job_list_lock);
		if (job)
			return true;
	}
	return false;
}

/**
 * amdgpu_device_should_recover_gpu - check if we should try GPU recovery
 *
 * @adev: amdgpu_device pointer
 *
 * Check amdgpu_gpu_recovery and SRIOV status to see if we should try to recover
 * a hung GPU.
 */
bool amdgpu_device_should_recover_gpu(struct amdgpu_device *adev)
{

	if (amdgpu_gpu_recovery == 0)
		goto disabled;

	/* Skip soft reset check in fatal error mode */
	if (!amdgpu_ras_is_poison_mode_supported(adev))
		return true;

	if (amdgpu_sriov_vf(adev))
		return true;

	if (amdgpu_gpu_recovery == -1) {
		switch (adev->asic_type) {
#ifdef CONFIG_DRM_AMDGPU_SI
		case CHIP_VERDE:
		case CHIP_TAHITI:
		case CHIP_PITCAIRN:
		case CHIP_OLAND:
		case CHIP_HAINAN:
#endif
#ifdef CONFIG_DRM_AMDGPU_CIK
		case CHIP_KAVERI:
		case CHIP_KABINI:
		case CHIP_MULLINS:
#endif
		case CHIP_CARRIZO:
		case CHIP_STONEY:
		case CHIP_CYAN_SKILLFISH:
			goto disabled;
		default:
			break;
		}
	}

	return true;

disabled:
		dev_info(adev->dev, "GPU recovery disabled.\n");
		return false;
}

int amdgpu_device_mode1_reset(struct amdgpu_device *adev)
{
	u32 i;
	int ret = 0;

	amdgpu_atombios_scratch_regs_engine_hung(adev, true);

	dev_info(adev->dev, "GPU mode1 reset\n");

	/* disable BM */
	pci_clear_master(adev->pdev);

	amdgpu_device_cache_pci_state(adev->pdev);

	if (amdgpu_dpm_is_mode1_reset_supported(adev)) {
		dev_info(adev->dev, "GPU smu mode1 reset\n");
		ret = amdgpu_dpm_mode1_reset(adev);
	} else {
		dev_info(adev->dev, "GPU psp mode1 reset\n");
		ret = psp_gpu_reset(adev);
	}

	if (ret)
		dev_err(adev->dev, "GPU mode1 reset failed\n");

	amdgpu_device_load_pci_state(adev->pdev);

	/* wait for asic to come out of reset */
	for (i = 0; i < adev->usec_timeout; i++) {
		u32 memsize = adev->nbio.funcs->get_memsize(adev);

		if (memsize != 0xffffffff)
			break;
		udelay(1);
	}

	amdgpu_atombios_scratch_regs_engine_hung(adev, false);
	return ret;
}

int amdgpu_device_pre_asic_reset(struct amdgpu_device *adev,
				 struct amdgpu_reset_context *reset_context)
{
	int i, r = 0;
	struct amdgpu_job *job = NULL;
	bool need_full_reset =
		test_bit(AMDGPU_NEED_FULL_RESET, &reset_context->flags);

	if (reset_context->reset_req_dev == adev)
		job = reset_context->job;

	if (amdgpu_sriov_vf(adev)) {
		/* stop the data exchange thread */
		amdgpu_virt_fini_data_exchange(adev);
	}

	amdgpu_fence_driver_isr_toggle(adev, true);

	/* block all schedulers and reset given job's ring */
	for (i = 0; i < AMDGPU_MAX_RINGS; ++i) {
		struct amdgpu_ring *ring = adev->rings[i];

		if (!ring || !ring->sched.thread)
			continue;

		/*clear job fence from fence drv to avoid force_completion
		 *leave NULL and vm flush fence in fence drv */
		amdgpu_fence_driver_clear_job_fences(ring);

		/* after all hw jobs are reset, hw fence is meaningless, so force_completion */
		amdgpu_fence_driver_force_completion(ring);
	}

	amdgpu_fence_driver_isr_toggle(adev, false);

	if (job && job->vm)
		drm_sched_increase_karma(&job->base);

	r = amdgpu_reset_prepare_hwcontext(adev, reset_context);
	/* If reset handler not implemented, continue; otherwise return */
	if (r == -ENOSYS)
		r = 0;
	else
		return r;

	/* Don't suspend on bare metal if we are not going to HW reset the ASIC */
	if (!amdgpu_sriov_vf(adev)) {

		if (!need_full_reset)
			need_full_reset = amdgpu_device_ip_need_full_reset(adev);

		if (!need_full_reset && amdgpu_gpu_recovery &&
		    amdgpu_device_ip_check_soft_reset(adev)) {
			amdgpu_device_ip_pre_soft_reset(adev);
			r = amdgpu_device_ip_soft_reset(adev);
			amdgpu_device_ip_post_soft_reset(adev);
			if (r || amdgpu_device_ip_check_soft_reset(adev)) {
				dev_info(adev->dev, "soft reset failed, will fallback to full reset!\n");
				need_full_reset = true;
			}
		}

		if (need_full_reset)
			r = amdgpu_device_ip_suspend(adev);
		if (need_full_reset)
			set_bit(AMDGPU_NEED_FULL_RESET, &reset_context->flags);
		else
			clear_bit(AMDGPU_NEED_FULL_RESET,
				  &reset_context->flags);
	}

	return r;
}

static int amdgpu_reset_reg_dumps(struct amdgpu_device *adev)
{
	int i;

	lockdep_assert_held(&adev->reset_domain->sem);

	for (i = 0; i < adev->num_regs; i++) {
		adev->reset_dump_reg_value[i] = RREG32(adev->reset_dump_reg_list[i]);
		trace_amdgpu_reset_reg_dumps(adev->reset_dump_reg_list[i],
					     adev->reset_dump_reg_value[i]);
	}

	return 0;
}

#ifdef CONFIG_DEV_COREDUMP
static ssize_t amdgpu_devcoredump_read(char *buffer, loff_t offset,
		size_t count, void *data, size_t datalen)
{
	struct drm_printer p;
	struct amdgpu_device *adev = data;
	struct drm_print_iterator iter;
	int i;

	iter.data = buffer;
	iter.offset = 0;
	iter.start = offset;
	iter.remain = count;

	p = drm_coredump_printer(&iter);

	drm_printf(&p, "**** AMDGPU Device Coredump ****\n");
	drm_printf(&p, "kernel: " UTS_RELEASE "\n");
	drm_printf(&p, "module: " KBUILD_MODNAME "\n");
	drm_printf(&p, "time: %lld.%09ld\n", adev->reset_time.tv_sec, adev->reset_time.tv_nsec);
	if (adev->reset_task_info.pid)
		drm_printf(&p, "process_name: %s PID: %d\n",
			   adev->reset_task_info.process_name,
			   adev->reset_task_info.pid);

	if (adev->reset_vram_lost)
		drm_printf(&p, "VRAM is lost due to GPU reset!\n");
	if (adev->num_regs) {
		drm_printf(&p, "AMDGPU register dumps:\nOffset:     Value:\n");

		for (i = 0; i < adev->num_regs; i++)
			drm_printf(&p, "0x%08x: 0x%08x\n",
				   adev->reset_dump_reg_list[i],
				   adev->reset_dump_reg_value[i]);
	}

	return count - iter.remain;
}

static void amdgpu_devcoredump_free(void *data)
{
}

static void amdgpu_reset_capture_coredumpm(struct amdgpu_device *adev)
{
	struct drm_device *dev = adev_to_drm(adev);

	ktime_get_ts64(&adev->reset_time);
	dev_coredumpm(dev->dev, THIS_MODULE, adev, 0, GFP_KERNEL,
		      amdgpu_devcoredump_read, amdgpu_devcoredump_free);
}
#endif

int amdgpu_do_asic_reset(struct list_head *device_list_handle,
			 struct amdgpu_reset_context *reset_context)
{
	struct amdgpu_device *tmp_adev = NULL;
	bool need_full_reset, skip_hw_reset, vram_lost = false;
	int r = 0;
	bool gpu_reset_for_dev_remove = 0;

	/* Try reset handler method first */
	tmp_adev = list_first_entry(device_list_handle, struct amdgpu_device,
				    reset_list);
	amdgpu_reset_reg_dumps(tmp_adev);

	reset_context->reset_device_list = device_list_handle;
	r = amdgpu_reset_perform_reset(tmp_adev, reset_context);
	/* If reset handler not implemented, continue; otherwise return */
	if (r == -ENOSYS)
		r = 0;
	else
		return r;

	/* Reset handler not implemented, use the default method */
	need_full_reset =
		test_bit(AMDGPU_NEED_FULL_RESET, &reset_context->flags);
	skip_hw_reset = test_bit(AMDGPU_SKIP_HW_RESET, &reset_context->flags);

	gpu_reset_for_dev_remove =
		test_bit(AMDGPU_RESET_FOR_DEVICE_REMOVE, &reset_context->flags) &&
			test_bit(AMDGPU_NEED_FULL_RESET, &reset_context->flags);

	/*
	 * ASIC reset has to be done on all XGMI hive nodes ASAP
	 * to allow proper links negotiation in FW (within 1 sec)
	 */
	if (!skip_hw_reset && need_full_reset) {
		list_for_each_entry(tmp_adev, device_list_handle, reset_list) {
			/* For XGMI run all resets in parallel to speed up the process */
			if (tmp_adev->gmc.xgmi.num_physical_nodes > 1) {
				tmp_adev->gmc.xgmi.pending_reset = false;
				if (!queue_work(system_unbound_wq, &tmp_adev->xgmi_reset_work))
					r = -EALREADY;
			} else
				r = amdgpu_asic_reset(tmp_adev);

			if (r) {
				dev_err(tmp_adev->dev, "ASIC reset failed with error, %d for drm dev, %s",
					 r, adev_to_drm(tmp_adev)->unique);
				break;
			}
		}

		/* For XGMI wait for all resets to complete before proceed */
		if (!r) {
			list_for_each_entry(tmp_adev, device_list_handle, reset_list) {
				if (tmp_adev->gmc.xgmi.num_physical_nodes > 1) {
					flush_work(&tmp_adev->xgmi_reset_work);
					r = tmp_adev->asic_reset_res;
					if (r)
						break;
				}
			}
		}
	}

	if (!r && amdgpu_ras_intr_triggered()) {
		list_for_each_entry(tmp_adev, device_list_handle, reset_list) {
			if (tmp_adev->mmhub.ras && tmp_adev->mmhub.ras->ras_block.hw_ops &&
			    tmp_adev->mmhub.ras->ras_block.hw_ops->reset_ras_error_count)
				tmp_adev->mmhub.ras->ras_block.hw_ops->reset_ras_error_count(tmp_adev);
		}

		amdgpu_ras_intr_cleared();
	}

	/* Since the mode1 reset affects base ip blocks, the
	 * phase1 ip blocks need to be resumed. Otherwise there
	 * will be a BIOS signature error and the psp bootloader
	 * can't load kdb on the next amdgpu install.
	 */
	if (gpu_reset_for_dev_remove) {
		list_for_each_entry(tmp_adev, device_list_handle, reset_list)
			amdgpu_device_ip_resume_phase1(tmp_adev);

		goto end;
	}

	list_for_each_entry(tmp_adev, device_list_handle, reset_list) {
		if (need_full_reset) {
			/* post card */
			r = amdgpu_device_asic_init(tmp_adev);
			if (r) {
				dev_warn(tmp_adev->dev, "asic atom init failed!");
			} else {
				dev_info(tmp_adev->dev, "GPU reset succeeded, trying to resume\n");
				r = amdgpu_amdkfd_resume_iommu(tmp_adev);
				if (r)
					goto out;

				r = amdgpu_device_ip_resume_phase1(tmp_adev);
				if (r)
					goto out;

				vram_lost = amdgpu_device_check_vram_lost(tmp_adev);
#ifdef CONFIG_DEV_COREDUMP
				tmp_adev->reset_vram_lost = vram_lost;
				memset(&tmp_adev->reset_task_info, 0,
						sizeof(tmp_adev->reset_task_info));
				if (reset_context->job && reset_context->job->vm)
					tmp_adev->reset_task_info =
						reset_context->job->vm->task_info;
				amdgpu_reset_capture_coredumpm(tmp_adev);
#endif
				if (vram_lost) {
					DRM_INFO("VRAM is lost due to GPU reset!\n");
					amdgpu_inc_vram_lost(tmp_adev);
				}

				r = amdgpu_device_fw_loading(tmp_adev);
				if (r)
					return r;

				r = amdgpu_device_ip_resume_phase2(tmp_adev);
				if (r)
					goto out;

				if (vram_lost)
					amdgpu_device_fill_reset_magic(tmp_adev);

				/*
				 * Add this ASIC as tracked as reset was already
				 * complete successfully.
				 */
				amdgpu_register_gpu_instance(tmp_adev);

				if (!reset_context->hive &&
				    tmp_adev->gmc.xgmi.num_physical_nodes > 1)
					amdgpu_xgmi_add_device(tmp_adev);

				r = amdgpu_device_ip_late_init(tmp_adev);
				if (r)
					goto out;

				drm_fb_helper_set_suspend_unlocked(adev_to_drm(tmp_adev)->fb_helper, false);

				/*
				 * The GPU enters bad state once faulty pages
				 * by ECC has reached the threshold, and ras
				 * recovery is scheduled next. So add one check
				 * here to break recovery if it indeed exceeds
				 * bad page threshold, and remind user to
				 * retire this GPU or setting one bigger
				 * bad_page_threshold value to fix this once
				 * probing driver again.
				 */
				if (!amdgpu_ras_eeprom_check_err_threshold(tmp_adev)) {
					/* must succeed. */
					amdgpu_ras_resume(tmp_adev);
				} else {
					r = -EINVAL;
					goto out;
				}

				/* Update PSP FW topology after reset */
				if (reset_context->hive &&
				    tmp_adev->gmc.xgmi.num_physical_nodes > 1)
					r = amdgpu_xgmi_update_topology(
						reset_context->hive, tmp_adev);
			}
		}

out:
		if (!r) {
			amdgpu_irq_gpu_reset_resume_helper(tmp_adev);
			r = amdgpu_ib_ring_tests(tmp_adev);
			if (r) {
				dev_err(tmp_adev->dev, "ib ring test failed (%d).\n", r);
				need_full_reset = true;
				r = -EAGAIN;
				goto end;
			}
		}

		if (!r)
			r = amdgpu_device_recover_vram(tmp_adev);
		else
			tmp_adev->asic_reset_res = r;
	}

end:
	if (need_full_reset)
		set_bit(AMDGPU_NEED_FULL_RESET, &reset_context->flags);
	else
		clear_bit(AMDGPU_NEED_FULL_RESET, &reset_context->flags);
	return r;
}

static void amdgpu_device_set_mp1_state(struct amdgpu_device *adev)
{

	switch (amdgpu_asic_reset_method(adev)) {
	case AMD_RESET_METHOD_MODE1:
		adev->mp1_state = PP_MP1_STATE_SHUTDOWN;
		break;
	case AMD_RESET_METHOD_MODE2:
		adev->mp1_state = PP_MP1_STATE_RESET;
		break;
	default:
		adev->mp1_state = PP_MP1_STATE_NONE;
		break;
	}
}

static void amdgpu_device_unset_mp1_state(struct amdgpu_device *adev)
{
	amdgpu_vf_error_trans_all(adev);
	adev->mp1_state = PP_MP1_STATE_NONE;
}

static void amdgpu_device_resume_display_audio(struct amdgpu_device *adev)
{
	struct pci_dev *p = NULL;

	p = pci_get_domain_bus_and_slot(pci_domain_nr(adev->pdev->bus),
			adev->pdev->bus->number, 1);
	if (p) {
		pm_runtime_enable(&(p->dev));
		pm_runtime_resume(&(p->dev));
	}

	pci_dev_put(p);
}

static int amdgpu_device_suspend_display_audio(struct amdgpu_device *adev)
{
	enum amd_reset_method reset_method;
	struct pci_dev *p = NULL;
	u64 expires;

	/*
	 * For now, only BACO and mode1 reset are confirmed
	 * to suffer the audio issue without proper suspended.
	 */
	reset_method = amdgpu_asic_reset_method(adev);
	if ((reset_method != AMD_RESET_METHOD_BACO) &&
	     (reset_method != AMD_RESET_METHOD_MODE1))
		return -EINVAL;

	p = pci_get_domain_bus_and_slot(pci_domain_nr(adev->pdev->bus),
			adev->pdev->bus->number, 1);
	if (!p)
		return -ENODEV;

	expires = pm_runtime_autosuspend_expiration(&(p->dev));
	if (!expires)
		/*
		 * If we cannot get the audio device autosuspend delay,
		 * a fixed 4S interval will be used. Considering 3S is
		 * the audio controller default autosuspend delay setting.
		 * 4S used here is guaranteed to cover that.
		 */
		expires = ktime_get_mono_fast_ns() + NSEC_PER_SEC * 4ULL;

	while (!pm_runtime_status_suspended(&(p->dev))) {
		if (!pm_runtime_suspend(&(p->dev)))
			break;

		if (expires < ktime_get_mono_fast_ns()) {
			dev_warn(adev->dev, "failed to suspend display audio\n");
			pci_dev_put(p);
			/* TODO: abort the succeeding gpu reset? */
			return -ETIMEDOUT;
		}
	}

	pm_runtime_disable(&(p->dev));

	pci_dev_put(p);
	return 0;
}

static inline void amdgpu_device_stop_pending_resets(struct amdgpu_device *adev)
{
	struct amdgpu_ras *con = amdgpu_ras_get_context(adev);

#if defined(CONFIG_DEBUG_FS)
	if (!amdgpu_sriov_vf(adev))
		cancel_work(&adev->reset_work);
#endif

	if (adev->kfd.dev)
		cancel_work(&adev->kfd.reset_work);

	if (amdgpu_sriov_vf(adev))
		cancel_work(&adev->virt.flr_work);

	if (con && adev->ras_enabled)
		cancel_work(&con->recovery_work);

}

/**
 * amdgpu_device_gpu_recover - reset the asic and recover scheduler
 *
 * @adev: amdgpu_device pointer
 * @job: which job trigger hang
 * @reset_context: amdgpu reset context pointer
 *
 * Attempt to reset the GPU if it has hung (all asics).
 * Attempt to do soft-reset or full-reset and reinitialize Asic
 * Returns 0 for success or an error on failure.
 */

int amdgpu_device_gpu_recover(struct amdgpu_device *adev,
			      struct amdgpu_job *job,
			      struct amdgpu_reset_context *reset_context)
{
	struct list_head device_list, *device_list_handle =  NULL;
	bool job_signaled = false;
	struct amdgpu_hive_info *hive = NULL;
	struct amdgpu_device *tmp_adev = NULL;
	int i, r = 0;
	bool need_emergency_restart = false;
	bool audio_suspended = false;
	bool gpu_reset_for_dev_remove = false;

	gpu_reset_for_dev_remove =
			test_bit(AMDGPU_RESET_FOR_DEVICE_REMOVE, &reset_context->flags) &&
				test_bit(AMDGPU_NEED_FULL_RESET, &reset_context->flags);

	/*
	 * Special case: RAS triggered and full reset isn't supported
	 */
	need_emergency_restart = amdgpu_ras_need_emergency_restart(adev);

	/*
	 * Flush RAM to disk so that after reboot
	 * the user can read log and see why the system rebooted.
	 */
	if (need_emergency_restart && amdgpu_ras_get_context(adev)->reboot) {
		DRM_WARN("Emergency reboot.");

		ksys_sync_helper();
		emergency_restart();
	}

	dev_info(adev->dev, "GPU %s begin!\n",
		need_emergency_restart ? "jobs stop":"reset");

	if (!amdgpu_sriov_vf(adev))
		hive = amdgpu_get_xgmi_hive(adev);
	if (hive)
		mutex_lock(&hive->hive_lock);

	reset_context->job = job;
	reset_context->hive = hive;
	/*
	 * Build list of devices to reset.
	 * In case we are in XGMI hive mode, resort the device list
	 * to put adev in the 1st position.
	 */
	INIT_LIST_HEAD(&device_list);
	if (!amdgpu_sriov_vf(adev) && (adev->gmc.xgmi.num_physical_nodes > 1)) {
		list_for_each_entry(tmp_adev, &hive->device_list, gmc.xgmi.head) {
			list_add_tail(&tmp_adev->reset_list, &device_list);
			if (gpu_reset_for_dev_remove && adev->shutdown)
				tmp_adev->shutdown = true;
		}
		if (!list_is_first(&adev->reset_list, &device_list))
			list_rotate_to_front(&adev->reset_list, &device_list);
		device_list_handle = &device_list;
	} else {
		list_add_tail(&adev->reset_list, &device_list);
		device_list_handle = &device_list;
	}

	/* We need to lock reset domain only once both for XGMI and single device */
	tmp_adev = list_first_entry(device_list_handle, struct amdgpu_device,
				    reset_list);
	amdgpu_device_lock_reset_domain(tmp_adev->reset_domain);

	/* block all schedulers and reset given job's ring */
	list_for_each_entry(tmp_adev, device_list_handle, reset_list) {

		amdgpu_device_set_mp1_state(tmp_adev);

		/*
		 * Try to put the audio codec into suspend state
		 * before gpu reset started.
		 *
		 * Due to the power domain of the graphics device
		 * is shared with AZ power domain. Without this,
		 * we may change the audio hardware from behind
		 * the audio driver's back. That will trigger
		 * some audio codec errors.
		 */
		if (!amdgpu_device_suspend_display_audio(tmp_adev))
			audio_suspended = true;

		amdgpu_ras_set_error_query_ready(tmp_adev, false);

		cancel_delayed_work_sync(&tmp_adev->delayed_init_work);

		if (!amdgpu_sriov_vf(tmp_adev))
			amdgpu_amdkfd_pre_reset(tmp_adev);

		/*
		 * Mark these ASICs to be reseted as untracked first
		 * And add them back after reset completed
		 */
		amdgpu_unregister_gpu_instance(tmp_adev);

		drm_fb_helper_set_suspend_unlocked(adev_to_drm(tmp_adev)->fb_helper, true);

		/* disable ras on ALL IPs */
		if (!need_emergency_restart &&
		      amdgpu_device_ip_need_full_reset(tmp_adev))
			amdgpu_ras_suspend(tmp_adev);

		for (i = 0; i < AMDGPU_MAX_RINGS; ++i) {
			struct amdgpu_ring *ring = tmp_adev->rings[i];

			if (!ring || !ring->sched.thread)
				continue;

			drm_sched_stop(&ring->sched, job ? &job->base : NULL);

			if (need_emergency_restart)
				amdgpu_job_stop_all_jobs_on_sched(&ring->sched);
		}
		atomic_inc(&tmp_adev->gpu_reset_counter);
	}

	if (need_emergency_restart)
		goto skip_sched_resume;

	/*
	 * Must check guilty signal here since after this point all old
	 * HW fences are force signaled.
	 *
	 * job->base holds a reference to parent fence
	 */
	if (job && dma_fence_is_signaled(&job->hw_fence)) {
		job_signaled = true;
		dev_info(adev->dev, "Guilty job already signaled, skipping HW reset");
		goto skip_hw_reset;
	}

retry:	/* Rest of adevs pre asic reset from XGMI hive. */
	list_for_each_entry(tmp_adev, device_list_handle, reset_list) {
		if (gpu_reset_for_dev_remove) {
			/* Workaroud for ASICs need to disable SMC first */
			amdgpu_device_smu_fini_early(tmp_adev);
		}
		r = amdgpu_device_pre_asic_reset(tmp_adev, reset_context);
		/*TODO Should we stop ?*/
		if (r) {
			dev_err(tmp_adev->dev, "GPU pre asic reset failed with err, %d for drm dev, %s ",
				  r, adev_to_drm(tmp_adev)->unique);
			tmp_adev->asic_reset_res = r;
		}

		/*
		 * Drop all pending non scheduler resets. Scheduler resets
		 * were already dropped during drm_sched_stop
		 */
		amdgpu_device_stop_pending_resets(tmp_adev);
	}

	/* Actual ASIC resets if needed.*/
	/* Host driver will handle XGMI hive reset for SRIOV */
	if (amdgpu_sriov_vf(adev)) {
		r = amdgpu_device_reset_sriov(adev, job ? false : true);
		if (r)
			adev->asic_reset_res = r;

		/* Aldebaran and gfx_11_0_3 support ras in SRIOV, so need resume ras during reset */
		if (adev->ip_versions[GC_HWIP][0] == IP_VERSION(9, 4, 2) ||
		    adev->ip_versions[GC_HWIP][0] == IP_VERSION(11, 0, 3))
			amdgpu_ras_resume(adev);
	} else {
		r = amdgpu_do_asic_reset(device_list_handle, reset_context);
		if (r && r == -EAGAIN)
			goto retry;

		if (!r && gpu_reset_for_dev_remove)
			goto recover_end;
	}

skip_hw_reset:

	/* Post ASIC reset for all devs .*/
	list_for_each_entry(tmp_adev, device_list_handle, reset_list) {

		for (i = 0; i < AMDGPU_MAX_RINGS; ++i) {
			struct amdgpu_ring *ring = tmp_adev->rings[i];

			if (!ring || !ring->sched.thread)
				continue;

			drm_sched_start(&ring->sched, true);
		}

		if (adev->enable_mes && adev->ip_versions[GC_HWIP][0] != IP_VERSION(11, 0, 3))
			amdgpu_mes_self_test(tmp_adev);

		if (!drm_drv_uses_atomic_modeset(adev_to_drm(tmp_adev)) && !job_signaled) {
			drm_helper_resume_force_mode(adev_to_drm(tmp_adev));
		}

		if (tmp_adev->asic_reset_res)
			r = tmp_adev->asic_reset_res;

		tmp_adev->asic_reset_res = 0;

		if (r) {
			/* bad news, how to tell it to userspace ? */
			dev_info(tmp_adev->dev, "GPU reset(%d) failed\n", atomic_read(&tmp_adev->gpu_reset_counter));
			amdgpu_vf_error_put(tmp_adev, AMDGIM_ERROR_VF_GPU_RESET_FAIL, 0, r);
		} else {
			dev_info(tmp_adev->dev, "GPU reset(%d) succeeded!\n", atomic_read(&tmp_adev->gpu_reset_counter));
			if (amdgpu_acpi_smart_shift_update(adev_to_drm(tmp_adev), AMDGPU_SS_DEV_D0))
				DRM_WARN("smart shift update failed\n");
		}
	}

skip_sched_resume:
	list_for_each_entry(tmp_adev, device_list_handle, reset_list) {
		/* unlock kfd: SRIOV would do it separately */
		if (!need_emergency_restart && !amdgpu_sriov_vf(tmp_adev))
			amdgpu_amdkfd_post_reset(tmp_adev);

		/* kfd_post_reset will do nothing if kfd device is not initialized,
		 * need to bring up kfd here if it's not be initialized before
		 */
		if (!adev->kfd.init_complete)
			amdgpu_amdkfd_device_init(adev);

		if (audio_suspended)
			amdgpu_device_resume_display_audio(tmp_adev);

		amdgpu_device_unset_mp1_state(tmp_adev);

		amdgpu_ras_set_error_query_ready(tmp_adev, true);
	}

recover_end:
	tmp_adev = list_first_entry(device_list_handle, struct amdgpu_device,
					    reset_list);
	amdgpu_device_unlock_reset_domain(tmp_adev->reset_domain);

	if (hive) {
		mutex_unlock(&hive->hive_lock);
		amdgpu_put_xgmi_hive(hive);
	}

	if (r)
		dev_info(adev->dev, "GPU reset end with ret = %d\n", r);

	atomic_set(&adev->reset_domain->reset_res, r);
	return r;
}

/**
 * amdgpu_device_get_pcie_info - fence pcie info about the PCIE slot
 *
 * @adev: amdgpu_device pointer
 *
 * Fetchs and stores in the driver the PCIE capabilities (gen speed
 * and lanes) of the slot the device is in. Handles APUs and
 * virtualized environments where PCIE config space may not be available.
 */
static void amdgpu_device_get_pcie_info(struct amdgpu_device *adev)
{
	struct pci_dev *pdev;
	enum pci_bus_speed speed_cap, platform_speed_cap;
	enum pcie_link_width platform_link_width;

	if (amdgpu_pcie_gen_cap)
		adev->pm.pcie_gen_mask = amdgpu_pcie_gen_cap;

	if (amdgpu_pcie_lane_cap)
		adev->pm.pcie_mlw_mask = amdgpu_pcie_lane_cap;

	/* covers APUs as well */
	if (pci_is_root_bus(adev->pdev->bus) && !amdgpu_passthrough(adev)) {
		if (adev->pm.pcie_gen_mask == 0)
			adev->pm.pcie_gen_mask = AMDGPU_DEFAULT_PCIE_GEN_MASK;
		if (adev->pm.pcie_mlw_mask == 0)
			adev->pm.pcie_mlw_mask = AMDGPU_DEFAULT_PCIE_MLW_MASK;
		return;
	}

	if (adev->pm.pcie_gen_mask && adev->pm.pcie_mlw_mask)
		return;

	pcie_bandwidth_available(adev->pdev, NULL,
				 &platform_speed_cap, &platform_link_width);

	if (adev->pm.pcie_gen_mask == 0) {
		/* asic caps */
		pdev = adev->pdev;
		speed_cap = pcie_get_speed_cap(pdev);
		if (speed_cap == PCI_SPEED_UNKNOWN) {
			adev->pm.pcie_gen_mask |= (CAIL_ASIC_PCIE_LINK_SPEED_SUPPORT_GEN1 |
						  CAIL_ASIC_PCIE_LINK_SPEED_SUPPORT_GEN2 |
						  CAIL_ASIC_PCIE_LINK_SPEED_SUPPORT_GEN3);
		} else {
			if (speed_cap == PCIE_SPEED_32_0GT)
				adev->pm.pcie_gen_mask |= (CAIL_ASIC_PCIE_LINK_SPEED_SUPPORT_GEN1 |
							  CAIL_ASIC_PCIE_LINK_SPEED_SUPPORT_GEN2 |
							  CAIL_ASIC_PCIE_LINK_SPEED_SUPPORT_GEN3 |
							  CAIL_ASIC_PCIE_LINK_SPEED_SUPPORT_GEN4 |
							  CAIL_ASIC_PCIE_LINK_SPEED_SUPPORT_GEN5);
			else if (speed_cap == PCIE_SPEED_16_0GT)
				adev->pm.pcie_gen_mask |= (CAIL_ASIC_PCIE_LINK_SPEED_SUPPORT_GEN1 |
							  CAIL_ASIC_PCIE_LINK_SPEED_SUPPORT_GEN2 |
							  CAIL_ASIC_PCIE_LINK_SPEED_SUPPORT_GEN3 |
							  CAIL_ASIC_PCIE_LINK_SPEED_SUPPORT_GEN4);
			else if (speed_cap == PCIE_SPEED_8_0GT)
				adev->pm.pcie_gen_mask |= (CAIL_ASIC_PCIE_LINK_SPEED_SUPPORT_GEN1 |
							  CAIL_ASIC_PCIE_LINK_SPEED_SUPPORT_GEN2 |
							  CAIL_ASIC_PCIE_LINK_SPEED_SUPPORT_GEN3);
			else if (speed_cap == PCIE_SPEED_5_0GT)
				adev->pm.pcie_gen_mask |= (CAIL_ASIC_PCIE_LINK_SPEED_SUPPORT_GEN1 |
							  CAIL_ASIC_PCIE_LINK_SPEED_SUPPORT_GEN2);
			else
				adev->pm.pcie_gen_mask |= CAIL_ASIC_PCIE_LINK_SPEED_SUPPORT_GEN1;
		}
		/* platform caps */
		if (platform_speed_cap == PCI_SPEED_UNKNOWN) {
			adev->pm.pcie_gen_mask |= (CAIL_PCIE_LINK_SPEED_SUPPORT_GEN1 |
						   CAIL_PCIE_LINK_SPEED_SUPPORT_GEN2);
		} else {
			if (platform_speed_cap == PCIE_SPEED_32_0GT)
				adev->pm.pcie_gen_mask |= (CAIL_PCIE_LINK_SPEED_SUPPORT_GEN1 |
							   CAIL_PCIE_LINK_SPEED_SUPPORT_GEN2 |
							   CAIL_PCIE_LINK_SPEED_SUPPORT_GEN3 |
							   CAIL_PCIE_LINK_SPEED_SUPPORT_GEN4 |
							   CAIL_PCIE_LINK_SPEED_SUPPORT_GEN5);
			else if (platform_speed_cap == PCIE_SPEED_16_0GT)
				adev->pm.pcie_gen_mask |= (CAIL_PCIE_LINK_SPEED_SUPPORT_GEN1 |
							   CAIL_PCIE_LINK_SPEED_SUPPORT_GEN2 |
							   CAIL_PCIE_LINK_SPEED_SUPPORT_GEN3 |
							   CAIL_PCIE_LINK_SPEED_SUPPORT_GEN4);
			else if (platform_speed_cap == PCIE_SPEED_8_0GT)
				adev->pm.pcie_gen_mask |= (CAIL_PCIE_LINK_SPEED_SUPPORT_GEN1 |
							   CAIL_PCIE_LINK_SPEED_SUPPORT_GEN2 |
							   CAIL_PCIE_LINK_SPEED_SUPPORT_GEN3);
			else if (platform_speed_cap == PCIE_SPEED_5_0GT)
				adev->pm.pcie_gen_mask |= (CAIL_PCIE_LINK_SPEED_SUPPORT_GEN1 |
							   CAIL_PCIE_LINK_SPEED_SUPPORT_GEN2);
			else
				adev->pm.pcie_gen_mask |= CAIL_PCIE_LINK_SPEED_SUPPORT_GEN1;

		}
	}
	if (adev->pm.pcie_mlw_mask == 0) {
		if (platform_link_width == PCIE_LNK_WIDTH_UNKNOWN) {
			adev->pm.pcie_mlw_mask |= AMDGPU_DEFAULT_PCIE_MLW_MASK;
		} else {
			switch (platform_link_width) {
			case PCIE_LNK_X32:
				adev->pm.pcie_mlw_mask = (CAIL_PCIE_LINK_WIDTH_SUPPORT_X32 |
							  CAIL_PCIE_LINK_WIDTH_SUPPORT_X16 |
							  CAIL_PCIE_LINK_WIDTH_SUPPORT_X12 |
							  CAIL_PCIE_LINK_WIDTH_SUPPORT_X8 |
							  CAIL_PCIE_LINK_WIDTH_SUPPORT_X4 |
							  CAIL_PCIE_LINK_WIDTH_SUPPORT_X2 |
							  CAIL_PCIE_LINK_WIDTH_SUPPORT_X1);
				break;
			case PCIE_LNK_X16:
				adev->pm.pcie_mlw_mask = (CAIL_PCIE_LINK_WIDTH_SUPPORT_X16 |
							  CAIL_PCIE_LINK_WIDTH_SUPPORT_X12 |
							  CAIL_PCIE_LINK_WIDTH_SUPPORT_X8 |
							  CAIL_PCIE_LINK_WIDTH_SUPPORT_X4 |
							  CAIL_PCIE_LINK_WIDTH_SUPPORT_X2 |
							  CAIL_PCIE_LINK_WIDTH_SUPPORT_X1);
				break;
			case PCIE_LNK_X12:
				adev->pm.pcie_mlw_mask = (CAIL_PCIE_LINK_WIDTH_SUPPORT_X12 |
							  CAIL_PCIE_LINK_WIDTH_SUPPORT_X8 |
							  CAIL_PCIE_LINK_WIDTH_SUPPORT_X4 |
							  CAIL_PCIE_LINK_WIDTH_SUPPORT_X2 |
							  CAIL_PCIE_LINK_WIDTH_SUPPORT_X1);
				break;
			case PCIE_LNK_X8:
				adev->pm.pcie_mlw_mask = (CAIL_PCIE_LINK_WIDTH_SUPPORT_X8 |
							  CAIL_PCIE_LINK_WIDTH_SUPPORT_X4 |
							  CAIL_PCIE_LINK_WIDTH_SUPPORT_X2 |
							  CAIL_PCIE_LINK_WIDTH_SUPPORT_X1);
				break;
			case PCIE_LNK_X4:
				adev->pm.pcie_mlw_mask = (CAIL_PCIE_LINK_WIDTH_SUPPORT_X4 |
							  CAIL_PCIE_LINK_WIDTH_SUPPORT_X2 |
							  CAIL_PCIE_LINK_WIDTH_SUPPORT_X1);
				break;
			case PCIE_LNK_X2:
				adev->pm.pcie_mlw_mask = (CAIL_PCIE_LINK_WIDTH_SUPPORT_X2 |
							  CAIL_PCIE_LINK_WIDTH_SUPPORT_X1);
				break;
			case PCIE_LNK_X1:
				adev->pm.pcie_mlw_mask = CAIL_PCIE_LINK_WIDTH_SUPPORT_X1;
				break;
			default:
				break;
			}
		}
	}
}

/**
 * amdgpu_device_is_peer_accessible - Check peer access through PCIe BAR
 *
 * @adev: amdgpu_device pointer
 * @peer_adev: amdgpu_device pointer for peer device trying to access @adev
 *
 * Return true if @peer_adev can access (DMA) @adev through the PCIe
 * BAR, i.e. @adev is "large BAR" and the BAR matches the DMA mask of
 * @peer_adev.
 */
bool amdgpu_device_is_peer_accessible(struct amdgpu_device *adev,
				      struct amdgpu_device *peer_adev)
{
#ifdef CONFIG_HSA_AMD_P2P
	uint64_t address_mask = peer_adev->dev->dma_mask ?
		~*peer_adev->dev->dma_mask : ~((1ULL << 32) - 1);
	resource_size_t aper_limit =
		adev->gmc.aper_base + adev->gmc.aper_size - 1;
	bool p2p_access =
		!adev->gmc.xgmi.connected_to_cpu &&
		!(pci_p2pdma_distance(adev->pdev, peer_adev->dev, false) < 0);

	return pcie_p2p && p2p_access && (adev->gmc.visible_vram_size &&
		adev->gmc.real_vram_size == adev->gmc.visible_vram_size &&
		!(adev->gmc.aper_base & address_mask ||
		  aper_limit & address_mask));
#else
	return false;
#endif
}

int amdgpu_device_baco_enter(struct drm_device *dev)
{
	struct amdgpu_device *adev = drm_to_adev(dev);
	struct amdgpu_ras *ras = amdgpu_ras_get_context(adev);

	if (!amdgpu_device_supports_baco(dev))
		return -ENOTSUPP;

	if (ras && adev->ras_enabled &&
	    adev->nbio.funcs->enable_doorbell_interrupt)
		adev->nbio.funcs->enable_doorbell_interrupt(adev, false);

	return amdgpu_dpm_baco_enter(adev);
}

int amdgpu_device_baco_exit(struct drm_device *dev)
{
	struct amdgpu_device *adev = drm_to_adev(dev);
	struct amdgpu_ras *ras = amdgpu_ras_get_context(adev);
	int ret = 0;

	if (!amdgpu_device_supports_baco(dev))
		return -ENOTSUPP;

	ret = amdgpu_dpm_baco_exit(adev);
	if (ret)
		return ret;

	if (ras && adev->ras_enabled &&
	    adev->nbio.funcs->enable_doorbell_interrupt)
		adev->nbio.funcs->enable_doorbell_interrupt(adev, true);

	if (amdgpu_passthrough(adev) &&
	    adev->nbio.funcs->clear_doorbell_interrupt)
		adev->nbio.funcs->clear_doorbell_interrupt(adev);

	return 0;
}

/**
 * amdgpu_pci_error_detected - Called when a PCI error is detected.
 * @pdev: PCI device struct
 * @state: PCI channel state
 *
 * Description: Called when a PCI error is detected.
 *
 * Return: PCI_ERS_RESULT_NEED_RESET or PCI_ERS_RESULT_DISCONNECT.
 */
pci_ers_result_t amdgpu_pci_error_detected(struct pci_dev *pdev, pci_channel_state_t state)
{
	struct drm_device *dev = pci_get_drvdata(pdev);
	struct amdgpu_device *adev = drm_to_adev(dev);
	int i;

	DRM_INFO("PCI error: detected callback, state(%d)!!\n", state);

	if (adev->gmc.xgmi.num_physical_nodes > 1) {
		DRM_WARN("No support for XGMI hive yet...");
		return PCI_ERS_RESULT_DISCONNECT;
	}

	adev->pci_channel_state = state;

	switch (state) {
	case pci_channel_io_normal:
		return PCI_ERS_RESULT_CAN_RECOVER;
	/* Fatal error, prepare for slot reset */
	case pci_channel_io_frozen:
		/*
		 * Locking adev->reset_domain->sem will prevent any external access
		 * to GPU during PCI error recovery
		 */
		amdgpu_device_lock_reset_domain(adev->reset_domain);
		amdgpu_device_set_mp1_state(adev);

		/*
		 * Block any work scheduling as we do for regular GPU reset
		 * for the duration of the recovery
		 */
		for (i = 0; i < AMDGPU_MAX_RINGS; ++i) {
			struct amdgpu_ring *ring = adev->rings[i];

			if (!ring || !ring->sched.thread)
				continue;

			drm_sched_stop(&ring->sched, NULL);
		}
		atomic_inc(&adev->gpu_reset_counter);
		return PCI_ERS_RESULT_NEED_RESET;
	case pci_channel_io_perm_failure:
		/* Permanent error, prepare for device removal */
		return PCI_ERS_RESULT_DISCONNECT;
	}

	return PCI_ERS_RESULT_NEED_RESET;
}

/**
 * amdgpu_pci_mmio_enabled - Enable MMIO and dump debug registers
 * @pdev: pointer to PCI device
 */
pci_ers_result_t amdgpu_pci_mmio_enabled(struct pci_dev *pdev)
{

	DRM_INFO("PCI error: mmio enabled callback!!\n");

	/* TODO - dump whatever for debugging purposes */

	/* This called only if amdgpu_pci_error_detected returns
	 * PCI_ERS_RESULT_CAN_RECOVER. Read/write to the device still
	 * works, no need to reset slot.
	 */

	return PCI_ERS_RESULT_RECOVERED;
}

/**
 * amdgpu_pci_slot_reset - Called when PCI slot has been reset.
 * @pdev: PCI device struct
 *
 * Description: This routine is called by the pci error recovery
 * code after the PCI slot has been reset, just before we
 * should resume normal operations.
 */
pci_ers_result_t amdgpu_pci_slot_reset(struct pci_dev *pdev)
{
	struct drm_device *dev = pci_get_drvdata(pdev);
	struct amdgpu_device *adev = drm_to_adev(dev);
	int r, i;
	struct amdgpu_reset_context reset_context;
	u32 memsize;
	struct list_head device_list;

	DRM_INFO("PCI error: slot reset callback!!\n");

	memset(&reset_context, 0, sizeof(reset_context));

	INIT_LIST_HEAD(&device_list);
	list_add_tail(&adev->reset_list, &device_list);

	/* wait for asic to come out of reset */
	msleep(500);

	/* Restore PCI confspace */
	amdgpu_device_load_pci_state(pdev);

	/* confirm  ASIC came out of reset */
	for (i = 0; i < adev->usec_timeout; i++) {
		memsize = amdgpu_asic_get_config_memsize(adev);

		if (memsize != 0xffffffff)
			break;
		udelay(1);
	}
	if (memsize == 0xffffffff) {
		r = -ETIME;
		goto out;
	}

	reset_context.method = AMD_RESET_METHOD_NONE;
	reset_context.reset_req_dev = adev;
	set_bit(AMDGPU_NEED_FULL_RESET, &reset_context.flags);
	set_bit(AMDGPU_SKIP_HW_RESET, &reset_context.flags);

	adev->no_hw_access = true;
	r = amdgpu_device_pre_asic_reset(adev, &reset_context);
	adev->no_hw_access = false;
	if (r)
		goto out;

	r = amdgpu_do_asic_reset(&device_list, &reset_context);

out:
	if (!r) {
		if (amdgpu_device_cache_pci_state(adev->pdev))
			pci_restore_state(adev->pdev);

		DRM_INFO("PCIe error recovery succeeded\n");
	} else {
		DRM_ERROR("PCIe error recovery failed, err:%d", r);
		amdgpu_device_unset_mp1_state(adev);
		amdgpu_device_unlock_reset_domain(adev->reset_domain);
	}

	return r ? PCI_ERS_RESULT_DISCONNECT : PCI_ERS_RESULT_RECOVERED;
}

/**
 * amdgpu_pci_resume() - resume normal ops after PCI reset
 * @pdev: pointer to PCI device
 *
 * Called when the error recovery driver tells us that its
 * OK to resume normal operation.
 */
void amdgpu_pci_resume(struct pci_dev *pdev)
{
	struct drm_device *dev = pci_get_drvdata(pdev);
	struct amdgpu_device *adev = drm_to_adev(dev);
	int i;


	DRM_INFO("PCI error: resume callback!!\n");

	/* Only continue execution for the case of pci_channel_io_frozen */
	if (adev->pci_channel_state != pci_channel_io_frozen)
		return;

	for (i = 0; i < AMDGPU_MAX_RINGS; ++i) {
		struct amdgpu_ring *ring = adev->rings[i];

		if (!ring || !ring->sched.thread)
			continue;

		drm_sched_start(&ring->sched, true);
	}

	amdgpu_device_unset_mp1_state(adev);
	amdgpu_device_unlock_reset_domain(adev->reset_domain);
}

bool amdgpu_device_cache_pci_state(struct pci_dev *pdev)
{
	struct drm_device *dev = pci_get_drvdata(pdev);
	struct amdgpu_device *adev = drm_to_adev(dev);
	int r;

	r = pci_save_state(pdev);
	if (!r) {
		kfree(adev->pci_state);

		adev->pci_state = pci_store_saved_state(pdev);

		if (!adev->pci_state) {
			DRM_ERROR("Failed to store PCI saved state");
			return false;
		}
	} else {
		DRM_WARN("Failed to save PCI state, err:%d\n", r);
		return false;
	}

	return true;
}

bool amdgpu_device_load_pci_state(struct pci_dev *pdev)
{
	struct drm_device *dev = pci_get_drvdata(pdev);
	struct amdgpu_device *adev = drm_to_adev(dev);
	int r;

	if (!adev->pci_state)
		return false;

	r = pci_load_saved_state(pdev, adev->pci_state);

	if (!r) {
		pci_restore_state(pdev);
	} else {
		DRM_WARN("Failed to load PCI state, err:%d\n", r);
		return false;
	}

	return true;
}

void amdgpu_device_flush_hdp(struct amdgpu_device *adev,
		struct amdgpu_ring *ring)
{
#ifdef CONFIG_X86_64
	if ((adev->flags & AMD_IS_APU) && !amdgpu_passthrough(adev))
		return;
#endif
	if (adev->gmc.xgmi.connected_to_cpu)
		return;

	if (ring && ring->funcs->emit_hdp_flush)
		amdgpu_ring_emit_hdp_flush(ring);
	else
		amdgpu_asic_flush_hdp(adev, ring);
}

void amdgpu_device_invalidate_hdp(struct amdgpu_device *adev,
		struct amdgpu_ring *ring)
{
#ifdef CONFIG_X86_64
	if ((adev->flags & AMD_IS_APU) && !amdgpu_passthrough(adev))
		return;
#endif
	if (adev->gmc.xgmi.connected_to_cpu)
		return;

	amdgpu_asic_invalidate_hdp(adev, ring);
}

int amdgpu_in_reset(struct amdgpu_device *adev)
{
	return atomic_read(&adev->reset_domain->in_gpu_reset);
}

/**
 * amdgpu_device_halt() - bring hardware to some kind of halt state
 *
 * @adev: amdgpu_device pointer
 *
 * Bring hardware to some kind of halt state so that no one can touch it
 * any more. It will help to maintain error context when error occurred.
 * Compare to a simple hang, the system will keep stable at least for SSH
 * access. Then it should be trivial to inspect the hardware state and
 * see what's going on. Implemented as following:
 *
 * 1. drm_dev_unplug() makes device inaccessible to user space(IOCTLs, etc),
 *    clears all CPU mappings to device, disallows remappings through page faults
 * 2. amdgpu_irq_disable_all() disables all interrupts
 * 3. amdgpu_fence_driver_hw_fini() signals all HW fences
 * 4. set adev->no_hw_access to avoid potential crashes after setp 5
 * 5. amdgpu_device_unmap_mmio() clears all MMIO mappings
 * 6. pci_disable_device() and pci_wait_for_pending_transaction()
 *    flush any in flight DMA operations
 */
void amdgpu_device_halt(struct amdgpu_device *adev)
{
	struct pci_dev *pdev = adev->pdev;
	struct drm_device *ddev = adev_to_drm(adev);

	amdgpu_xcp_dev_unplug(adev);
	drm_dev_unplug(ddev);

	amdgpu_irq_disable_all(adev);

	amdgpu_fence_driver_hw_fini(adev);

	adev->no_hw_access = true;

	amdgpu_device_unmap_mmio(adev);

	pci_disable_device(pdev);
	pci_wait_for_pending_transaction(pdev);
}

u32 amdgpu_device_pcie_port_rreg(struct amdgpu_device *adev,
				u32 reg)
{
	unsigned long flags, address, data;
	u32 r;

	address = adev->nbio.funcs->get_pcie_port_index_offset(adev);
	data = adev->nbio.funcs->get_pcie_port_data_offset(adev);

	spin_lock_irqsave(&adev->pcie_idx_lock, flags);
	WREG32(address, reg * 4);
	(void)RREG32(address);
	r = RREG32(data);
	spin_unlock_irqrestore(&adev->pcie_idx_lock, flags);
	return r;
}

void amdgpu_device_pcie_port_wreg(struct amdgpu_device *adev,
				u32 reg, u32 v)
{
	unsigned long flags, address, data;

	address = adev->nbio.funcs->get_pcie_port_index_offset(adev);
	data = adev->nbio.funcs->get_pcie_port_data_offset(adev);

	spin_lock_irqsave(&adev->pcie_idx_lock, flags);
	WREG32(address, reg * 4);
	(void)RREG32(address);
	WREG32(data, v);
	(void)RREG32(data);
	spin_unlock_irqrestore(&adev->pcie_idx_lock, flags);
}

/**
 * amdgpu_device_switch_gang - switch to a new gang
 * @adev: amdgpu_device pointer
 * @gang: the gang to switch to
 *
 * Try to switch to a new gang.
 * Returns: NULL if we switched to the new gang or a reference to the current
 * gang leader.
 */
struct dma_fence *amdgpu_device_switch_gang(struct amdgpu_device *adev,
					    struct dma_fence *gang)
{
	struct dma_fence *old = NULL;

	do {
		dma_fence_put(old);
		rcu_read_lock();
		old = dma_fence_get_rcu_safe(&adev->gang_submit);
		rcu_read_unlock();

		if (old == gang)
			break;

		if (!dma_fence_is_signaled(old))
			return old;

	} while (cmpxchg((struct dma_fence __force **)&adev->gang_submit,
			 old, gang) != old);

	dma_fence_put(old);
	return NULL;
}

bool amdgpu_device_has_display_hardware(struct amdgpu_device *adev)
{
	switch (adev->asic_type) {
#ifdef CONFIG_DRM_AMDGPU_SI
	case CHIP_HAINAN:
#endif
	case CHIP_TOPAZ:
		/* chips with no display hardware */
		return false;
#ifdef CONFIG_DRM_AMDGPU_SI
	case CHIP_TAHITI:
	case CHIP_PITCAIRN:
	case CHIP_VERDE:
	case CHIP_OLAND:
#endif
#ifdef CONFIG_DRM_AMDGPU_CIK
	case CHIP_BONAIRE:
	case CHIP_HAWAII:
	case CHIP_KAVERI:
	case CHIP_KABINI:
	case CHIP_MULLINS:
#endif
	case CHIP_TONGA:
	case CHIP_FIJI:
	case CHIP_POLARIS10:
	case CHIP_POLARIS11:
	case CHIP_POLARIS12:
	case CHIP_VEGAM:
	case CHIP_CARRIZO:
	case CHIP_STONEY:
		/* chips with display hardware */
		return true;
	default:
		/* IP discovery */
		if (!adev->ip_versions[DCE_HWIP][0] ||
		    (adev->harvest_ip_mask & AMD_HARVEST_IP_DMU_MASK))
			return false;
		return true;
	}
}

uint32_t amdgpu_device_wait_on_rreg(struct amdgpu_device *adev,
		uint32_t inst, uint32_t reg_addr, char reg_name[],
		uint32_t expected_value, uint32_t mask)
{
	uint32_t ret = 0;
	uint32_t old_ = 0;
	uint32_t tmp_ = RREG32(reg_addr);
	uint32_t loop = adev->usec_timeout;

	while ((tmp_ & (mask)) != (expected_value)) {
		if (old_ != tmp_) {
			loop = adev->usec_timeout;
			old_ = tmp_;
		} else
			udelay(1);
		tmp_ = RREG32(reg_addr);
		loop--;
		if (!loop) {
			DRM_WARN("Register(%d) [%s] failed to reach value 0x%08x != 0x%08xn",
				  inst, reg_name, (uint32_t)expected_value,
				  (uint32_t)(tmp_ & (mask)));
			ret = -ETIMEDOUT;
			break;
		}
	}
	return ret;
}<|MERGE_RESOLUTION|>--- conflicted
+++ resolved
@@ -3869,19 +3869,6 @@
 	}
 
 	/* enable PCIE atomic ops */
-<<<<<<< HEAD
-	if (amdgpu_sriov_vf(adev))
-		adev->have_atomics_support = ((struct amd_sriov_msg_pf2vf_info *)
-			adev->virt.fw_reserve.p_pf2vf)->pcie_atomic_ops_support_flags ==
-			(PCI_EXP_DEVCAP2_ATOMIC_COMP32 | PCI_EXP_DEVCAP2_ATOMIC_COMP64);
-	/* APUs w/ gfx9 onwards doesn't reply on PCIe atomics, rather it is a
-	 * internal path natively support atomics, set have_atomics_support to true.
-	 */
-	else if ((adev->flags & AMD_IS_APU) &&
-		(adev->ip_versions[GC_HWIP][0] > IP_VERSION(9, 0, 0)))
-		adev->have_atomics_support = true;
-	else
-=======
 	if (amdgpu_sriov_vf(adev)) {
 		if (adev->virt.fw_reserve.p_pf2vf)
 			adev->have_atomics_support = ((struct amd_sriov_msg_pf2vf_info *)
@@ -3894,7 +3881,6 @@
 		   (adev->ip_versions[GC_HWIP][0] > IP_VERSION(9, 0, 0))) {
 		adev->have_atomics_support = true;
 	} else {
->>>>>>> 3b718dca
 		adev->have_atomics_support =
 			!pci_enable_atomic_ops_to_root(adev->pdev,
 					  PCI_EXP_DEVCAP2_ATOMIC_COMP32 |
