--- conflicted
+++ resolved
@@ -41,9 +41,6 @@
 	  Support Chelsio Inline TLS with Chelsio crypto accelerator.
 
 	  To compile this driver as a module, choose M here: the module
-<<<<<<< HEAD
-	  will be called chtls.
-=======
 	  will be called chtls.
 
 config CHELSIO_TLS_DEVICE
@@ -55,5 +52,4 @@
 	help
 	  This flag enables support for kernel tls offload over Chelsio T6
 	  crypto accelerator. CONFIG_CHELSIO_TLS_DEVICE flag can be enabled
-	  only if CONFIG_TLS and CONFIG_TLS_DEVICE flags are enabled.
->>>>>>> 04d5ce62
+	  only if CONFIG_TLS and CONFIG_TLS_DEVICE flags are enabled.