--- conflicted
+++ resolved
@@ -1395,8 +1395,6 @@
 
 	r = regulator_dev_lookup(dev, rdev->supply_name, &ret);
 	if (!r) {
-<<<<<<< HEAD
-=======
 		if (ret == -ENODEV) {
 			/*
 			 * No supply was specified for this regulator and
@@ -1405,7 +1403,6 @@
 			return 0;
 		}
 
->>>>>>> 9f30a04d
 		if (have_full_constraints()) {
 			r = dummy_regulator_rdev;
 		} else {
@@ -1428,12 +1425,7 @@
 	if (_regulator_is_enabled(rdev) && rdev->supply) {
 		ret = regulator_enable(rdev->supply);
 		if (ret < 0) {
-<<<<<<< HEAD
-			if (rdev->supply)
-				_regulator_put(rdev->supply);
-=======
 			_regulator_put(rdev->supply);
->>>>>>> 9f30a04d
 			return ret;
 		}
 	}
