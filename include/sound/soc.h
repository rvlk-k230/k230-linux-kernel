--- conflicted
+++ resolved
@@ -1185,7 +1185,6 @@
 	return 1;
 }
 
-<<<<<<< HEAD
 static inline unsigned int snd_soc_enum_val_to_item(struct soc_enum *e,
 	unsigned int val)
 {
@@ -1208,7 +1207,8 @@
 		return item;
 
 	return e->values[item];
-=======
+}
+
 static inline bool snd_soc_component_is_active(
 	struct snd_soc_component *component)
 {
@@ -1218,7 +1218,6 @@
 static inline bool snd_soc_codec_is_active(struct snd_soc_codec *codec)
 {
 	return snd_soc_component_is_active(&codec->component);
->>>>>>> 3d59400f
 }
 
 int snd_soc_util_init(void);
