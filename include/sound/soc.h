--- conflicted
+++ resolved
@@ -277,11 +277,7 @@
 	.access = SNDRV_CTL_ELEM_ACCESS_TLV_READWRITE | \
 		  SNDRV_CTL_ELEM_ACCESS_TLV_CALLBACK, \
 	.tlv.c = (snd_soc_bytes_tlv_callback), \
-<<<<<<< HEAD
-	.info = snd_soc_info_bytes_ext, \
-=======
 	.info = snd_soc_bytes_info_ext, \
->>>>>>> 9e82bf01
 	.private_value = (unsigned long)&(struct soc_bytes_ext) \
 		{.max = xcount, .get = xhandler_get, .put = xhandler_put, } }
 #define SOC_SINGLE_XR_SX(xname, xregbase, xregcount, xnbits, \
